# python 3.6+ uses the latest pylint version, whose docs can be found here: http://pylint.pycqa.org/en/stable/technical_reference/features.html

# The source code suppresses the following errors in python3.6+:

<<<<<<< HEAD
# assignment-from-no-return<E1111>: (hi-pri) Used when an assignment is done on a function call but the inferred function doesn't return anything.
=======
# arguments-differ<W0221>: (hi-pri) Used when a method has a different number of arguments than in the implemented interface or in an overridden method.
>>>>>>> 229e9d18
# assignment-from-none<E1128>: (hi-pri) Used when an assignment is done on a function call but the inferred function returns nothing but None.
# attribute-defined-outside-init<W0201>: (hi-pri) Used when an instance attribute is defined outside the __init__ method.
# bad-indentation<W0311>: (hi-pri) Used when an unexpected number of indentation's tabulations or spaces has been found.
# bad-open-mode<W1501>: (hi-pri) Python supports: r, w, a[, x] modes with b, +, and U (only with r) options.
# bad-super-call<E1003>: (hi-pri) Used when another argument than the current class is given as first argument of the super builtin.
# bare-except<W0702>: (hi-pri) Used when an except clause doesn't specify exceptions type to catch.
# cell-var-from-loop<W0640>: (hi-pri) A variable used in a closure is defined in a loop. This will result in all closures using the same value for the closed-over variable.
# chained-comparison<R1716>: This message is emitted when pylint encounters boolean operation like"a < b and b < c", suggesting instead to refactor it to "a < b < c"
# consider-merging-isinstance<R1701>: Used when multiple consecutive isinstance calls can be merged into one.
# consider-using-enumerate<C0200>: Emitted when code that iterates with range and len is encountered. 
# consider-using-in<R1714>: To check if a variable is equal to one of many values,combine the values into a tuple and check if the variable is contained "in" it instead of checking for equality against each of the values.
# cyclic-import<R0401>: (hi-pri) Used when a cyclic import between two or more modules is detected.
# dangerous-default-value<W0102>: (hi-pri) Used when a mutable value as list or dictionary is detected in a default value for an argument.
# duplicate-code<R0801>: (hi-pri) Indicates that a set of similar lines has been detected among multiple file. (also disabled globally)
# duplicate-string-formatting-argument<W1308>: (hi-pri) Used when we detect that a string formatting is repeating an argument instead of using named string arguments
# expression-not-assigned<W0106>: (hi-pri) Used when an expression that is not a function call is assigned to nothing.
# fixme<W0511>: Used when a warning note as FIXME or TODO is detected
# function-redefined<E0102>: (hi-pri) Used when a function / class / method is redefined.
# global-statement<W0603>: Used when you use the "global" statement to update a global variable.
# implicit-str-concat<W1404>: (hi-pri) String literals are implicitly concatenated in a literal iterable definition : maybe a comma is missing ?
# import-error<E0401>: (hi-pri) Used when pylint has been unable to import a module.
# inconsistent-return-statements<R1710>: (hi-pri) if any return statement returns an expression, any return statements where no value is returned should explicitly state this as return None, and an explicit return statement should be present at the end of the function
# invalid-name<C0103>: (needs review) Used when the name doesn't conform to naming rules associated to its type (constant, variable, class...).
# keyword-arg-before-vararg<W1113>: (hi-pri) When defining a keyword argument before variable positional arguments, one can end up in having multiple values passed for the aforementioned parameter in case the method is called with keyword arguments.
# len-as-condition<C1801>: (hi-pri) Used when Pylint detects that len(sequence) is being used without explicit comparison inside a condition to determine if a sequence is empty.
# multiple-imports<C0410>: (hi-pri) Used when import statement importing multiple modules is detected.
# lost-exception<W0150>: (needs review) Used when a break or a return statement is found inside the finally clause of a try...finally block: the exceptions raised in the try clause will be silently swallowed instead of being re-raised.
# no-else-break<R1723>: (hi-pri) Used in order to highlight an unnecessary block of code following an if containing a break statement.
# no-else-continue<R1724>: (hi-pri) Used in order to highlight an unnecessary block of code following an if containing a continue statement.
# no-else-raise<R1720>: (hi-pri) Used in order to highlight an unnecessary block of code following an if containing a raise statement. 
# no-else-return<R1705>: (hi-pri) Used in order to highlight an unnecessary block of code following an if containing a return statement.
# no-member<E1101>: (hi-pri) Used when a variable is accessed for an unexistent member.
# no-value-for-parameter<E1120>: (hi-pri) Used when a function call passes too few arguments.
# pointless-string-statement<W0105>: (hi-pri) Used when a string is used as a statement (which of course has no effect). This is a particular case of W0104 with its own message so you can easily disable it if you're using those strings as documentation, instead of comments.
# protected-access<W0212>: Used when a protected member (i.e. class member with a name beginning with an underscore) is access outside the class or a descendant of the class where it's defined.
# raising-format-tuple<W0715>: (hi-pri) Used when passing multiple arguments to an exception constructor, the first of them a string literal containing what appears to be placeholders intended for formatting
# redefined-builtin<W0622>: (hi-pri) Used when a variable or function override a built-in.
# redefined-outer-name<W0621>: (hi-pri) Used when a variable's name hides a name defined in the outer scope.
# redundant-unittest-assert<W1503>: (hi-pri) The first argument of assertTrue and assertFalse is a condition. If a constant is passed as parameter, that condition will be always true.
# reimported<W0404>: (hi-pri) Used when a module is reimported multiple times.
# signature-differs<W0222>: (hi-pri) Used when a method signature is different than in the implemented interface or in an overridden method.
# simplifiable-if-expression<R1719>: Used when an if expression can be replaced with 'bool(test)'.
# simplifiable-if-statement<R1703>: Used when an if statement can be replaced with 'bool(test)'.
# singleton-comparison<C0121>: (hi-pri) Used when an expression is compared to singleton values like True, False or None.
# subprocess-popen-preexec-fn<W1509>: (hi-pri) The preexec_fn parameter is not safe to use in the presence of threads in your application. The child process could deadlock before exec is called.
# super-init-not-called<W0231>: (hi-pri) Used when an ancestor class method has an __init__ method which is not called by a derived class.
# too-few-public-methods<R0903>: Used when class has too few public methods, so be sure it's really worth it.
# too-many-ancestors<R0901>: (hi-pri) Used when class has too many parent classes, try to reduce this to get a simpler (and so easier to use) class.
# too-many-arguments<R0913>: Used when a function or method takes too many arguments.
# too-many-branches<R0912>: Used when a function or method has too many branches, making it hard to follow.
# too-many-instance-attributes<R0902>: Used when class has too many instance attributes, try to reduce this to get a simpler (and so easier to use) class.
# too-many-lines<C0302>: (needs review) Used when a module has too many lines, reducing its readability.
# too-many-locals<R0914>: Used when a function or method has too many local variables.
# too-many-nested-blocks<R1702>: Used when a function or a method has too many nested blocks. 
# too-many-public-methods<R0904>: Used when class has too many public methods, try to reduce this to get a simpler (and so easier to use) class.
# too-many-return-statements<R0911>: Used when a function or method has too many return statement, making it hard to follow.
# undefined-variable<E0602>: (hi-pri) Used when an undefined variable is accessed.
# ungrouped-imports<C0412>: (needs review) Used when imports are not grouped by packages
# unidiomatic-typecheck<C0123>: (hi-pri) The idiomatic way to perform an explicit typecheck in Python is to use isinstance(x, Y) rather than type(x) == Y, type(x) is Y.
# unnecessary-comprehension<R1721>: (hi-pri) Instead of using an identity comprehension, consider using the list, dict or set constructor.
# unnecessary-lambda<W0108>: Used when the body of a lambda expression is a function call on the same argument list as the lambda itself
# unnecessary-pass<W0107>: (hi-pri) Used when a "pass" statement that can be avoided is encountered.
# unnecessary-semicolon<W0301>: Used when a statement is ended by a semi-colon (";"), which isn't necessary
# unneeded-not<C0113>: (needs review) Used when a boolean expression contains an unneeded negation.
# unused-argument<W0613>: (hi-pri) Used when a function or method argument is not used.
# unused-import<W0611>: (hi-pri) Used when an imported module or variable is not used.
# unused-variable<W0612>: (hi-pri) Used when a variable is defined but not used.
# used-before-assignment<E0601>: (hi-pri) Used when a local variable is accessed before its assignment.
# useless-else-on-loop<W0120>: (hi-pri) Loops should only have an else clause if they can exit early with a break statement, otherwise the statements under else should be on the same scope as the loop itself.
# useless-import-alias<C0414>: (hi-pri) Used when an import alias is same as original package.e.g using import numpy as numpy instead of import numpy as np
# useless-return<R1711>: (hi-pri) Emitted when a single "return" or "return None" statement is found at the end of function or method definition.
# useless-super-delegation<W0235>: Used whenever we can detect that an overridden method is useless, relying on super() delegation to do the same thing as another method from the MRO.
# wrong-import-order<C0411>: (hi-pri) Used when PEP8 import order is not respected (standard imports first, then third-party libraries, then local imports)
# wrong-import-position<C0413>: (hi-pri) Used when code and imports are mixed

[MESSAGES CONTROL]

disable=bad-whitespace, # Used when a wrong number of spaces is used around an operator, bracket or block opener. **REMOVED IN pylint-2.6.0**
    broad-except, # Used when an except catches a too general exception, possibly burying unrelated errors.
    consider-iterating-dictionary, # Emitted when the keys of a dictionary are iterated through the .keys() method.
    consider-using-dict-comprehension, # Although there is nothing syntactically wrong with this code, it is hard to read and can be simplified to a dict comprehension. 
    consider-using-set-comprehension, # Although there is nothing syntactically wrong with this code, it is hard to read and can be simplified to a set comprehension. 
    empty-docstring, # Used when a module, function, class or method has an empty docstring
    import-outside-toplevel, # Used when an import statement is used anywhere other than the module toplevel.
    line-too-long, # Used when a line is longer than a given number of characters.
    misplaced-comparison-constant, # Used when the constant is placed on the left side of a comparison. 
    missing-class-docstring, # Used when a class has no docstring.
    missing-final-newline, # Used when the last line in a file is missing a newline.
    missing-function-docstring, # Used when a function or method has no docstring.
    missing-module-docstring, # Used when a module has no docstring.
    multiple-statements, # Used when more than on statement are found on the same line.
    no-self-use, # Used when a method doesn’t use its bound instance, and so could be written as a function.
    raise-missing-from, # Python 3's exception chaining means it shows the traceback of the current exception, but also the original exception. Not using raise from makes the traceback inaccurate, because the message implies there is a bug in the exception-handling code itself, which is a separate situation than wrapping an exception.
    superfluous-parens, # Used when a single item in parentheses follows an if, for, or other keyword.
    super-with-arguments, # Emitted when calling the super() builtin with the current class and instance. On Python 3 these arguments are the default and they can be omitted.
    too-many-statements, # Used when a function or method has too many statements. You should then split it in smaller functions / methods.
    trailing-newlines, # Used when there are trailing blank lines in a file.
    trailing-whitespace, # Used when there is whitespace between the end of a line and the newline.
    useless-object-inheritance, # Used when a class inherit from object, which under python3 is implicit
    duplicate-code # Indicates that a set of similar lines has been detected among multiple file. TODO: this is on our "fix" list, and is thus left last.

# This section controls the duplicate-code error.
[SIMILARITIES]

# Minimum lines number of a similarity.
min-similarity-lines=8

# Ignore comments when computing similarities.
ignore-comments=yes

# Ignore docstrings when computing similarities.
ignore-docstrings=yes

# Ignore imports when computing similarities.
ignore-imports=no<|MERGE_RESOLUTION|>--- conflicted
+++ resolved
@@ -2,11 +2,6 @@
 
 # The source code suppresses the following errors in python3.6+:
 
-<<<<<<< HEAD
-# assignment-from-no-return<E1111>: (hi-pri) Used when an assignment is done on a function call but the inferred function doesn't return anything.
-=======
-# arguments-differ<W0221>: (hi-pri) Used when a method has a different number of arguments than in the implemented interface or in an overridden method.
->>>>>>> 229e9d18
 # assignment-from-none<E1128>: (hi-pri) Used when an assignment is done on a function call but the inferred function returns nothing but None.
 # attribute-defined-outside-init<W0201>: (hi-pri) Used when an instance attribute is defined outside the __init__ method.
 # bad-indentation<W0311>: (hi-pri) Used when an unexpected number of indentation's tabulations or spaces has been found.
