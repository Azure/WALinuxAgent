---
os: linux
dist: xenial
language: python
env:
  - >-
    NOSEOPTS="--verbose --with-timer" SETUPOPTS=""

matrix:
  # exclude the default "python" build - we're being specific here...
  exclude:
    - python:
      env:
        - NOSEOPTS="" SETUPOPTS=""

  include:
    - python: 2.6
      dist: trusty
      env:
        - NOSEOPTS="--verbose" SETUPOPTS=""
    - python: 2.7
      env:
        - >-
          NOSEOPTS="--verbose --with-timer" SETUPOPTS=""
          PYLINTOPTS="--rcfile=2.7.pylintrc"
<<<<<<< HEAD
          PYLINTFILES="azurelinuxagent/daemon azurelinuxagent/pa azurelinuxagent/agent.py azurelinuxagent/ga"
=======
          PYLINTFILES="azurelinuxagent/ga azurelinuxagent/common/ azurelinuxagent/daemon azurelinuxagent/agent.py setup.py makepkg.py tests"
>>>>>>> 09bed7bd
    - python: 3.4
      env:
        - >-
          NOSEOPTS="--verbose --with-timer" SETUPOPTS=""
          PYLINTOPTS="--rcfile=2.7.pylintrc"
<<<<<<< HEAD
          PYLINTFILES="azurelinuxagent/daemon azurelinuxagent/pa azurelinuxagent/agent.py azurelinuxagent/ga"
=======
          PYLINTFILES="azurelinuxagent/ga azurelinuxagent/common/ azurelinuxagent/daemon azurelinuxagent/agent.py setup.py makepkg.py tests"
>>>>>>> 09bed7bd
    - python: 3.6
      env:
        - >-
          NOSEOPTS="--verbose --with-timer" SETUPOPTS=""
          PYLINTOPTS="--rcfile=3.6.pylintrc"
<<<<<<< HEAD
          PYLINTFILES="azurelinuxagent/daemon azurelinuxagent/pa azurelinuxagent/agent.py azurelinuxagent/ga"
=======
          PYLINTFILES="azurelinuxagent/ga azurelinuxagent/common/ azurelinuxagent/daemon azurelinuxagent/agent.py setup.py makepkg.py tests"
>>>>>>> 09bed7bd
    - python: 3.7
      env:
        - >-
          NOSEOPTS="--verbose --with-timer" SETUPOPTS=""
          PYLINTOPTS="--rcfile=3.6.pylintrc"
<<<<<<< HEAD
          PYLINTFILES="azurelinuxagent/daemon azurelinuxagent/pa azurelinuxagent/agent.py azurelinuxagent/ga"
=======
          PYLINTFILES="azurelinuxagent/ga azurelinuxagent/common/ azurelinuxagent/daemon azurelinuxagent/agent.py setup.py makepkg.py tests"
>>>>>>> 09bed7bd
    - python: 3.8
      env:
        - >-
          NOSEOPTS="--verbose --with-coverage --with-timer --cover-inclusive
          --cover-min-percentage=60 --cover-branches
          --cover-package=azurelinuxagent --cover-xml"
          SETUPOPTS=""
          PYLINTOPTS="--rcfile=3.6.pylintrc"
<<<<<<< HEAD
          PYLINTFILES="azurelinuxagent/daemon azurelinuxagent/pa azurelinuxagent/agent.py azurelinuxagent/ga"
=======
          PYLINTFILES="azurelinuxagent/ga azurelinuxagent/common/ azurelinuxagent/daemon azurelinuxagent/agent.py setup.py makepkg.py tests"
>>>>>>> 09bed7bd

install:
  - pip install -r requirements.txt
  - pip install -r test-requirements.txt

script:
  - if [[ $TRAVIS_PYTHON_VERSION != 2.6 ]]; then pylint $PYLINTOPTS $PYLINTFILES; fi
  - nosetests $NOSEOPTS --attr '!requires_sudo' tests
  - sudo env "PATH=$PATH" nosetests $NOSEOPTS --verbose --attr 'requires_sudo' tests
  - if [ ! -z "$SETUPOPTS" ]; then /usr/bin/env python setup.py $SETUPOPTS; fi

after_success:
  - if [[ $TRAVIS_PYTHON_VERSION == 3.8 ]]; then codecov; fi<|MERGE_RESOLUTION|>--- conflicted
+++ resolved
@@ -23,41 +23,25 @@
         - >-
           NOSEOPTS="--verbose --with-timer" SETUPOPTS=""
           PYLINTOPTS="--rcfile=2.7.pylintrc"
-<<<<<<< HEAD
-          PYLINTFILES="azurelinuxagent/daemon azurelinuxagent/pa azurelinuxagent/agent.py azurelinuxagent/ga"
-=======
-          PYLINTFILES="azurelinuxagent/ga azurelinuxagent/common/ azurelinuxagent/daemon azurelinuxagent/agent.py setup.py makepkg.py tests"
->>>>>>> 09bed7bd
+          PYLINTFILES="azurelinuxagent setup.py makepkg.py tests"
     - python: 3.4
       env:
         - >-
           NOSEOPTS="--verbose --with-timer" SETUPOPTS=""
           PYLINTOPTS="--rcfile=2.7.pylintrc"
-<<<<<<< HEAD
-          PYLINTFILES="azurelinuxagent/daemon azurelinuxagent/pa azurelinuxagent/agent.py azurelinuxagent/ga"
-=======
-          PYLINTFILES="azurelinuxagent/ga azurelinuxagent/common/ azurelinuxagent/daemon azurelinuxagent/agent.py setup.py makepkg.py tests"
->>>>>>> 09bed7bd
+          PYLINTFILES="azurelinuxagent setup.py makepkg.py tests"
     - python: 3.6
       env:
         - >-
           NOSEOPTS="--verbose --with-timer" SETUPOPTS=""
           PYLINTOPTS="--rcfile=3.6.pylintrc"
-<<<<<<< HEAD
-          PYLINTFILES="azurelinuxagent/daemon azurelinuxagent/pa azurelinuxagent/agent.py azurelinuxagent/ga"
-=======
-          PYLINTFILES="azurelinuxagent/ga azurelinuxagent/common/ azurelinuxagent/daemon azurelinuxagent/agent.py setup.py makepkg.py tests"
->>>>>>> 09bed7bd
+          PYLINTFILES="azurelinuxagent setup.py makepkg.py tests"
     - python: 3.7
       env:
         - >-
           NOSEOPTS="--verbose --with-timer" SETUPOPTS=""
           PYLINTOPTS="--rcfile=3.6.pylintrc"
-<<<<<<< HEAD
-          PYLINTFILES="azurelinuxagent/daemon azurelinuxagent/pa azurelinuxagent/agent.py azurelinuxagent/ga"
-=======
-          PYLINTFILES="azurelinuxagent/ga azurelinuxagent/common/ azurelinuxagent/daemon azurelinuxagent/agent.py setup.py makepkg.py tests"
->>>>>>> 09bed7bd
+          PYLINTFILES="azurelinuxagent setup.py makepkg.py tests"
     - python: 3.8
       env:
         - >-
@@ -66,11 +50,7 @@
           --cover-package=azurelinuxagent --cover-xml"
           SETUPOPTS=""
           PYLINTOPTS="--rcfile=3.6.pylintrc"
-<<<<<<< HEAD
-          PYLINTFILES="azurelinuxagent/daemon azurelinuxagent/pa azurelinuxagent/agent.py azurelinuxagent/ga"
-=======
-          PYLINTFILES="azurelinuxagent/ga azurelinuxagent/common/ azurelinuxagent/daemon azurelinuxagent/agent.py setup.py makepkg.py tests"
->>>>>>> 09bed7bd
+          PYLINTFILES="azurelinuxagent setup.py makepkg.py tests"
 
 install:
   - pip install -r requirements.txt
