# python2.7 uses pylint 1.9.5, whose docs can be found here: http://pylint.pycqa.org/en/1.9/technical_reference/features.html#messages
# python3.4 uses pylint 2.3.1, whose docs can be found here: http://pylint.pycqa.org/en/pylint-2.3.1/technical_reference/features.html

# The source code supresses the following error types common between python2.7 and python3.4:

# anomalous-backslash-in-string<W1401>: (hi-pri) Used when a backslash is in a literal string but not as an escape.
# arguments-differ<W0221>: (hi-pri) Used when a method has a different number of arguments than in the implemented interface or in an overridden method.
# attribute-defined-outside-init<W0201>: (hi-pri) Used when an instance attribute is defined outside the __init__ method.
# bad-continuation<C0330>: (needs review) **REMOVED in pylint-2.6.0**
# bad-indentation<W0311>: (hi-pri) Used when an unexpected number of indentation's tabulations or spaces has been found.
# bad-open-mode<W1501>: (hi-pri) Python supports: r, w, a[, x] modes with b, +, and U (only with r) options.
# bad-super-call<E1003>: (hi-pri) Used when another argument than the current class is given as first argument of the super builtin.
# bare-except<W0702>: (hi-pri) Used when an except clause doesn't specify exceptions type to catch.
# blacklisted-name<C0102>: (needs review) Used when the name is listed in the black list (unauthorized names).
# cell-var-from-loop<W0640>: (hi-pri) A variable used in a closure is defined in a loop. This will result in all closures using the same value for the closed-over variable.
# cyclic-import<R0401>: (hi-pri) Used when a cyclic import between two or more modules is detected.
# dangerous-default-value<W0102>: (hi-pri) Used when a mutable value as list or dictionary is detected in a default value for an argument.
<<<<<<< HEAD
# deprecated-method<W1505>: (hi-pri) The method is marked as deprecated and will be removed in a future version of Python.
# duplicate-key<W0109>: (hi-pri) Used when a dictionary expression binds the same key multiple times.
# expression-not-assigned<W0106>: (hi-pri) Used when an expression that is not a function call is assigned to nothing.
=======
# duplicate-code<R0801>: (hi-pri) Indicates that a set of similar lines has been detected among multiple file. (also disabled globally)
>>>>>>> de5302b2
# fixme<W0511>: Used when a warning note as FIXME or TODO is detected
# function-redefined<E0102>: (hi-pri) Used when a function / class / method is redefined.
# global-statement<W0603>: Used when you use the "global" statement to update a global variable.
# import-error<E0401>: (hi-pri) Used when pylint has been unable to import a module.
# inconsistent-return-statements<R1710>: (hi-pri) if any return statement returns an expression, any return statements where no value is returned should explicitly state this as return None, and an explicit return statement should be present at the end of the function
# invalid-name<C0103>: (needs review) Used when the name doesn't conform to naming rules associated to its type (constant, variable, class...).
# keyword-arg-before-vararg<W1113>: (hi-pri) When defining a keyword argument before variable positional arguments, one can end up in having multiple values passed for the aforementioned parameter in case the method is called with keyword arguments.
# len-as-condition<C1801>: (hi-pri) Used when Pylint detects that len(sequence) is being used without explicit comparison inside a condition to determine if a sequence is empty.
# logging-format-interpolation<W1202>: (hi-pri) Used when a logging statement has a call form of "logging.<logging method>(format_string.format(format_args...))". Use another type of string formatting instead.
# multiple-imports<C0410>: (hi-pri) Used when import statement importing multiple modules is detected.
# no-else-return<R1705>: (hi-pri) Used in order to highlight an unnecessary block of code following an if containing a return statement.
# no-member<E1101>: (hi-pri) Used when a variable is accessed for an unexistent member.
# no-name-in-module<E0611>: (hi-pri) Used when a name cannot be found in a module.
# no-value-for-parameter<E1120>: (hi-pri) Used when a function call passes too few arguments.
# pointless-statement<W0104>: (hi-pri) Used when a statement doesn’t have (or at least seems to) any effect.
# pointless-string-statement<W0105>: (hi-pri) Used when a string is used as a statement (which of course has no effect). This is a particular case of W0104 with its own message so you can easily disable it if you're using those strings as documentation, instead of comments.
# protected-access<W0212>: Used when a protected member (i.e. class member with a name beginning with an underscore) is access outside the class or a descendant of the class where it's defined.
# raising-format-tuple<W0715>: (hi-pri) Used when passing multiple arguments to an exception constructor, the first of them a string literal containing what appears to be placeholders intended for formatting
# redefined-builtin<W0622>: (hi-pri) Used when a variable or function override a built-in.
# redefined-outer-name<W0621>: (hi-pri) Used when a variable's name hides a name defined in the outer scope.
# redundant-unittest-assert<W1503>: (hi-pri) The first argument of assertTrue and assertFalse is a condition. If a constant is passed as parameter, that condition will be always true.
# reimported<W0404>: (hi-pri) Used when a module is reimported multiple times.
# simplifiable-if-statement<R1703>: Used when an if statement can be replaced with 'bool(test)'.
# singleton-comparison<C0121>: (hi-pri) Used when an expression is compared to singleton values like True, False or None.
# super-init-not-called<W0231>: (hi-pri) Used when an ancestor class method has an __init__ method which is not called by a derived class.
# too-few-public-methods<R0903>: Used when class has too few public methods, so be sure it's really worth it.
# too-many-arguments<R0913>: Used when a function or method takes too many arguments.
# too-many-branches<R0912>: Used when a function or method has too many branches, making it hard to follow.
# too-many-instance-attributes<R0902>: Used when class has too many instance attributes, try to reduce this to get a simpler (and so easier to use) class.
# too-many-lines<C0302>: (needs review) Used when a module has too many lines, reducing its readability.
# too-many-locals<R0914>: Used when a function or method has too many local variables.
# too-many-nested-blocks<R1702>: Used when a function or a method has too many nested blocks. 
# too-many-public-methods<R0904>: Used when class has too many public methods, try to reduce this to get a simpler (and so easier to use) class.
# too-many-return-statements<R0911>: Used when a function or method has too many return statement, making it hard to follow.
# undefined-variable<E0602>: (hi-pri) Used when an undefined variable is accessed.
# ungrouped-imports<C0412>: (needs review) Used when imports are not grouped by packages
# unidiomatic-typecheck<C0123>: (hi-pri) The idiomatic way to perform an explicit typecheck in Python is to use isinstance(x, Y) rather than type(x) == Y, type(x) is Y.
# unnecessary-lambda<W0108>: Used when the body of a lambda expression is a function call on the same argument list as the lambda itself
# unnecessary-pass<W0107>: (hi-pri) Used when a "pass" statement that can be avoided is encountered.
# unnecessary-semicolon<W0301>: Used when a statement is ended by a semi-colon (";"), which isn't necessary
# unneeded-not<C0113>: (needs review) Used when a boolean expression contains an unneeded negation.
# unused-argument<W0613>: (hi-pri) Used when a function or method argument is not used.
# unused-import<W0611>: (hi-pri) Used when an imported module or variable is not used.
# unused-variable<W0612>: (hi-pri) Used when a variable is defined but not used.
# useless-else-on-loop<W0120>: (hi-pri) Loops should only have an else clause if they can exit early with a break statement, otherwise the statements under else should be on the same scope as the loop itself.
# useless-super-delegation<W0235>: Used whenever we can detect that an overridden method is useless, relying on super() delegation to do the same thing as another method from the MRO.
# wrong-import-order<C0411>: (hi-pri) Used when PEP8 import order is not respected (standard imports first, then third-party libraries, then local imports)
# wrong-import-position<C0413>: (hi-pri) Used when code and imports are mixed

# The source code suppresses the following error codes specifically for python2.7:

# no-init<W0232>: (needs review) Used when a class has no __init__ method, neither its parent classes.
# undefined-loop-variable<W0631>: (needs review) Used when an loop variable (i.e. defined by a for loop or a list comprehension or a generator expression) is used outside the loop.
# unsubscriptable-object<E1136>: (hi-pri) Emitted when a subscripted value doesn’t support subscription(i.e. doesn’t define __getitem__ method)

# The source code suppresses the following error codes specifically for python3.4:

# chained-comparison<R1716>: This message is emitted when pylint encounters boolean operation like"a < b and b < c", suggesting instead to refactor it to "a < b < c"
# consider-using-in<R1714>: To check if a variable is equal to one of many values,combine the values into a tuple and check if the variable is contained "in" it instead of checking for equality against each of the values.
# duplicate-string-formatting-argument<W1308>: (hi-pri) Used when we detect that a string formatting is repeating an argument instead of using named string arguments
# implicit-str-concat-in-sequence<W1403>: (hi-pri) String literals are implicitly concatenated in a literal iterable definition : maybe a comma is missing ?
# no-else-raise<R1720>: (hi-pri) Used in order to highlight an unnecessary block of code following an if containing a raise statement. 
# simplifiable-if-expression<R1719>: Used when an if expression can be replaced with 'bool(test)'.
# subprocess-popen-preexec-fn<W1509>: (hi-pri) The preexec_fn parameter is not safe to use in the presence of threads in your application. The child process could deadlock before exec is called.
# useless-import-alias<C0414>: (hi-pri) Used when an import alias is same as original package.e.g using import numpy as numpy instead of import numpy as np
# useless-return<R1711>: (hi-pri) Emitted when a single "return" or "return None" statement is found at the end of function or method definition.


[MESSAGES CONTROL]

disable=bad-option-value, # pylint does not recognize the error code/symbol (needed to supress breaking changes across pylint versions)
    bad-whitespace, # Used when a wrong number of spaces is used around an operator, bracket or block opener.
    broad-except, # Used when an except catches a too general exception, possibly burying unrelated errors.
    consider-iterating-dictionary, # Emitted when the keys of a dictionary are iterated through the .keys() method.
    consider-using-dict-comprehension, # Although there is nothing syntactically wrong with this code, it is hard to read and can be simplified to a dict comprehension. (3+ only)
    consider-using-set-comprehension, # Although there is nothing syntactically wrong with this code, it is hard to read and can be simplified to a set comprehension. (3+ only)
    deprecated-lambda, # Used when a lambda is the first argument to “map” or “filter”. It could be clearer as a list comprehension or generator expression. (2.7 only)
    empty-docstring, # Used when a module, function, class or method has an empty docstring
    line-too-long, # Used when a line is longer than a given number of characters.
    misplaced-comparison-constant, # Used when the constant is placed on the left side of a comparison. 
    missing-docstring, # Used when a module, function, class or method has no docstring
    missing-final-newline, # Used when the last line in a file is missing a newline.
    multiple-statements, # Used when more than on statement are found on the same line.
    no-self-use, # Used when a method doesn’t use its bound instance, and so could be written as a function.
    old-style-class, # Used when a class is defined that does not inherit from another class and does not inherit explicitly from “object”. (2.7 only)
    superfluous-parens, # Used when a single item in parentheses follows an if, for, or other keyword.
    too-many-statements, # Used when a function or method has too many statements. You should then split it in smaller functions / methods.
    trailing-newlines, # Used when there are trailing blank lines in a file.
    trailing-whitespace, # Used when there is whitespace between the end of a line and the newline.
    useless-object-inheritance, # Used when a class inherit from object, which under python3 is implicit (3+ only)
    duplicate-code # Indicates that a set of similar lines has been detected among multiple file. TODO: this is on our "fix" list, and is thus left last.


# This section controls the duplicate-code error.
[SIMILARITIES]

# Minimum lines number of a similarity.
min-similarity-lines=8

# Ignore comments when computing similarities.
ignore-comments=yes

# Ignore docstrings when computing similarities.
ignore-docstrings=yes

# Ignore imports when computing similarities.
ignore-imports=no<|MERGE_RESOLUTION|>--- conflicted
+++ resolved
@@ -15,13 +15,10 @@
 # cell-var-from-loop<W0640>: (hi-pri) A variable used in a closure is defined in a loop. This will result in all closures using the same value for the closed-over variable.
 # cyclic-import<R0401>: (hi-pri) Used when a cyclic import between two or more modules is detected.
 # dangerous-default-value<W0102>: (hi-pri) Used when a mutable value as list or dictionary is detected in a default value for an argument.
-<<<<<<< HEAD
 # deprecated-method<W1505>: (hi-pri) The method is marked as deprecated and will be removed in a future version of Python.
 # duplicate-key<W0109>: (hi-pri) Used when a dictionary expression binds the same key multiple times.
 # expression-not-assigned<W0106>: (hi-pri) Used when an expression that is not a function call is assigned to nothing.
-=======
 # duplicate-code<R0801>: (hi-pri) Indicates that a set of similar lines has been detected among multiple file. (also disabled globally)
->>>>>>> de5302b2
 # fixme<W0511>: Used when a warning note as FIXME or TODO is detected
 # function-redefined<E0102>: (hi-pri) Used when a function / class / method is redefined.
 # global-statement<W0603>: Used when you use the "global" statement to update a global variable.
