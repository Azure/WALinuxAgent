# Microsoft Azure Linux Agent
#
# Copyright 2020 Microsoft Corporation
#
# Licensed under the Apache License, Version 2.0 (the "License");
# you may not use this file except in compliance with the License.
# You may obtain a copy of the License at
#
#     http://www.apache.org/licenses/LICENSE-2.0
#
# Unless required by applicable law or agreed to in writing, software
# distributed under the License is distributed on an "AS IS" BASIS,
# WITHOUT WARRANTIES OR CONDITIONS OF ANY KIND, either express or implied.
# See the License for the specific language governing permissions and
# limitations under the License.
#
# Requires Python 2.6+ and Openssl 1.0+
#
import datetime
import json
import os
import re
import threading
import traceback
from collections import defaultdict

import azurelinuxagent.common.logger as logger
from azurelinuxagent.common import conf
from azurelinuxagent.common.agent_supported_feature import get_supported_feature_by_name, SupportedFeatureNames
from azurelinuxagent.common.event import EVENTS_DIRECTORY, TELEMETRY_LOG_EVENT_ID, \
    TELEMETRY_LOG_PROVIDER_ID, add_event, WALAEventOperation, add_log_event, get_event_logger, \
    CollectOrReportEventDebugInfo, EVENT_FILE_REGEX, parse_event
from azurelinuxagent.common.exception import InvalidExtensionEventError, ServiceStoppedError
from azurelinuxagent.common.future import ustr
from azurelinuxagent.common.interfaces import ThreadHandlerInterface
from azurelinuxagent.common.telemetryevent import TelemetryEvent, TelemetryEventParam, \
    GuestAgentGenericLogsSchema, GuestAgentExtensionEventsSchema
from azurelinuxagent.ga.exthandlers import HANDLER_NAME_PATTERN
from azurelinuxagent.ga.periodic_operation import PeriodicOperation


def get_collect_telemetry_events_handler(send_telemetry_events_handler):
    return CollectTelemetryEventsHandler(send_telemetry_events_handler)


class ExtensionEventSchema(object):
    """
    Class for defining the schema for Extension Events.

    Sample Extension Event Example:
        {
           "Version":"1.0.0.23",
           "Timestamp":"2018-01-02T22:08:12.510696Z"    //(time in UTC (ISO-8601 standard),
           "TaskName":"TestRun"                         //Open for publishers,
           "EventLevel":"Critical/Error/Warning/Verbose/Informational/LogAlways",
           "Message": "Successful test"                //(max 3K, 3072 characters),
           "EventPid":"1",
           "EventTid":"2",
           "OperationId":"Guid (str)"
        }
    """
    Version = "Version"
    Timestamp = "Timestamp"
    TaskName = "TaskName"
    EventLevel = "EventLevel"
    Message = "Message"
    EventPid = "EventPid"
    EventTid = "EventTid"
    OperationId = "OperationId"


class _ProcessExtensionEvents(PeriodicOperation):
    """
    Periodic operation for collecting extension telemetry events and enqueueing them for the SendTelemetryHandler thread.
    """

    _EXTENSION_EVENT_COLLECTION_PERIOD = datetime.timedelta(minutes=5)
    _EXTENSION_EVENT_FILE_NAME_REGEX = re.compile(r"^(\d+)\.json$", re.IGNORECASE)

    # Limits
    _MAX_NUMBER_OF_EVENTS_PER_EXTENSION_PER_PERIOD = 300
    _EXTENSION_EVENT_FILE_MAX_SIZE = 4 * 1024 * 1024  # 4 MB = 4 * 1,048,576 Bytes
    _EXTENSION_EVENT_MAX_SIZE = 1024 * 6  # 6Kb or 6144 characters. Limit for the whole event. Prevent oversized events.
    _EXTENSION_EVENT_MAX_MSG_LEN = 1024 * 3  # 3Kb or 3072 chars.

    _EXTENSION_EVENT_REQUIRED_FIELDS = [attr.lower() for attr in dir(ExtensionEventSchema) if
                                        not callable(getattr(ExtensionEventSchema, attr)) and not attr.startswith("__")]

    def __init__(self, send_telemetry_events_handler):
        super(_ProcessExtensionEvents, self).__init__(_ProcessExtensionEvents._EXTENSION_EVENT_COLLECTION_PERIOD)
        self._send_telemetry_events_handler = send_telemetry_events_handler

    def _operation(self):

        if self._send_telemetry_events_handler.stopped():
            logger.warn("{0} service is not running, skipping current iteration".format(
                self._send_telemetry_events_handler.get_thread_name()))
            return

        delete_all_event_files = True
        extension_handler_with_event_dirs = []

        try:
            extension_handler_with_event_dirs = self._get_extension_events_dir_with_handler_name(conf.get_ext_log_dir())

            if not extension_handler_with_event_dirs:
                logger.verbose("No Extension events directory exist")
                return

            for extension_handler_with_event_dir in extension_handler_with_event_dirs:
                handler_name = extension_handler_with_event_dir[0]
                handler_event_dir_path = extension_handler_with_event_dir[1]
                self._capture_extension_events(handler_name, handler_event_dir_path)
        except ServiceStoppedError:
            # Since the service stopped, we should not delete the extension files and retry sending them whenever
            # the telemetry service comes back up
            delete_all_event_files = False
        except Exception as error:
            msg = "Unknown error occurred when trying to collect extension events. Error: {0}, Stack: {1}".format(
                ustr(error), traceback.format_exc())
            add_event(op=WALAEventOperation.ExtensionTelemetryEventProcessing, message=msg, is_success=False)
        finally:
            # Always ensure that the events directory are being deleted each run except when Telemetry Service is stopped,
            # even if we run into an error and dont process them this run.
            if delete_all_event_files:
                self._ensure_all_events_directories_empty(extension_handler_with_event_dirs)

    @staticmethod
    def _get_extension_events_dir_with_handler_name(extension_log_dir):
        """
        Get the full path to events directory for all extension handlers that have one
        :param extension_log_dir: Base log directory for all extensions
        :return: A list of full paths of existing events directory for all handlers
        """
        extension_handler_with_event_dirs = []

        for ext_handler_name in os.listdir(extension_log_dir):
            # Check if its an Extension directory
            if not os.path.isdir(os.path.join(extension_log_dir, ext_handler_name)) \
                    or re.match(HANDLER_NAME_PATTERN, ext_handler_name) is None:
                continue

            # Check if EVENTS_DIRECTORY directory exists
            extension_event_dir = os.path.join(extension_log_dir, ext_handler_name, EVENTS_DIRECTORY)
            if os.path.exists(extension_event_dir):
                extension_handler_with_event_dirs.append((ext_handler_name, extension_event_dir))

        return extension_handler_with_event_dirs

    def _event_file_size_allowed(self, event_file_path):

        event_file_size = os.stat(event_file_path).st_size
        if event_file_size > self._EXTENSION_EVENT_FILE_MAX_SIZE:
            convert_to_mb = lambda x: (1.0 * x) / (1000 * 1000)
            msg = "Skipping file: {0} as its size is {1:.2f} Mb > Max size allowed {2:.1f} Mb".format(
                event_file_path, convert_to_mb(event_file_size),
                convert_to_mb(self._EXTENSION_EVENT_FILE_MAX_SIZE))
            logger.warn(msg)
            add_log_event(level=logger.LogLevel.WARNING, message=msg, forced=True)
            return False
        return True

    def _capture_extension_events(self, handler_name, handler_event_dir_path):
        """
        Capture Extension events and add them to the events_list
        :param handler_name: Complete Handler Name. Eg: Microsoft.CPlat.Core.RunCommandLinux
        :param handler_event_dir_path: Full path. Eg: '/var/log/azure/Microsoft.CPlat.Core.RunCommandLinux/events'
        """

        # Filter out the files that do not follow the pre-defined EXTENSION_EVENT_FILE_NAME_REGEX
        event_files = [event_file for event_file in os.listdir(handler_event_dir_path) if
                       re.match(self._EXTENSION_EVENT_FILE_NAME_REGEX, event_file) is not None]
        # Pick the latest files first, we'll discard older events if len(events) > MAX_EVENT_COUNT
        event_files.sort(reverse=True)

        captured_extension_events_count = 0
        dropped_events_with_error_count = defaultdict(int)

        try:
            for event_file in event_files:

                event_file_path = os.path.join(handler_event_dir_path, event_file)
                try:
                    logger.verbose("Processing event file: {0}", event_file_path)

                    if not self._event_file_size_allowed(event_file_path):
                        continue

                    # We support multiple events in a file, read the file and parse events.
                    captured_extension_events_count = self._enqueue_events_and_get_count(handler_name, event_file_path,
                                                                                         captured_extension_events_count,
                                                                                         dropped_events_with_error_count)

                    # We only allow MAX_NUMBER_OF_EVENTS_PER_EXTENSION_PER_PERIOD=300 maximum events per period per handler
                    if captured_extension_events_count >= self._MAX_NUMBER_OF_EVENTS_PER_EXTENSION_PER_PERIOD:
                        msg = "Reached max count for the extension: {0}; Max Limit: {1}. Skipping the rest.".format(
                            handler_name, self._MAX_NUMBER_OF_EVENTS_PER_EXTENSION_PER_PERIOD)
                        logger.warn(msg)
                        add_log_event(level=logger.LogLevel.WARNING, message=msg, forced=True)
                        break
                except ServiceStoppedError:
                    # Not logging here as already logged once, re-raising
                    # Since we already started processing this file, deleting it as we could've already sent some events out
                    # This is a trade-off between data replication vs data loss.
                    raise
                except Exception as error:
                    msg = "Failed to process event file {0}: {1}, {2}".format(event_file, ustr(error),
                                                                              traceback.format_exc())
                    logger.warn(msg)
                    add_log_event(level=logger.LogLevel.WARNING, message=msg, forced=True)
                finally:
                    # Todo: We should delete files after ensuring that we sent the data to Wireserver successfully
                    # from our end rather than deleting first and sending later. This is to ensure the data reliability
                    # of the agent telemetry pipeline.
                    os.remove(event_file_path)

        finally:
            if dropped_events_with_error_count:
                msg = "Dropped events for Extension: {0}; Details:\n\t{1}".format(handler_name, '\n\t'.join(
                    ["Reason: {0}; Dropped Count: {1}".format(k, v) for k, v in dropped_events_with_error_count.items()]))
                logger.warn(msg)
                add_log_event(level=logger.LogLevel.WARNING, message=msg, forced=True)

            if captured_extension_events_count > 0:
                logger.info("Collected {0} events for extension: {1}".format(captured_extension_events_count, handler_name))

    @staticmethod
    def _ensure_all_events_directories_empty(extension_events_directories):
        if not extension_events_directories:
            return

        for extension_handler_with_event_dir in extension_events_directories:
            event_dir_path = extension_handler_with_event_dir[1]
            if not os.path.exists(event_dir_path):
                return

            err = None
            # Delete any residue files in the events directory
            for residue_file in os.listdir(event_dir_path):
                try:
                    os.remove(os.path.join(event_dir_path, residue_file))
                except Exception as error:
                    # Only log the first error once per handler per run if unable to clean off residue files
                    err = ustr(error) if err is None else err

                if err is not None:
                    logger.error("Failed to completely clear the {0} directory. Exception: {1}", event_dir_path, err)

    def _enqueue_events_and_get_count(self, handler_name, event_file_path, captured_events_count,
                                      dropped_events_with_error_count):

        event_file_time = datetime.datetime.fromtimestamp(os.path.getmtime(event_file_path))

        # Read event file and decode it properly
        with open(event_file_path, "rb") as event_file_descriptor:
            event_data = event_file_descriptor.read().decode("utf-8")

        # Parse the string and get the list of events
        events = json.loads(event_data)

        # We allow multiple events in a file but there can be an instance where the file only has a single
        # JSON event and not a list. Handling that condition too
        if not isinstance(events, list):
            events = [events]

        for event in events:
            try:
                self._send_telemetry_events_handler.enqueue_event(
                    self._parse_telemetry_event(handler_name, event, event_file_time)
                )
                captured_events_count += 1
            except InvalidExtensionEventError as invalid_error:
                # These are the errors thrown if there's an error parsing the event. We want to report these back to the
                # extension publishers so that they are aware of the issues.
                # The error messages are all static messages, we will use this to create a dict and emit an event at the
                # end of each run to notify if there were any errors parsing events for the extension
                dropped_events_with_error_count[ustr(invalid_error)] += 1
            except ServiceStoppedError as stopped_error:
                logger.error(
                    "Unable to enqueue events as service stopped: {0}. Stopping collecting extension events".format(
                        ustr(stopped_error)))
                raise
            except Exception as error:
                logger.warn("Unable to parse and transmit event, error: {0}".format(error))

            if captured_events_count >= self._MAX_NUMBER_OF_EVENTS_PER_EXTENSION_PER_PERIOD:
                break

        return captured_events_count

    def _parse_telemetry_event(self, handler_name, extension_unparsed_event, event_file_time):
        """
        Parse the Json event file and convert it to TelemetryEvent object with the required data.
        :return: Complete TelemetryEvent with all required fields filled up properly. Raises if event breaches contract.
        """

        extension_event = self._parse_event_and_ensure_it_is_valid(extension_unparsed_event)

        # Create a telemetry event, add all common parameters to the event
        # and then overwrite all the common params with extension events params if same

        event = TelemetryEvent(TELEMETRY_LOG_EVENT_ID, TELEMETRY_LOG_PROVIDER_ID)
        event.file_type = "json"
        CollectTelemetryEventsHandler.add_common_params_to_telemetry_event(event, event_file_time)

        replace_or_add_params = {
            GuestAgentGenericLogsSchema.EventName: "{0}-{1}".format(handler_name, extension_event[
                ExtensionEventSchema.Version.lower()]),
            GuestAgentGenericLogsSchema.CapabilityUsed: extension_event[ExtensionEventSchema.EventLevel.lower()],
            GuestAgentGenericLogsSchema.TaskName: extension_event[ExtensionEventSchema.TaskName.lower()],
            GuestAgentGenericLogsSchema.Context1: extension_event[ExtensionEventSchema.Message.lower()],
            GuestAgentGenericLogsSchema.Context2: extension_event[ExtensionEventSchema.Timestamp.lower()],
            GuestAgentGenericLogsSchema.Context3: extension_event[ExtensionEventSchema.OperationId.lower()],
            GuestAgentGenericLogsSchema.EventPid: extension_event[ExtensionEventSchema.EventPid.lower()],
            GuestAgentGenericLogsSchema.EventTid: extension_event[ExtensionEventSchema.EventTid.lower()]
        }
        self._replace_or_add_param_in_event(event, replace_or_add_params)
        return event

    def _parse_event_and_ensure_it_is_valid(self, extension_event):
        """
        Parse the Json event from file. Raise InvalidExtensionEventError if the event breaches pre-set contract.
        :param extension_event: The json event from file
        :return: Verified Json event that qualifies the contract.
        """

        clean_string = lambda x: x.strip() if x is not None else x

        event_size = 0
        key_err_msg = "{0}: {1} not found"

        # Convert the dict to all lower keys to avoid schema confusion.
        # Only pick the params that we care about and skip the rest.
        event = dict((k.lower(), clean_string(v)) for k, v in extension_event.items() if
                     k.lower() in self._EXTENSION_EVENT_REQUIRED_FIELDS)

        # Trim message and only pick the first 3k chars
        message_key = ExtensionEventSchema.Message.lower()
        if message_key in event:
            event[message_key] = event[message_key][:self._EXTENSION_EVENT_MAX_MSG_LEN]
        else:
            raise InvalidExtensionEventError(
                key_err_msg.format(InvalidExtensionEventError.MissingKeyError, ExtensionEventSchema.Message))

        if not event[message_key]:
            raise InvalidExtensionEventError(
                "{0}: {1} should not be empty".format(InvalidExtensionEventError.EmptyMessageError,
                                                     ExtensionEventSchema.Message))

        for required_key in self._EXTENSION_EVENT_REQUIRED_FIELDS:
            # If all required keys not in event then raise
            if required_key not in event:
                raise InvalidExtensionEventError(
                    key_err_msg.format(InvalidExtensionEventError.MissingKeyError, required_key))

            # If the event_size > _EXTENSION_EVENT_MAX_SIZE=6k, then raise
            if event_size > self._EXTENSION_EVENT_MAX_SIZE:
                raise InvalidExtensionEventError(
                    "{0}: max event size allowed: {1}".format(InvalidExtensionEventError.OversizeEventError,
                                                              self._EXTENSION_EVENT_MAX_SIZE))

            event_size += len(event[required_key])

        return event

    @staticmethod
    def _replace_or_add_param_in_event(event, replace_or_add_params):
        for param in event.parameters:
            if param.name in replace_or_add_params:
                param.value = replace_or_add_params.pop(param.name)

        if not replace_or_add_params:
            # All values replaced, return
            return

        # Add the remaining params to the event
        for param_name in replace_or_add_params:
            event.parameters.append(TelemetryEventParam(param_name, replace_or_add_params[param_name]))


class _CollectAndEnqueueEvents(PeriodicOperation):
    """
    Periodic operation to collect telemetry events located in the events folder and enqueue them for the
    SendTelemetryHandler thread.
    """

    _EVENT_COLLECTION_PERIOD = datetime.timedelta(minutes=1)

    def __init__(self, send_telemetry_events_handler):
        super(_CollectAndEnqueueEvents, self).__init__(_CollectAndEnqueueEvents._EVENT_COLLECTION_PERIOD)
        self._send_telemetry_events_handler = send_telemetry_events_handler

    def _operation(self):
        """
        Periodically send any events located in the events folder
        """
        try:
            if self._send_telemetry_events_handler.stopped():
                logger.warn("{0} service is not running, skipping iteration.".format(
                    self._send_telemetry_events_handler.get_thread_name()))
                return
            self.process_events()
        except Exception as error:
            err_msg = "Failure in collecting telemetry events: {0}".format(ustr(error))
            add_event(op=WALAEventOperation.UnhandledError, message=err_msg, is_success=False)

    def process_events(self):
        """
        Returns a list of events that need to be sent to the telemetry pipeline and deletes the corresponding files
        from the events directory.
        """
        event_directory_full_path = os.path.join(conf.get_lib_dir(), EVENTS_DIRECTORY)
        event_files = os.listdir(event_directory_full_path)
        debug_info = CollectOrReportEventDebugInfo(operation=CollectOrReportEventDebugInfo.OP_COLLECT)

        for event_file in event_files:
            try:
                match = EVENT_FILE_REGEX.search(event_file)
                if match is None:
                    continue

                event_file_path = os.path.join(event_directory_full_path, event_file)

                try:
                    logger.verbose("Processing event file: {0}", event_file_path)

                    with open(event_file_path, "rb") as event_fd:
                        event_data = event_fd.read().decode("utf-8")

                    event = parse_event(event_data)

                    # "legacy" events are events produced by previous versions of the agent (<= 2.2.46) and extensions;
                    # they do not include all the telemetry fields, so we add them here
                    is_legacy_event = match.group('agent_event') is None

                    if is_legacy_event:
                        # We'll use the file creation time for the event's timestamp
                        event_file_creation_time_epoch = os.path.getmtime(event_file_path)
                        event_file_creation_time = datetime.datetime.fromtimestamp(event_file_creation_time_epoch)

                        if event.is_extension_event():
                            _CollectAndEnqueueEvents._trim_legacy_extension_event_parameters(event)
                            CollectTelemetryEventsHandler.add_common_params_to_telemetry_event(event,
                                                                                               event_file_creation_time)
                        else:
                            _CollectAndEnqueueEvents._update_legacy_agent_event(event,
                                                                                event_file_creation_time)

                    self._send_telemetry_events_handler.enqueue_event(event)
                finally:
                    # Todo: We should delete files after ensuring that we sent the data to Wireserver successfully
                    # from our end rather than deleting first and sending later. This is to ensure the data reliability
                    # of the agent telemetry pipeline.
                    os.remove(event_file_path)
            except ServiceStoppedError as stopped_error:
                logger.error(
                    "Unable to enqueue events as service stopped: {0}, skipping events collection".format(
                        ustr(stopped_error)))
            except UnicodeError as uni_err:
                debug_info.update_unicode_error(uni_err)
            except Exception as error:
                debug_info.update_op_error(error)

        debug_info.report_debug_info()

    @staticmethod
    def _update_legacy_agent_event(event, event_creation_time):
        # Ensure that if an agent event is missing a field from the schema defined since 2.2.47, the missing fields
        # will be appended, ensuring the event schema is complete before the event is reported.
        new_event = TelemetryEvent()
        new_event.parameters = []
        CollectTelemetryEventsHandler.add_common_params_to_telemetry_event(new_event, event_creation_time)

        event_params = dict([(param.name, param.value) for param in event.parameters])
        new_event_params = dict([(param.name, param.value) for param in new_event.parameters])

        missing_params = set(new_event_params.keys()).difference(set(event_params.keys()))
        params_to_add = []
        for param_name in missing_params:
            params_to_add.append(TelemetryEventParam(param_name, new_event_params[param_name]))

        event.parameters.extend(params_to_add)

    @staticmethod
    def _trim_legacy_extension_event_parameters(event):
        """
        This method is called for extension events before they are sent out. Per the agreement with extension
        publishers, the parameters that belong to extensions and will be reported intact are Name, Version, Operation,
        OperationSuccess, Message, and Duration. Since there is nothing preventing extensions to instantiate other
        fields (which belong to the agent), we call this method to ensure the rest of the parameters are trimmed since
        they will be replaced with values coming from the agent.
        :param event: Extension event to trim.
        :return: Trimmed extension event; containing only extension-specific parameters.
        """
        params_to_keep = dict().fromkeys([
            GuestAgentExtensionEventsSchema.Name,
            GuestAgentExtensionEventsSchema.Version,
            GuestAgentExtensionEventsSchema.Operation,
            GuestAgentExtensionEventsSchema.OperationSuccess,
            GuestAgentExtensionEventsSchema.Message,
            GuestAgentExtensionEventsSchema.Duration
        ])
        trimmed_params = []

        for param in event.parameters:
            if param.name in params_to_keep:
                trimmed_params.append(param)

        event.parameters = trimmed_params


class CollectTelemetryEventsHandler(ThreadHandlerInterface):
    """
    This Handler takes care of fetching the Extension Telemetry events from the {extension_events_dir} and sends it to
    Kusto for advanced debuggability.
    """

    _THREAD_NAME = "TelemetryEventsCollector"

    def __init__(self, send_telemetry_events_handler):
        self.should_run = True
        self.thread = None
        self._send_telemetry_events_handler = send_telemetry_events_handler

    @staticmethod
    def get_thread_name():
        return CollectTelemetryEventsHandler._THREAD_NAME

    def run(self):
        logger.info("Start Extension Telemetry service.")
        self.start()

    def is_alive(self):
        return self.thread is not None and self.thread.is_alive()

    def start(self):
        self.thread = threading.Thread(target=self.daemon)
        self.thread.setDaemon(True)
        self.thread.setName(CollectTelemetryEventsHandler.get_thread_name())
        self.thread.start()

    def stop(self):
        """
        Stop server communication and join the thread to main thread.
        """
        self.should_run = False
        if self.is_alive():
            self.thread.join()

    def stopped(self):
        return not self.should_run

    def daemon(self):
        periodic_operations = [
            _CollectAndEnqueueEvents(self._send_telemetry_events_handler)
        ]

        is_etp_enabled = get_supported_feature_by_name(SupportedFeatureNames.ExtensionTelemetryPipeline).is_supported
        logger.info("Extension Telemetry pipeline enabled: {0}".format(
<<<<<<< HEAD
            is_etp_enabled))
        if is_etp_enabled:
            periodic_operations.append(_ProcessExtensionEventsPeriodicOperation(self._send_telemetry_events_handler))
=======
            is_extension_telemetry_pipeline_enabled()))
        if is_extension_telemetry_pipeline_enabled():
            periodic_operations.append(_ProcessExtensionEvents(self._send_telemetry_events_handler))
>>>>>>> 49dcf6d5

        logger.info("Successfully started the {0} thread".format(self.get_thread_name()))
        while not self.stopped():
            try:
                for periodic_op in periodic_operations:
                    periodic_op.run()

            except Exception as error:
                logger.warn(
                    "An error occurred in the Telemetry Extension thread main loop; will skip the current iteration.\n{0}",
                    ustr(error))
            finally:
                PeriodicOperation.sleep_until_next_operation(periodic_operations)

    @staticmethod
    def add_common_params_to_telemetry_event(event, event_time):
        reporter = get_event_logger()
        reporter.add_common_event_parameters(event, event_time)<|MERGE_RESOLUTION|>--- conflicted
+++ resolved
@@ -556,17 +556,10 @@
         ]
 
         is_etp_enabled = get_supported_feature_by_name(SupportedFeatureNames.ExtensionTelemetryPipeline).is_supported
-        logger.info("Extension Telemetry pipeline enabled: {0}".format(
-<<<<<<< HEAD
-            is_etp_enabled))
+        logger.info("Extension Telemetry pipeline enabled: {0}".format(is_etp_enabled))
         if is_etp_enabled:
             periodic_operations.append(_ProcessExtensionEventsPeriodicOperation(self._send_telemetry_events_handler))
-=======
-            is_extension_telemetry_pipeline_enabled()))
-        if is_extension_telemetry_pipeline_enabled():
-            periodic_operations.append(_ProcessExtensionEvents(self._send_telemetry_events_handler))
->>>>>>> 49dcf6d5
-
+            
         logger.info("Successfully started the {0} thread".format(self.get_thread_name()))
         while not self.stopped():
             try:
