--- conflicted
+++ resolved
@@ -190,24 +190,13 @@
                         MonitorHandler.HOST_PLUGIN_HEARTBEAT_PERIOD,
                         MonitorHandler.IMDS_HEARTBEAT_PERIOD).seconds
         while self.should_run:
-<<<<<<< HEAD
-            self.protocol.update_host_plugin_from_goal_state()
-            self.send_telemetry_heartbeat()
-            self.poll_telemetry_metrics()
-            # This will be removed in favor of poll_telemetry_metrics() and it'll directly send the perf data
-            # for each cgroup.
-            self.send_telemetry_metrics()
-            self.collect_and_send_events()
-            self.send_host_plugin_heartbeat()
-            self.send_imds_heartbeat()
-            self.log_altered_network_configuration()
-            self.reset_loggers()
-=======
             try:
                 self.protocol.update_host_plugin_from_goal_state()
                 self.send_telemetry_heartbeat()
                 self.poll_telemetry_metrics()
-                self.send_telemetry_metrics()   # This will be removed in favor of poll_telemetry_metrics() and it'll directly send the perf data for each cgroup.
+                # This will be removed in favor of poll_telemetry_metrics() and it'll directly send the perf data for
+                # each cgroup.
+                self.send_telemetry_metrics()
                 self.collect_and_send_events()
                 self.send_host_plugin_heartbeat()
                 self.send_imds_heartbeat()
@@ -215,7 +204,6 @@
                 self.reset_loggers()
             except Exception as e:
                 logger.warn("An error occurred in the monitor thread main loop; will skip the current iteration.\n{0}", ustr(e))
->>>>>>> dd531d66
             time.sleep(min_delta)
 
     def reset_loggers(self):
