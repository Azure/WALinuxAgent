# Copyright 2018 Microsoft Corporation
#
# Licensed under the Apache License, Version 2.0 (the "License");
# you may not use this file except in compliance with the License.
# You may obtain a copy of the License at
#
#     http://www.apache.org/licenses/LICENSE-2.0
#
# Unless required by applicable law or agreed to in writing, software
# distributed under the License is distributed on an "AS IS" BASIS,
# WITHOUT WARRANTIES OR CONDITIONS OF ANY KIND, either express or implied.
# See the License for the specific language governing permissions and
# limitations under the License.
#
# Requires Python 2.6+ and Openssl 1.0+
#

import datetime
import threading
import uuid

import azurelinuxagent.common.logger as logger
import azurelinuxagent.common.utils.networkutil as networkutil
from azurelinuxagent.common.cgroupconfigurator import CGroupConfigurator
from azurelinuxagent.common.cgroupstelemetry import CGroupsTelemetry
from azurelinuxagent.common.errorstate import ErrorState
from azurelinuxagent.common.event import add_event, WALAEventOperation, report_metric, collect_events
from azurelinuxagent.common.future import ustr
from azurelinuxagent.common.osutil import get_osutil
from azurelinuxagent.common.protocol.util import get_protocol_util
from azurelinuxagent.common.protocol.healthservice import HealthService
from azurelinuxagent.common.protocol.imds import get_imds_client
from azurelinuxagent.common.utils.restutil import IOErrorCounter
from azurelinuxagent.common.utils.textutil import hash_strings
from azurelinuxagent.common.version import AGENT_NAME, CURRENT_VERSION
from azurelinuxagent.ga.periodic_operation import PeriodicOperation
<<<<<<< HEAD


def generate_extension_metrics_telemetry_dictionary(schema_version=1.0,
                                                    performance_metrics=None):
    if schema_version == 1.0:
        telemetry_dict = {"SchemaVersion": 1.0}
        if performance_metrics:
            telemetry_dict["PerfMetrics"] = performance_metrics
        return telemetry_dict
    else:
        return None
=======
>>>>>>> 3979ee2d


def get_monitor_handler():
    return MonitorHandler()


class PollResourceUsageOperation(PeriodicOperation):
    """
    Periodic operation to poll the tracked cgroups for resource usage data.

    It also checks whether there are processes in the agent's cgroup that should not be there.
    """
    def __init__(self):
        super(PollResourceUsageOperation, self).__init__(
            name="poll resource usage",
            operation=self._operation_impl,
            period=datetime.timedelta(minutes=5))
        self._last_error = None
        self._error_count = 0

    def _operation_impl(self):
        #
        # Check the processes in the agent cgroup
        #
        processes_check_error = None
        try:
            processes = CGroupConfigurator.get_instance().get_processes_in_agent_cgroup()

            if processes is not None:
                unexpected_processes = []

                for (_, command_line) in processes:
                    if not CGroupConfigurator.is_agent_process(command_line):
                        unexpected_processes.append(command_line)

                if len(unexpected_processes) > 0:
                    unexpected_processes.sort()
                    processes_check_error = "The agent's cgroup includes unexpected processes: {0}".format(ustr(unexpected_processes))
        except Exception as e:
            processes_check_error = "Failed to check the processes in the agent's cgroup: {0}".format(ustr(e))

        # Report a small sample of errors
        if processes_check_error != self._last_error and self._error_count < 5:
            self._error_count += 1
            self._last_error = processes_check_error
            logger.info(processes_check_error)
            add_event(op=WALAEventOperation.CGroupsDebug, message=processes_check_error)

        #
        # Report metrics
        #
        metrics = CGroupsTelemetry.poll_all_tracked()

        for metric in metrics:
            report_metric(metric.category, metric.counter, metric.instance, metric.value)


class ResetPeriodicLogMessagesOperation(PeriodicOperation):
    """
    Periodic operation to clean up the hash-tables maintained by the loggers. For reference, please check
    azurelinuxagent.common.logger.Logger and azurelinuxagent.common.event.EventLogger classes
    """
    def __init__(self):
        super(ResetPeriodicLogMessagesOperation, self).__init__(
            name="reset periodic log messages",
            operation=ResetPeriodicLogMessagesOperation._operation_impl,
            period=datetime.timedelta(hours=12))

    @staticmethod
    def _operation_impl():
        logger.reset_periodic()


class ReportNetworkErrorsOperation(PeriodicOperation):
    def __init__(self):
        super(ReportNetworkErrorsOperation, self).__init__(
            name="report network errors",
            operation=ReportNetworkErrorsOperation._operation_impl,
            period=datetime.timedelta(minutes=30))

    @staticmethod
    def _operation_impl():
        io_errors = IOErrorCounter.get_and_reset()
        hostplugin_errors = io_errors.get("hostplugin")
        protocol_errors = io_errors.get("protocol")
        other_errors = io_errors.get("other")

        if hostplugin_errors > 0 or protocol_errors > 0 or other_errors > 0:
            msg = "hostplugin:{0};protocol:{1};other:{2}".format(hostplugin_errors, protocol_errors, other_errors)
            add_event(op=WALAEventOperation.HttpErrors, message=msg)


class ReportNetworkConfigurationChangesOperation(PeriodicOperation):
    """
    Periodic operation to check and log changes in network configuration.
    """

    def __init__(self):
        super(ReportNetworkConfigurationChangesOperation, self).__init__(
            name="report network configuration changes",
            operation=self._operation_impl,
            period=datetime.timedelta(minutes=1))
        self.osutil = get_osutil()
        self.last_route_table_hash = b''
        self.last_nic_state = {}

    def _operation_impl(self):
        raw_route_list = self.osutil.read_route_table()
        digest = hash_strings(raw_route_list)
        if digest != self.last_route_table_hash:
            self.last_route_table_hash = digest
            route_list = self.osutil.get_list_of_routes(raw_route_list)
            logger.info("Route table: [{0}]".format(",".join(map(networkutil.RouteEntry.to_json, route_list))))

        nic_state = self.osutil.get_nic_state()
        if nic_state != self.last_nic_state:
            description = "Initial" if self.last_nic_state == {} else "Updated"
            logger.info("{0} NIC state: [{1}]".format(description, ", ".join(map(str, nic_state.values()))))
            self.last_nic_state = nic_state


class MonitorHandler(object):
    # telemetry
    EVENT_COLLECTION_PERIOD = datetime.timedelta(minutes=1)
<<<<<<< HEAD
    # host health
    TELEMETRY_HEARTBEAT_PERIOD = datetime.timedelta(minutes=30)
    # cgroup data period
    CGROUP_TELEMETRY_POLLING_PERIOD = datetime.timedelta(minutes=5)
    CGROUP_TELEMETRY_REPORTING_PERIOD = datetime.timedelta(minutes=30)
=======
>>>>>>> 3979ee2d
    # host plugin
    HOST_PLUGIN_HEARTBEAT_PERIOD = datetime.timedelta(minutes=1)
    HOST_PLUGIN_HEALTH_PERIOD = datetime.timedelta(minutes=5)
    # imds
    IMDS_HEARTBEAT_PERIOD = datetime.timedelta(minutes=1)
    IMDS_HEALTH_PERIOD = datetime.timedelta(minutes=3)
<<<<<<< HEAD
    # log network configuration
    LOG_NETWORK_CONFIGURATION_PERIOD = datetime.timedelta(minutes=1)
    # Resetting loggers period
    RESET_LOGGERS_PERIOD = datetime.timedelta(hours=12)
=======
>>>>>>> 3979ee2d

    def __init__(self):
        self.osutil = get_osutil()
        self.imds_client = None

        self.event_thread = None
<<<<<<< HEAD
        self._reset_loggers_op = PeriodicOperation("reset_loggers", self.reset_loggers, self.RESET_LOGGERS_PERIOD)
        self._collect_and_send_events_op = PeriodicOperation("collect_and_send_events", self.collect_and_send_events, self.EVENT_COLLECTION_PERIOD)
        self._send_telemetry_heartbeat_op = PeriodicOperation("send_telemetry_heartbeat", self.send_telemetry_heartbeat, self.TELEMETRY_HEARTBEAT_PERIOD)
        self._poll_telemetry_metrics_op = PeriodicOperation("poll_telemetry_metrics usage", self.poll_telemetry_metrics, self.CGROUP_TELEMETRY_POLLING_PERIOD)
        self._send_telemetry_metrics_op = PeriodicOperation("send_telemetry_metrics usage", self.send_telemetry_metrics, self.CGROUP_TELEMETRY_REPORTING_PERIOD)
        self._send_host_plugin_heartbeat_op = PeriodicOperation("send_host_plugin_heartbeat", self.send_host_plugin_heartbeat, self.HOST_PLUGIN_HEARTBEAT_PERIOD)
        self._send_imds_heartbeat_op = PeriodicOperation("send_imds_heartbeat", self.send_imds_heartbeat, self.IMDS_HEARTBEAT_PERIOD)
        self._log_altered_network_configuration_op = PeriodicOperation("log_altered_network_configuration", self.log_altered_network_configuration, self.LOG_NETWORK_CONFIGURATION_PERIOD)
=======
        self._periodic_operations = [
            ResetPeriodicLogMessagesOperation(),
            PeriodicOperation("collect_and_send_events", self.collect_and_send_events, self.EVENT_COLLECTION_PERIOD),
            ReportNetworkErrorsOperation(),
            PollResourceUsageOperation(),
            PeriodicOperation("send_host_plugin_heartbeat", self.send_host_plugin_heartbeat, self.HOST_PLUGIN_HEARTBEAT_PERIOD),
            PeriodicOperation("send_imds_heartbeat", self.send_imds_heartbeat, self.IMDS_HEARTBEAT_PERIOD),
            ReportNetworkConfigurationChangesOperation(),
        ]
>>>>>>> 3979ee2d
        self.protocol = None
        self.protocol_util = None
        self.health_service = None

        self.should_run = True
        self.heartbeat_id = str(uuid.uuid4()).upper()
        self.host_plugin_errorstate = ErrorState(min_timedelta=MonitorHandler.HOST_PLUGIN_HEALTH_PERIOD)
        self.imds_errorstate = ErrorState(min_timedelta=MonitorHandler.IMDS_HEALTH_PERIOD)

    def run(self):
        self.start(init_data=True)

    def stop(self):
        self.should_run = False
        if self.is_alive():
            self.join()

    def join(self):
        self.event_thread.join()

    def stopped(self):
        return not self.should_run

    def init_protocols(self):
        # The initialization of ProtocolUtil for the Monitor thread should be done within the thread itself rather
        # than initializing it in the ExtHandler thread. This is done to avoid any concurrency issues as each
        # thread would now have its own ProtocolUtil object as per the SingletonPerThread model.
        self.protocol_util = get_protocol_util()
        self.protocol = self.protocol_util.get_protocol()
        self.health_service = HealthService(self.protocol.get_endpoint())

    def init_imds_client(self):
        wireserver_endpoint = self.protocol_util.get_wireserver_endpoint()
        self.imds_client = get_imds_client(wireserver_endpoint)

    def is_alive(self):
        return self.event_thread is not None and self.event_thread.is_alive()

    def start(self, init_data=False):
        self.event_thread = threading.Thread(target=self.daemon, args=(init_data,))
        self.event_thread.setDaemon(True)
        self.event_thread.setName("MonitorHandler")
        self.event_thread.start()

<<<<<<< HEAD
    def collect_and_send_events(self):
        """
        Periodically send any events located in the events folder
        """
        event_list = collect_events()

        if len(event_list.events) > 0:
            self.protocol.report_event(event_list)

    def daemon(self, init_data=False):

        if init_data:
            self.init_protocols()
            self.init_imds_client()

        min_delta = min(MonitorHandler.TELEMETRY_HEARTBEAT_PERIOD,
                        MonitorHandler.CGROUP_TELEMETRY_POLLING_PERIOD,
                        MonitorHandler.CGROUP_TELEMETRY_REPORTING_PERIOD,
                        MonitorHandler.EVENT_COLLECTION_PERIOD,
                        MonitorHandler.HOST_PLUGIN_HEARTBEAT_PERIOD,
                        MonitorHandler.IMDS_HEARTBEAT_PERIOD).seconds
        while not self.stopped():
            try:
                self.protocol.update_host_plugin_from_goal_state()
                self._send_telemetry_heartbeat_op.run()
                self._poll_telemetry_metrics_op.run()
                # This will be removed in favor of poll_telemetry_metrics() and it'll directly send the perf data for
                # each cgroup.
                self._send_telemetry_metrics_op.run()
                self._collect_and_send_events_op.run()
                self._send_host_plugin_heartbeat_op.run()
                self._send_imds_heartbeat_op.run()
                self._log_altered_network_configuration_op.run()
                self._reset_loggers_op.run()
            except Exception as e:
                logger.warn("An error occurred in the monitor thread main loop; will skip the current iteration.\n{0}", ustr(e))
            time.sleep(min_delta)

    def reset_loggers(self):
=======
    def daemon(self, init_data=False):
        try:
            if init_data:
                self.init_protocols()
                self.init_imds_client()

            while not self.stopped():
                try:
                    self.protocol.update_host_plugin_from_goal_state()

                    for op in self._periodic_operations:
                        op.run()

                except Exception as e:
                    logger.error("An error occurred in the monitor thread main loop; will skip the current iteration.\n{0}", ustr(e))
                finally:
                    PeriodicOperation.sleep_until_next_operation(self._periodic_operations)
        except Exception as e:
            logger.error("An error occurred in the monitor thread; will exit the thread.\n{0}", ustr(e))

    def collect_and_send_events(self):
>>>>>>> 3979ee2d
        """
        Periodically send any events located in the events folder
        """
<<<<<<< HEAD
        logger.reset_periodic()
=======
        event_list = collect_events()

        if len(event_list.events) > 0:
            self.protocol.report_event(event_list)
>>>>>>> 3979ee2d

    def send_imds_heartbeat(self):
        """
        Send a health signal every IMDS_HEARTBEAT_PERIOD. The signal is 'Healthy' when we have
        successfully called and validated a response in the last IMDS_HEALTH_PERIOD.
        """
        try:
            is_currently_healthy, response = self.imds_client.validate()
<<<<<<< HEAD

            if is_currently_healthy:
                self.imds_errorstate.reset()
            else:
                self.imds_errorstate.incr()

            is_healthy = self.imds_errorstate.is_triggered() is False
            logger.verbose("IMDS health: {0} [{1}]", is_healthy, response)

=======

            if is_currently_healthy:
                self.imds_errorstate.reset()
            else:
                self.imds_errorstate.incr()

            is_healthy = self.imds_errorstate.is_triggered() is False
            logger.verbose("IMDS health: {0} [{1}]", is_healthy, response)

>>>>>>> 3979ee2d
            self.health_service.report_imds_status(is_healthy, response)

        except Exception as e:
            msg = "Exception sending imds heartbeat: {0}".format(ustr(e))
            add_event(
                name=AGENT_NAME,
                version=CURRENT_VERSION,
                op=WALAEventOperation.ImdsHeartbeat,
                is_success=False,
                message=msg,
                log_event=False)

    def send_host_plugin_heartbeat(self):
        """
        Send a health signal every HOST_PLUGIN_HEARTBEAT_PERIOD. The signal is 'Healthy' when we have been able to
        communicate with HostGAPlugin at least once in the last HOST_PLUGIN_HEALTH_PERIOD.
        """
        try:
            host_plugin = self.protocol.client.get_host_plugin()
            host_plugin.ensure_initialized()
            is_currently_healthy = host_plugin.get_health()

            if is_currently_healthy:
                self.host_plugin_errorstate.reset()
            else:
                self.host_plugin_errorstate.incr()

            is_healthy = self.host_plugin_errorstate.is_triggered() is False
            logger.verbose("HostGAPlugin health: {0}", is_healthy)

            self.health_service.report_host_plugin_heartbeat(is_healthy)

            if not is_healthy:
                add_event(
                    name=AGENT_NAME,
                    version=CURRENT_VERSION,
                    op=WALAEventOperation.HostPluginHeartbeatExtended,
                    is_success=False,
                    message='{0} since successful heartbeat'.format(self.host_plugin_errorstate.fail_time),
                    log_event=False)

        except Exception as e:
            msg = "Exception sending host plugin heartbeat: {0}".format(ustr(e))
            add_event(
                name=AGENT_NAME,
                version=CURRENT_VERSION,
                op=WALAEventOperation.HostPluginHeartbeat,
                is_success=False,
                message=msg,
                log_event=False)
<<<<<<< HEAD

    def send_telemetry_heartbeat(self):
        io_errors = IOErrorCounter.get_and_reset()
        hostplugin_errors = io_errors.get("hostplugin")
        protocol_errors = io_errors.get("protocol")
        other_errors = io_errors.get("other")

        if hostplugin_errors > 0 or protocol_errors > 0 or other_errors > 0:
            msg = "hostplugin:{0};protocol:{1};other:{2}".format(hostplugin_errors, protocol_errors,
                                                                 other_errors)
            add_event(
                name=AGENT_NAME,
                version=CURRENT_VERSION,
                op=WALAEventOperation.HttpErrors,
                is_success=True,
                message=msg,
                log_event=False)

    def poll_telemetry_metrics(self):
        """
        This method polls the tracked cgroups to get data from the cgroups filesystem and send the data directly.

        :return: List of Metrics (which would be sent to PerfCounterMetrics directly.
        """
        metrics = CGroupsTelemetry.poll_all_tracked()

        if metrics:
            for metric in metrics:
                report_metric(metric.category, metric.counter, metric.instance, metric.value)

    def send_telemetry_metrics(self):
        """
        The send_telemetry_metrics would soon be removed in favor of sending performance metrics directly.
        """
        performance_metrics = CGroupsTelemetry.report_all_tracked()

        if performance_metrics:
            message = generate_extension_metrics_telemetry_dictionary(schema_version=1.0,
                                                                      performance_metrics=performance_metrics)
            add_event(name=AGENT_NAME,
                      version=CURRENT_VERSION,
                      op=WALAEventOperation.ExtensionMetricsData,
                      is_success=True,
                      message=ustr(message),
                      log_event=False)

    def log_altered_network_configuration(self):
        """
        Check various pieces of network configuration and, if altered since the last check, log the new state.
        """
        raw_route_list = self.osutil.read_route_table()
        digest = hash_strings(raw_route_list)
        if digest != self.last_route_table_hash:
            self.last_route_table_hash = digest
            route_list = self.osutil.get_list_of_routes(raw_route_list)
            logger.info("Route table: [{0}]".format(",".join(map(networkutil.RouteEntry.to_json, route_list))))

        nic_state = self.osutil.get_nic_state()
        if nic_state != self.last_nic_state:
            description = "Initial" if self.last_nic_state == {} else "Updated"
            logger.info("{0} NIC state: [{1}]".format(description, ", ".join(map(str, nic_state.values()))))
            self.last_nic_state = nic_state
=======
>>>>>>> 3979ee2d
<|MERGE_RESOLUTION|>--- conflicted
+++ resolved
@@ -34,20 +34,6 @@
 from azurelinuxagent.common.utils.textutil import hash_strings
 from azurelinuxagent.common.version import AGENT_NAME, CURRENT_VERSION
 from azurelinuxagent.ga.periodic_operation import PeriodicOperation
-<<<<<<< HEAD
-
-
-def generate_extension_metrics_telemetry_dictionary(schema_version=1.0,
-                                                    performance_metrics=None):
-    if schema_version == 1.0:
-        telemetry_dict = {"SchemaVersion": 1.0}
-        if performance_metrics:
-            telemetry_dict["PerfMetrics"] = performance_metrics
-        return telemetry_dict
-    else:
-        return None
-=======
->>>>>>> 3979ee2d
 
 
 def get_monitor_handler():
@@ -172,43 +158,18 @@
 class MonitorHandler(object):
     # telemetry
     EVENT_COLLECTION_PERIOD = datetime.timedelta(minutes=1)
-<<<<<<< HEAD
-    # host health
-    TELEMETRY_HEARTBEAT_PERIOD = datetime.timedelta(minutes=30)
-    # cgroup data period
-    CGROUP_TELEMETRY_POLLING_PERIOD = datetime.timedelta(minutes=5)
-    CGROUP_TELEMETRY_REPORTING_PERIOD = datetime.timedelta(minutes=30)
-=======
->>>>>>> 3979ee2d
     # host plugin
     HOST_PLUGIN_HEARTBEAT_PERIOD = datetime.timedelta(minutes=1)
     HOST_PLUGIN_HEALTH_PERIOD = datetime.timedelta(minutes=5)
     # imds
     IMDS_HEARTBEAT_PERIOD = datetime.timedelta(minutes=1)
     IMDS_HEALTH_PERIOD = datetime.timedelta(minutes=3)
-<<<<<<< HEAD
-    # log network configuration
-    LOG_NETWORK_CONFIGURATION_PERIOD = datetime.timedelta(minutes=1)
-    # Resetting loggers period
-    RESET_LOGGERS_PERIOD = datetime.timedelta(hours=12)
-=======
->>>>>>> 3979ee2d
 
     def __init__(self):
         self.osutil = get_osutil()
         self.imds_client = None
 
         self.event_thread = None
-<<<<<<< HEAD
-        self._reset_loggers_op = PeriodicOperation("reset_loggers", self.reset_loggers, self.RESET_LOGGERS_PERIOD)
-        self._collect_and_send_events_op = PeriodicOperation("collect_and_send_events", self.collect_and_send_events, self.EVENT_COLLECTION_PERIOD)
-        self._send_telemetry_heartbeat_op = PeriodicOperation("send_telemetry_heartbeat", self.send_telemetry_heartbeat, self.TELEMETRY_HEARTBEAT_PERIOD)
-        self._poll_telemetry_metrics_op = PeriodicOperation("poll_telemetry_metrics usage", self.poll_telemetry_metrics, self.CGROUP_TELEMETRY_POLLING_PERIOD)
-        self._send_telemetry_metrics_op = PeriodicOperation("send_telemetry_metrics usage", self.send_telemetry_metrics, self.CGROUP_TELEMETRY_REPORTING_PERIOD)
-        self._send_host_plugin_heartbeat_op = PeriodicOperation("send_host_plugin_heartbeat", self.send_host_plugin_heartbeat, self.HOST_PLUGIN_HEARTBEAT_PERIOD)
-        self._send_imds_heartbeat_op = PeriodicOperation("send_imds_heartbeat", self.send_imds_heartbeat, self.IMDS_HEARTBEAT_PERIOD)
-        self._log_altered_network_configuration_op = PeriodicOperation("log_altered_network_configuration", self.log_altered_network_configuration, self.LOG_NETWORK_CONFIGURATION_PERIOD)
-=======
         self._periodic_operations = [
             ResetPeriodicLogMessagesOperation(),
             PeriodicOperation("collect_and_send_events", self.collect_and_send_events, self.EVENT_COLLECTION_PERIOD),
@@ -218,7 +179,6 @@
             PeriodicOperation("send_imds_heartbeat", self.send_imds_heartbeat, self.IMDS_HEARTBEAT_PERIOD),
             ReportNetworkConfigurationChangesOperation(),
         ]
->>>>>>> 3979ee2d
         self.protocol = None
         self.protocol_util = None
         self.health_service = None
@@ -263,47 +223,6 @@
         self.event_thread.setName("MonitorHandler")
         self.event_thread.start()
 
-<<<<<<< HEAD
-    def collect_and_send_events(self):
-        """
-        Periodically send any events located in the events folder
-        """
-        event_list = collect_events()
-
-        if len(event_list.events) > 0:
-            self.protocol.report_event(event_list)
-
-    def daemon(self, init_data=False):
-
-        if init_data:
-            self.init_protocols()
-            self.init_imds_client()
-
-        min_delta = min(MonitorHandler.TELEMETRY_HEARTBEAT_PERIOD,
-                        MonitorHandler.CGROUP_TELEMETRY_POLLING_PERIOD,
-                        MonitorHandler.CGROUP_TELEMETRY_REPORTING_PERIOD,
-                        MonitorHandler.EVENT_COLLECTION_PERIOD,
-                        MonitorHandler.HOST_PLUGIN_HEARTBEAT_PERIOD,
-                        MonitorHandler.IMDS_HEARTBEAT_PERIOD).seconds
-        while not self.stopped():
-            try:
-                self.protocol.update_host_plugin_from_goal_state()
-                self._send_telemetry_heartbeat_op.run()
-                self._poll_telemetry_metrics_op.run()
-                # This will be removed in favor of poll_telemetry_metrics() and it'll directly send the perf data for
-                # each cgroup.
-                self._send_telemetry_metrics_op.run()
-                self._collect_and_send_events_op.run()
-                self._send_host_plugin_heartbeat_op.run()
-                self._send_imds_heartbeat_op.run()
-                self._log_altered_network_configuration_op.run()
-                self._reset_loggers_op.run()
-            except Exception as e:
-                logger.warn("An error occurred in the monitor thread main loop; will skip the current iteration.\n{0}", ustr(e))
-            time.sleep(min_delta)
-
-    def reset_loggers(self):
-=======
     def daemon(self, init_data=False):
         try:
             if init_data:
@@ -325,18 +244,13 @@
             logger.error("An error occurred in the monitor thread; will exit the thread.\n{0}", ustr(e))
 
     def collect_and_send_events(self):
->>>>>>> 3979ee2d
         """
         Periodically send any events located in the events folder
         """
-<<<<<<< HEAD
-        logger.reset_periodic()
-=======
         event_list = collect_events()
 
         if len(event_list.events) > 0:
             self.protocol.report_event(event_list)
->>>>>>> 3979ee2d
 
     def send_imds_heartbeat(self):
         """
@@ -345,7 +259,6 @@
         """
         try:
             is_currently_healthy, response = self.imds_client.validate()
-<<<<<<< HEAD
 
             if is_currently_healthy:
                 self.imds_errorstate.reset()
@@ -355,17 +268,6 @@
             is_healthy = self.imds_errorstate.is_triggered() is False
             logger.verbose("IMDS health: {0} [{1}]", is_healthy, response)
 
-=======
-
-            if is_currently_healthy:
-                self.imds_errorstate.reset()
-            else:
-                self.imds_errorstate.incr()
-
-            is_healthy = self.imds_errorstate.is_triggered() is False
-            logger.verbose("IMDS health: {0} [{1}]", is_healthy, response)
-
->>>>>>> 3979ee2d
             self.health_service.report_imds_status(is_healthy, response)
 
         except Exception as e:
@@ -416,68 +318,3 @@
                 is_success=False,
                 message=msg,
                 log_event=False)
-<<<<<<< HEAD
-
-    def send_telemetry_heartbeat(self):
-        io_errors = IOErrorCounter.get_and_reset()
-        hostplugin_errors = io_errors.get("hostplugin")
-        protocol_errors = io_errors.get("protocol")
-        other_errors = io_errors.get("other")
-
-        if hostplugin_errors > 0 or protocol_errors > 0 or other_errors > 0:
-            msg = "hostplugin:{0};protocol:{1};other:{2}".format(hostplugin_errors, protocol_errors,
-                                                                 other_errors)
-            add_event(
-                name=AGENT_NAME,
-                version=CURRENT_VERSION,
-                op=WALAEventOperation.HttpErrors,
-                is_success=True,
-                message=msg,
-                log_event=False)
-
-    def poll_telemetry_metrics(self):
-        """
-        This method polls the tracked cgroups to get data from the cgroups filesystem and send the data directly.
-
-        :return: List of Metrics (which would be sent to PerfCounterMetrics directly.
-        """
-        metrics = CGroupsTelemetry.poll_all_tracked()
-
-        if metrics:
-            for metric in metrics:
-                report_metric(metric.category, metric.counter, metric.instance, metric.value)
-
-    def send_telemetry_metrics(self):
-        """
-        The send_telemetry_metrics would soon be removed in favor of sending performance metrics directly.
-        """
-        performance_metrics = CGroupsTelemetry.report_all_tracked()
-
-        if performance_metrics:
-            message = generate_extension_metrics_telemetry_dictionary(schema_version=1.0,
-                                                                      performance_metrics=performance_metrics)
-            add_event(name=AGENT_NAME,
-                      version=CURRENT_VERSION,
-                      op=WALAEventOperation.ExtensionMetricsData,
-                      is_success=True,
-                      message=ustr(message),
-                      log_event=False)
-
-    def log_altered_network_configuration(self):
-        """
-        Check various pieces of network configuration and, if altered since the last check, log the new state.
-        """
-        raw_route_list = self.osutil.read_route_table()
-        digest = hash_strings(raw_route_list)
-        if digest != self.last_route_table_hash:
-            self.last_route_table_hash = digest
-            route_list = self.osutil.get_list_of_routes(raw_route_list)
-            logger.info("Route table: [{0}]".format(",".join(map(networkutil.RouteEntry.to_json, route_list))))
-
-        nic_state = self.osutil.get_nic_state()
-        if nic_state != self.last_nic_state:
-            description = "Initial" if self.last_nic_state == {} else "Updated"
-            logger.info("{0} NIC state: [{1}]".format(description, ", ".join(map(str, nic_state.values()))))
-            self.last_nic_state = nic_state
-=======
->>>>>>> 3979ee2d
