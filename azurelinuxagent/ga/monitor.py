# Copyright 2018 Microsoft Corporation
#
# Licensed under the Apache License, Version 2.0 (the "License");
# you may not use this file except in compliance with the License.
# You may obtain a copy of the License at
#
#     http://www.apache.org/licenses/LICENSE-2.0
#
# Unless required by applicable law or agreed to in writing, software
# distributed under the License is distributed on an "AS IS" BASIS,
# WITHOUT WARRANTIES OR CONDITIONS OF ANY KIND, either express or implied.
# See the License for the specific language governing permissions and
# limitations under the License.
#
# Requires Python 2.6+ and Openssl 1.0+
#

import datetime
import threading
import uuid

import azurelinuxagent.common.logger as logger
import azurelinuxagent.common.utils.networkutil as networkutil
from azurelinuxagent.common.cgroupconfigurator import CGroupConfigurator
from azurelinuxagent.common.cgroupstelemetry import CGroupsTelemetry
from azurelinuxagent.common.errorstate import ErrorState
from azurelinuxagent.common.event import add_event, WALAEventOperation, report_metric, collect_events
from azurelinuxagent.common.future import ustr
from azurelinuxagent.common.interfaces import ThreadHandlerInterface
from azurelinuxagent.common.osutil import get_osutil
from azurelinuxagent.common.protocol.healthservice import HealthService
from azurelinuxagent.common.protocol.imds import get_imds_client
from azurelinuxagent.common.protocol.util import get_protocol_util
from azurelinuxagent.common.utils.restutil import IOErrorCounter
from azurelinuxagent.common.utils.textutil import hash_strings
from azurelinuxagent.common.version import AGENT_NAME, CURRENT_VERSION
from azurelinuxagent.ga.periodic_operation import PeriodicOperation


def get_monitor_handler(enqueue_event):
    return MonitorHandler(enqueue_event)


class PollResourceUsageOperation(PeriodicOperation):
    """
    Periodic operation to poll the tracked cgroups for resource usage data.

    It also checks whether there are processes in the agent's cgroup that should not be there.
    """
    def __init__(self):
        super(PollResourceUsageOperation, self).__init__(
            name="poll resource usage",
            operation=self._operation_impl,
            period=datetime.timedelta(minutes=5))
        self._last_error = None
        self._error_count = 0

    def _operation_impl(self):
        #
        # Check the processes in the agent cgroup
        #
        processes_check_error = None
        try:
            processes = CGroupConfigurator.get_instance().get_processes_in_agent_cgroup()

            if processes is not None:
                unexpected_processes = []

                for (_, command_line) in processes:
                    if not CGroupConfigurator.is_agent_process(command_line):
                        unexpected_processes.append(command_line)

                if len(unexpected_processes) > 0: # pylint: disable=len-as-condition
                    unexpected_processes.sort()
                    processes_check_error = "The agent's cgroup includes unexpected processes: {0}".format(ustr(unexpected_processes))
        except Exception as e: # pylint: disable=C0103
            processes_check_error = "Failed to check the processes in the agent's cgroup: {0}".format(ustr(e))

        # Report a small sample of errors
        if processes_check_error != self._last_error and self._error_count < 5:
            self._error_count += 1
            self._last_error = processes_check_error
            logger.info(processes_check_error)
            add_event(op=WALAEventOperation.CGroupsDebug, message=processes_check_error)

        #
        # Report metrics
        #
        metrics = CGroupsTelemetry.poll_all_tracked()

        for metric in metrics:
            report_metric(metric.category, metric.counter, metric.instance, metric.value)


class ResetPeriodicLogMessagesOperation(PeriodicOperation):
    """
    Periodic operation to clean up the hash-tables maintained by the loggers. For reference, please check
    azurelinuxagent.common.logger.Logger and azurelinuxagent.common.event.EventLogger classes
    """
    def __init__(self):
        super(ResetPeriodicLogMessagesOperation, self).__init__(
            name="reset periodic log messages",
            operation=ResetPeriodicLogMessagesOperation._operation_impl,
            period=datetime.timedelta(hours=12))

    @staticmethod
    def _operation_impl():
        logger.reset_periodic()


class CollectAndEnqueueEventsPeriodicOperation(PeriodicOperation):
    """
    Periodic operation to collect and send telemetry events located in the events folder
    """

    _EVENT_COLLECTION_PERIOD = datetime.timedelta(minutes=1)

    def __init__(self, enqueue_event):
        super(CollectAndEnqueueEventsPeriodicOperation, self).__init__(
            name="collect_and_enqueue_events",
            operation=self._collect_and_enqueue_events,
            period=CollectAndEnqueueEventsPeriodicOperation._EVENT_COLLECTION_PERIOD)
        self.enqueue_events = enqueue_event

    def _collect_and_enqueue_events(self):
        """
        Periodically send any events located in the events folder
        """
        try:
            collect_events(self.enqueue_events)
        except Exception as error:
            err_msg = "Failure in collecting Agent events: {0}".format(ustr(error))
            add_event(op=WALAEventOperation.UnhandledError, message=err_msg, is_success=False)


class ReportNetworkErrorsOperation(PeriodicOperation):
    def __init__(self):
        super(ReportNetworkErrorsOperation, self).__init__(
            name="report network errors",
            operation=ReportNetworkErrorsOperation._operation_impl,
            period=datetime.timedelta(minutes=30))

    @staticmethod
    def _operation_impl():
        io_errors = IOErrorCounter.get_and_reset()
        hostplugin_errors = io_errors.get("hostplugin")
        protocol_errors = io_errors.get("protocol")
        other_errors = io_errors.get("other")

        if hostplugin_errors > 0 or protocol_errors > 0 or other_errors > 0:
            msg = "hostplugin:{0};protocol:{1};other:{2}".format(hostplugin_errors, protocol_errors, other_errors)
            add_event(op=WALAEventOperation.HttpErrors, message=msg)


class ReportNetworkConfigurationChangesOperation(PeriodicOperation):
    """
    Periodic operation to check and log changes in network configuration.
    """

    def __init__(self):
        super(ReportNetworkConfigurationChangesOperation, self).__init__(
            name="report network configuration changes",
            operation=self._operation_impl,
            period=datetime.timedelta(minutes=1))
        self.osutil = get_osutil()
        self.last_route_table_hash = b''
        self.last_nic_state = {}

    def _operation_impl(self):
        raw_route_list = self.osutil.read_route_table()
        digest = hash_strings(raw_route_list)
        if digest != self.last_route_table_hash:
            self.last_route_table_hash = digest
            route_list = self.osutil.get_list_of_routes(raw_route_list)
            logger.info("Route table: [{0}]".format(",".join(map(networkutil.RouteEntry.to_json, route_list))))

        nic_state = self.osutil.get_nic_state()
        if nic_state != self.last_nic_state:
            description = "Initial" if self.last_nic_state == {} else "Updated"
            logger.info("{0} NIC state: [{1}]".format(description, ", ".join(map(str, nic_state.values()))))
            self.last_nic_state = nic_state


<<<<<<< HEAD
class MonitorHandler(object): # pylint: disable=R0902
=======
class MonitorHandler(ThreadHandlerInterface): # pylint: disable=R0902
    # telemetry
    EVENT_COLLECTION_PERIOD = datetime.timedelta(minutes=1)
>>>>>>> 9902be33
    # host plugin
    HOST_PLUGIN_HEARTBEAT_PERIOD = datetime.timedelta(minutes=1)
    HOST_PLUGIN_HEALTH_PERIOD = datetime.timedelta(minutes=5)
    # imds
    IMDS_HEARTBEAT_PERIOD = datetime.timedelta(minutes=1)
    IMDS_HEALTH_PERIOD = datetime.timedelta(minutes=3)

    _THREAD_NAME = "MonitorHandler"

    @staticmethod
    def get_thread_name():
        return MonitorHandler._THREAD_NAME

    def __init__(self, enqueue_event):
        self.osutil = get_osutil()
        self.imds_client = None

        self.event_thread = None
        self._periodic_operations = [
            ResetPeriodicLogMessagesOperation(),
            CollectAndEnqueueEventsPeriodicOperation(enqueue_event),
            ReportNetworkErrorsOperation(),
            PollResourceUsageOperation(),
            PeriodicOperation("send_host_plugin_heartbeat", self.send_host_plugin_heartbeat, self.HOST_PLUGIN_HEARTBEAT_PERIOD),
            PeriodicOperation("send_imds_heartbeat", self.send_imds_heartbeat, self.IMDS_HEARTBEAT_PERIOD),
            ReportNetworkConfigurationChangesOperation(),
        ]
        self.protocol = None
        self.protocol_util = None
        self.health_service = None

        self.should_run = True
        self.heartbeat_id = str(uuid.uuid4()).upper()
        self.host_plugin_errorstate = ErrorState(min_timedelta=MonitorHandler.HOST_PLUGIN_HEALTH_PERIOD)
        self.imds_errorstate = ErrorState(min_timedelta=MonitorHandler.IMDS_HEALTH_PERIOD)

    def run(self):
        self.start()

    def stop(self):
        self.should_run = False
        if self.is_alive():
            self.join()

    def join(self):
        self.event_thread.join()

    def stopped(self):
        return not self.should_run

    def init_protocols(self):
        # The initialization of ProtocolUtil for the Monitor thread should be done within the thread itself rather
        # than initializing it in the ExtHandler thread. This is done to avoid any concurrency issues as each
        # thread would now have its own ProtocolUtil object as per the SingletonPerThread model.
        self.protocol_util = get_protocol_util()
        self.protocol = self.protocol_util.get_protocol()
        self.health_service = HealthService(self.protocol.get_endpoint())

    def init_imds_client(self):
        wireserver_endpoint = self.protocol_util.get_wireserver_endpoint()
        self.imds_client = get_imds_client(wireserver_endpoint)

    def is_alive(self):
        return self.event_thread is not None and self.event_thread.is_alive()

    def start(self):
        self.event_thread = threading.Thread(target=self.daemon)
        self.event_thread.setDaemon(True)
        self.event_thread.setName(self.get_thread_name())
        self.event_thread.start()

    def daemon(self):
        try:
            if self.protocol_util is None or self.protocol is None:
                self.init_protocols()

            if self.imds_client is None:
                self.init_imds_client()

            while not self.stopped():
                try:
                    self.protocol.update_host_plugin_from_goal_state()

                    for op in self._periodic_operations: # pylint: disable=C0103
                        op.run()

                except Exception as e: # pylint: disable=C0103
                    logger.error("An error occurred in the monitor thread main loop; will skip the current iteration.\n{0}", ustr(e))
                finally:
                    PeriodicOperation.sleep_until_next_operation(self._periodic_operations)
        except Exception as e: # pylint: disable=C0103
            logger.error("An error occurred in the monitor thread; will exit the thread.\n{0}", ustr(e))

    def send_imds_heartbeat(self):
        """
        Send a health signal every IMDS_HEARTBEAT_PERIOD. The signal is 'Healthy' when we have
        successfully called and validated a response in the last IMDS_HEALTH_PERIOD.
        """
        try:
            is_currently_healthy, response = self.imds_client.validate()

            if is_currently_healthy:
                self.imds_errorstate.reset()
            else:
                self.imds_errorstate.incr()

            is_healthy = self.imds_errorstate.is_triggered() is False
            logger.verbose("IMDS health: {0} [{1}]", is_healthy, response)

            self.health_service.report_imds_status(is_healthy, response)

        except Exception as e: # pylint: disable=C0103
            msg = "Exception sending imds heartbeat: {0}".format(ustr(e))
            add_event(
                name=AGENT_NAME,
                version=CURRENT_VERSION,
                op=WALAEventOperation.ImdsHeartbeat,
                is_success=False,
                message=msg,
                log_event=False)

    def send_host_plugin_heartbeat(self):
        """
        Send a health signal every HOST_PLUGIN_HEARTBEAT_PERIOD. The signal is 'Healthy' when we have been able to
        communicate with HostGAPlugin at least once in the last HOST_PLUGIN_HEALTH_PERIOD.
        """
        try:
            host_plugin = self.protocol.client.get_host_plugin()
            host_plugin.ensure_initialized()
            is_currently_healthy = host_plugin.get_health()

            if is_currently_healthy:
                self.host_plugin_errorstate.reset()
            else:
                self.host_plugin_errorstate.incr()

            is_healthy = self.host_plugin_errorstate.is_triggered() is False
            logger.verbose("HostGAPlugin health: {0}", is_healthy)

            self.health_service.report_host_plugin_heartbeat(is_healthy)

            if not is_healthy:
                add_event(
                    name=AGENT_NAME,
                    version=CURRENT_VERSION,
                    op=WALAEventOperation.HostPluginHeartbeatExtended,
                    is_success=False,
                    message='{0} since successful heartbeat'.format(self.host_plugin_errorstate.fail_time),
                    log_event=False)

        except Exception as e: # pylint: disable=C0103
            msg = "Exception sending host plugin heartbeat: {0}".format(ustr(e))
            add_event(
                name=AGENT_NAME,
                version=CURRENT_VERSION,
                op=WALAEventOperation.HostPluginHeartbeat,
                is_success=False,
                message=msg,
                log_event=False)
<|MERGE_RESOLUTION|>--- conflicted
+++ resolved
@@ -28,6 +28,7 @@
 from azurelinuxagent.common.future import ustr
 from azurelinuxagent.common.interfaces import ThreadHandlerInterface
 from azurelinuxagent.common.osutil import get_osutil
+from azurelinuxagent.common.protocol.util import get_protocol_util
 from azurelinuxagent.common.protocol.healthservice import HealthService
 from azurelinuxagent.common.protocol.imds import get_imds_client
 from azurelinuxagent.common.protocol.util import get_protocol_util
@@ -181,13 +182,9 @@
             self.last_nic_state = nic_state
 
 
-<<<<<<< HEAD
-class MonitorHandler(object): # pylint: disable=R0902
-=======
 class MonitorHandler(ThreadHandlerInterface): # pylint: disable=R0902
     # telemetry
     EVENT_COLLECTION_PERIOD = datetime.timedelta(minutes=1)
->>>>>>> 9902be33
     # host plugin
     HOST_PLUGIN_HEARTBEAT_PERIOD = datetime.timedelta(minutes=1)
     HOST_PLUGIN_HEALTH_PERIOD = datetime.timedelta(minutes=5)
