# Copyright 2018 Microsoft Corporation
#
# Licensed under the Apache License, Version 2.0 (the "License");
# you may not use this file except in compliance with the License.
# You may obtain a copy of the License at
#
#     http://www.apache.org/licenses/LICENSE-2.0
#
# Unless required by applicable law or agreed to in writing, software
# distributed under the License is distributed on an "AS IS" BASIS,
# WITHOUT WARRANTIES OR CONDITIONS OF ANY KIND, either express or implied.
# See the License for the specific language governing permissions and
# limitations under the License.
#
# Requires Python 2.6+ and Openssl 1.0+
#

import datetime
import os
import threading

import azurelinuxagent.common.conf as conf
import azurelinuxagent.common.logger as logger
import azurelinuxagent.common.utils.networkutil as networkutil
from azurelinuxagent.common.cgroupconfigurator import CGroupConfigurator
from azurelinuxagent.common.cgroupstelemetry import CGroupsTelemetry
from azurelinuxagent.common.errorstate import ErrorState
from azurelinuxagent.common.event import add_event, WALAEventOperation, report_metric
from azurelinuxagent.common.future import ustr
from azurelinuxagent.common.interfaces import ThreadHandlerInterface
from azurelinuxagent.common.osutil import get_osutil
from azurelinuxagent.common.protocol.healthservice import HealthService
from azurelinuxagent.common.protocol.imds import get_imds_client
from azurelinuxagent.common.protocol.util import get_protocol_util
from azurelinuxagent.common.utils.restutil import IOErrorCounter
from azurelinuxagent.common.utils.textutil import hash_strings
from azurelinuxagent.common.version import AGENT_NAME, CURRENT_VERSION
from azurelinuxagent.ga.periodic_operation import PeriodicOperation


def get_monitor_handler():
    return MonitorHandler()


class PollResourceUsage(PeriodicOperation):
    """
    Periodic operation to poll the tracked cgroups for resource usage data.

    It also checks whether there are processes in the agent's cgroup that should not be there.
    """
    def __init__(self):
        super(PollResourceUsage, self).__init__(datetime.timedelta(minutes=5))

    def _operation(self):
        CGroupConfigurator.get_instance().check_processes_in_agent_cgroup()

        for metric in CGroupsTelemetry.poll_all_tracked():
            report_metric(metric.category, metric.counter, metric.instance, metric.value)


class ResetPeriodicLogMessages(PeriodicOperation):
    """
    Periodic operation to clean up the hash-tables maintained by the loggers. For reference, please check
    azurelinuxagent.common.logger.Logger and azurelinuxagent.common.event.EventLogger classes
    """
    def __init__(self):
        super(ResetPeriodicLogMessages, self).__init__(datetime.timedelta(hours=12))

    def _operation(self):
        logger.reset_periodic()


class ReportNetworkErrors(PeriodicOperation):
    def __init__(self):
        super(ReportNetworkErrors, self).__init__(datetime.timedelta(minutes=30))

    def _operation(self):
        io_errors = IOErrorCounter.get_and_reset()
        hostplugin_errors = io_errors.get("hostplugin")
        protocol_errors = io_errors.get("protocol")
        other_errors = io_errors.get("other")

        if hostplugin_errors > 0 or protocol_errors > 0 or other_errors > 0:
            msg = "hostplugin:{0};protocol:{1};other:{2}".format(hostplugin_errors, protocol_errors, other_errors)
            add_event(op=WALAEventOperation.HttpErrors, message=msg)


class ReportNetworkConfigurationChanges(PeriodicOperation):
    """
    Periodic operation to check and log changes in network configuration.
    """
    def __init__(self):
        super(ReportNetworkConfigurationChanges, self).__init__(datetime.timedelta(minutes=1))
        self.osutil = get_osutil()
        self.last_route_table_hash = b''
        self.last_nic_state = {}

<<<<<<< HEAD
    def _operation(self):
=======
    def log_network_configuration(self):
        try:
            route_file = '/proc/net/route'
            if os.path.exists(route_file):
                lines = []
                with open(route_file) as file_object:
                    for line in file_object:
                        lines.append(line)
                        if len(lines) >= 100:
                            lines.append("<TRUNCATED TO {0} LINES".format(len(lines)))
                            break
                logger.info("Routing table from {0}:\n{1}", route_file, ''.join(lines))
            network_interfaces = self.osutil.get_nic_state(as_string=True)
            if network_interfaces != '':
                logger.info("Network interfaces:\n{0}", network_interfaces)
        except Exception as exception:
            logger.warn("Error fetching the network configuration: {0}", ustr(exception))

    def _operation_impl(self):
>>>>>>> e101f208
        raw_route_list = self.osutil.read_route_table()
        digest = hash_strings(raw_route_list)
        if digest != self.last_route_table_hash:
            self.last_route_table_hash = digest
            route_list = self.osutil.get_list_of_routes(raw_route_list)
            logger.info("Route table: [{0}]".format(",".join(map(networkutil.RouteEntry.to_json, route_list))))

        nic_state = self.osutil.get_nic_state()
        if nic_state != self.last_nic_state:
            description = "Initial" if self.last_nic_state == {} else "Updated"
            logger.info("{0} NIC state: [{1}]".format(description, ", ".join(map(str, nic_state.values()))))
            self.last_nic_state = nic_state


class SendHostPluginHeartbeat(PeriodicOperation):
    """
    Periodic operation for reporting the HostGAPlugin's health. The signal is 'Healthy' when we have been able to communicate with
    plugin at least once in the last _HOST_PLUGIN_HEALTH_PERIOD.
    """
    def __init__(self, protocol, health_service):
        super(SendHostPluginHeartbeat, self).__init__(SendHostPluginHeartbeat._HOST_PLUGIN_HEARTBEAT_PERIOD)
        self.protocol = protocol
        self.health_service = health_service
        self.host_plugin_error_state = ErrorState(min_timedelta=SendHostPluginHeartbeat._HOST_PLUGIN_HEALTH_PERIOD)

    _HOST_PLUGIN_HEARTBEAT_PERIOD = datetime.timedelta(minutes=1)
    _HOST_PLUGIN_HEALTH_PERIOD = datetime.timedelta(minutes=5)

    def _operation(self):
        try:
            host_plugin = self.protocol.client.get_host_plugin()
            host_plugin.ensure_initialized()
            self.protocol.update_host_plugin_from_goal_state()

            is_currently_healthy = host_plugin.get_health()

            if is_currently_healthy:
                self.host_plugin_error_state.reset()
            else:
                self.host_plugin_error_state.incr()

            is_healthy = self.host_plugin_error_state.is_triggered() is False
            logger.verbose("HostGAPlugin health: {0}", is_healthy)

            self.health_service.report_host_plugin_heartbeat(is_healthy)

            if not is_healthy:
                add_event(
                    name=AGENT_NAME,
                    version=CURRENT_VERSION,
                    op=WALAEventOperation.HostPluginHeartbeatExtended,
                    is_success=False,
                    message='{0} since successful heartbeat'.format(self.host_plugin_error_state.fail_time),
                    log_event=False)

        except Exception as e:
            msg = "Exception sending host plugin heartbeat: {0}".format(ustr(e))
            add_event(
                name=AGENT_NAME,
                version=CURRENT_VERSION,
                op=WALAEventOperation.HostPluginHeartbeat,
                is_success=False,
                message=msg,
                log_event=False)


class SendImdsHeartbeat(PeriodicOperation):
    """
    Periodic operation to report the IDMS's health. The signal is 'Healthy' when we have successfully called and validated
    a response in the last _IMDS_HEALTH_PERIOD.
    """
    def __init__(self, protocol_util, health_service):
        super(SendImdsHeartbeat, self).__init__(SendImdsHeartbeat._IMDS_HEARTBEAT_PERIOD)
        self.health_service = health_service
        self.imds_client = get_imds_client(protocol_util.get_wireserver_endpoint())
        self.imds_error_state = ErrorState(min_timedelta=SendImdsHeartbeat._IMDS_HEALTH_PERIOD)

    _IMDS_HEARTBEAT_PERIOD = datetime.timedelta(minutes=1)
    _IMDS_HEALTH_PERIOD = datetime.timedelta(minutes=3)

    def _operation(self):
        try:
            is_currently_healthy, response = self.imds_client.validate()

            if is_currently_healthy:
                self.imds_error_state.reset()
            else:
                self.imds_error_state.incr()

            is_healthy = self.imds_error_state.is_triggered() is False
            logger.verbose("IMDS health: {0} [{1}]", is_healthy, response)

            self.health_service.report_imds_status(is_healthy, response)

        except Exception as e:
            msg = "Exception sending imds heartbeat: {0}".format(ustr(e))
            add_event(
                name=AGENT_NAME,
                version=CURRENT_VERSION,
                op=WALAEventOperation.ImdsHeartbeat,
                is_success=False,
                message=msg,
                log_event=False)


class MonitorHandler(ThreadHandlerInterface):
    _THREAD_NAME = "MonitorHandler"

    @staticmethod
    def get_thread_name():
        return MonitorHandler._THREAD_NAME

    def __init__(self):
        self.monitor_thread = None
        self.should_run = True

    def run(self):
        self.start()

    def stop(self):
        self.should_run = False
        if self.is_alive():
            self.join()

    def join(self):
        self.monitor_thread.join()

    def stopped(self):
        return not self.should_run

    def is_alive(self):
        return self.monitor_thread is not None and self.monitor_thread.is_alive()

    def start(self):
        self.monitor_thread = threading.Thread(target=self.daemon)
        self.monitor_thread.setDaemon(True)
        self.monitor_thread.setName(self.get_thread_name())
        self.monitor_thread.start()

    def daemon(self):
        try:
            # The protocol needs to be instantiated in the monitor thread itself (to avoid concurrency issues with the protocol object each
            # thread uses a different instance as per the SingletonPerThread model.
            protocol_util = get_protocol_util()
            protocol = protocol_util.get_protocol()
            health_service = HealthService(protocol.get_endpoint())
            periodic_operations = [
<<<<<<< HEAD
                ResetPeriodicLogMessages(),
                ReportNetworkErrors(),
                ReportNetworkConfigurationChanges(),
                PollResourceUsage(),
                SendHostPluginHeartbeat(protocol, health_service),
                SendImdsHeartbeat(protocol_util, health_service)
=======
                ResetPeriodicLogMessagesOperation(),
                ReportNetworkErrorsOperation(),
                PollResourceUsageOperation(),
                SendHostPluginHeartbeatOperation(protocol, health_service),
                SendImdsHeartbeatOperation(protocol_util, health_service)
>>>>>>> e101f208
            ]

            report_network_configuration_changes = ReportNetworkConfigurationChangesOperation()
            if conf.get_monitor_network_configuration_changes():
                periodic_operations.append(report_network_configuration_changes)
            else:
                logger.info("Monitor.NetworkConfigurationChanges is disabled.")
                report_network_configuration_changes.log_network_configuration()

            while not self.stopped():
                try:
                    for op in periodic_operations:
                        op.run()

                except Exception as e:
                    logger.error("An error occurred in the monitor thread main loop; will skip the current iteration.\n{0}", ustr(e))
                finally:
                    PeriodicOperation.sleep_until_next_operation(periodic_operations)
        except Exception as e:
            logger.error("An error occurred in the monitor thread; will exit the thread.\n{0}", ustr(e))

<|MERGE_RESOLUTION|>--- conflicted
+++ resolved
@@ -95,9 +95,6 @@
         self.last_route_table_hash = b''
         self.last_nic_state = {}
 
-<<<<<<< HEAD
-    def _operation(self):
-=======
     def log_network_configuration(self):
         try:
             route_file = '/proc/net/route'
@@ -116,8 +113,7 @@
         except Exception as exception:
             logger.warn("Error fetching the network configuration: {0}", ustr(exception))
 
-    def _operation_impl(self):
->>>>>>> e101f208
+    def _operation(self):
         raw_route_list = self.osutil.read_route_table()
         digest = hash_strings(raw_route_list)
         if digest != self.last_route_table_hash:
@@ -265,23 +261,14 @@
             protocol = protocol_util.get_protocol()
             health_service = HealthService(protocol.get_endpoint())
             periodic_operations = [
-<<<<<<< HEAD
                 ResetPeriodicLogMessages(),
                 ReportNetworkErrors(),
-                ReportNetworkConfigurationChanges(),
                 PollResourceUsage(),
                 SendHostPluginHeartbeat(protocol, health_service),
                 SendImdsHeartbeat(protocol_util, health_service)
-=======
-                ResetPeriodicLogMessagesOperation(),
-                ReportNetworkErrorsOperation(),
-                PollResourceUsageOperation(),
-                SendHostPluginHeartbeatOperation(protocol, health_service),
-                SendImdsHeartbeatOperation(protocol_util, health_service)
->>>>>>> e101f208
             ]
 
-            report_network_configuration_changes = ReportNetworkConfigurationChangesOperation()
+            report_network_configuration_changes = ReportNetworkConfigurationChanges()
             if conf.get_monitor_network_configuration_changes():
                 periodic_operations.append(report_network_configuration_changes)
             else:
