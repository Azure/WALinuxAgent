--- conflicted
+++ resolved
@@ -50,13 +50,9 @@
 from azurelinuxagent.common.version import AGENT_NAME, CURRENT_VERSION, DISTRO_NAME, DISTRO_VERSION, \
     GOAL_STATE_AGENT_VERSION, PY_VERSION_MAJOR, PY_VERSION_MICRO, PY_VERSION_MINOR
 
-<<<<<<< HEAD
-_HANDLER_PATTERN = r'^([^-]+)-(\d+(?:\.\d+)*)'
-=======
 _HANDLER_NAME_PATTERN = r'^([^-]+)'
 _HANDLER_VERSION_PATTERN = r'(\d+(?:\.\d+)*)'
 _HANDLER_PATTERN = _HANDLER_NAME_PATTERN + r"-" + _HANDLER_VERSION_PATTERN #r'^([^-]+)-(\d+(?:\.\d+)*)'
->>>>>>> 6951bb5f
 _HANDLER_PKG_PATTERN = re.compile(_HANDLER_PATTERN + r'\.zip$', re.IGNORECASE)
 _DEFAULT_EXT_TIMEOUT_MINUTES = 90
 
@@ -295,7 +291,6 @@
                       message=detailed_msg)
             return
 
-<<<<<<< HEAD
     def changed(self):
         if self.ext_config is None or not self._extension_processing_allowed():
             return False
@@ -303,7 +298,7 @@
 
     def goal_state_description(self):
         return self.ext_config.get_description()
-=======
+
     @staticmethod
     def get_ext_handler_instance_from_path(name, path, protocol, skip_handlers=None):
         if not os.path.isdir(path) or re.match(HANDLER_NAME_PATTERN, name) is None:
@@ -318,7 +313,6 @@
         eh.properties.version = str(FlexibleVersion(name[separator + 1:]))
 
         return ExtHandlerInstance(eh, protocol)
->>>>>>> 6951bb5f
 
     def _cleanup_outdated_handlers(self):
         handlers = []
@@ -472,15 +466,9 @@
                 ext_handler_i.report_event(message=ustr(err_msg), is_success=False)
                 return
 
-<<<<<<< HEAD
             ext_handler_i.logger.info("Target handler state: {0} [{1}]", state, self.ext_config.get_description())
-            if state == u"enabled":
-=======
-            self.log_etag = True
-
-            ext_handler_i.logger.info("Target handler state: {0} [incarnation {1}]", state, etag)
             if state == ExtensionRequestedState.Enabled:
->>>>>>> 6951bb5f
+                self.log_etag = True
                 self.handle_enable(ext_handler_i)
             elif state == ExtensionRequestedState.Disabled:
                 self.handle_disable(ext_handler_i)
