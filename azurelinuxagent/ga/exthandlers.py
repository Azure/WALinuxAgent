--- conflicted
+++ resolved
@@ -314,27 +314,6 @@
         # Note:
         # -- An orphaned package is one without a corresponding handler
         #    directory
-<<<<<<< HEAD
-        for item in os.listdir(conf.get_lib_dir()):
-            path = os.path.join(conf.get_lib_dir(), item)
-
-            if version.is_agent_package(path) or version.is_agent_path(path):
-                continue
-
-            if os.path.isdir(path):
-                if re.match(HANDLER_COMPLETE_NAME_PATTERN, item) is None:
-                    continue
-                try:
-                    separator = item.rfind('-')
-                    handler_name = item[0:separator]
-                    if handler_name in ext_handlers_in_gs:
-                        # Handler in GS, keeping it
-                        continue
-
-                    eh = ExtHandler(name=handler_name)
-                    eh.properties.version = str(FlexibleVersion(item[separator + 1:]))
-=======
->>>>>>> a4d64040
 
         for item, path in list_agent_lib_directory(skip_agent_package=True):
             try:
