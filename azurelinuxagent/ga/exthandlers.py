--- conflicted
+++ resolved
@@ -290,9 +290,6 @@
                       message=detailed_msg)
             return
 
-<<<<<<< HEAD
-    def _cleanup_outdated_handlers(self): # pylint: disable=R0912
-=======
     @staticmethod
     def get_ext_handler_instance_from_path(name, path, protocol, skip_handlers=None):
         if not os.path.isdir(path) or re.match(HANDLER_NAME_PATTERN, name) is None:
@@ -303,13 +300,12 @@
             # Handler in skip_handlers list, not parsing it
             return None
 
-        eh = ExtHandler(name=handler_name)
+        eh = ExtHandler(name=handler_name) # pylint: disable=C0103
         eh.properties.version = str(FlexibleVersion(name[separator + 1:]))
 
         return ExtHandlerInstance(eh, protocol)
 
-    def _cleanup_outdated_handlers(self):
->>>>>>> e004bd0f
+    def _cleanup_outdated_handlers(self): # pylint: disable=R0912
         handlers = []
         pkgs = []
         ext_handlers_in_gs = [ext_handler.name for ext_handler in self.ext_handlers.extHandlers]
@@ -318,27 +314,6 @@
         # Note:
         # -- An orphaned package is one without a corresponding handler
         #    directory
-<<<<<<< HEAD
-        for item in os.listdir(conf.get_lib_dir()):
-            path = os.path.join(conf.get_lib_dir(), item)
-
-            if version.is_agent_package(path) or version.is_agent_path(path):
-                continue
-
-            if os.path.isdir(path):
-                if re.match(HANDLER_NAME_PATTERN, item) is None:
-                    continue
-                try:
-                    separator = item.rfind('-')
-                    handler_name = item[0:separator]
-                    if handler_name in ext_handlers_in_gs:
-                        # Handler in GS, keeping it
-                        continue
-
-                    eh = ExtHandler(name=handler_name) # pylint: disable=C0103
-                    eh.properties.version = str(FlexibleVersion(item[separator + 1:]))
-=======
->>>>>>> e004bd0f
 
         for item, path in list_agent_lib_directory(skip_agent_package=True):
             try:
@@ -1372,17 +1347,10 @@
 
     def create_handler_env(self):
         handler_env = {
-<<<<<<< HEAD
-                "logFolder": self.get_log_dir(), # pylint: disable=C0330
-                "configFolder": self.get_conf_dir(), # pylint: disable=C0330
-                "statusFolder": self.get_status_dir(), # pylint: disable=C0330
-                "heartbeatFile": self.get_heartbeat_file() # pylint: disable=C0330
-=======
-                HandlerEnvironment.logFolder: self.get_log_dir(),
-                HandlerEnvironment.configFolder: self.get_conf_dir(),
-                HandlerEnvironment.statusFolder: self.get_status_dir(),
-                HandlerEnvironment.heartbeatFile: self.get_heartbeat_file()
->>>>>>> e004bd0f
+                HandlerEnvironment.logFolder: self.get_log_dir(), # pylint: disable=C0330
+                HandlerEnvironment.configFolder: self.get_conf_dir(), # pylint: disable=C0330
+                HandlerEnvironment.statusFolder: self.get_status_dir(), # pylint: disable=C0330
+                HandlerEnvironment.heartbeatFile: self.get_heartbeat_file() # pylint: disable=C0330
             }
 
         if is_extension_telemetry_pipeline_enabled():
@@ -1576,7 +1544,7 @@
             return truncated_field, len(truncated_field)
 
 
-class HandlerEnvironment(object):
+class HandlerEnvironment(object): # pylint: disable=R0903
     # HandlerEnvironment.json schema version
     schemaVersion = 1.0
     fileName = "HandlerEnvironment.json"
