# Microsoft Azure Linux Agent  # pylint: disable=C0302
#
# Copyright Microsoft Corporation
#
# Licensed under the Apache License, Version 2.0 (the "License");
# you may not use this file except in compliance with the License.
# You may obtain a copy of the License at
#
#     http://www.apache.org/licenses/LICENSE-2.0
#
# Unless required by applicable law or agreed to in writing, software
# distributed under the License is distributed on an "AS IS" BASIS,
# WITHOUT WARRANTIES OR CONDITIONS OF ANY KIND, either express or implied.
# See the License for the specific language governing permissions and
# limitations under the License.
#
# Requires Python 2.6+ and Openssl 1.0+
#

import datetime
import glob
import json
import operator
import os
import random
import re
import shutil
import stat
import sys
import tempfile
import time
import traceback
import zipfile

import azurelinuxagent.common.conf as conf
import azurelinuxagent.common.logger as logger
import azurelinuxagent.common.utils.fileutil as fileutil
import azurelinuxagent.common.version as version
from azurelinuxagent.common.AgentGlobals import FeatureNames, AgentGlobals
from azurelinuxagent.common.cgroupconfigurator import CGroupConfigurator
from azurelinuxagent.common.datacontract import get_properties, set_properties
from azurelinuxagent.common.errorstate import ErrorState
from azurelinuxagent.common.event import add_event, elapsed_milliseconds, report_event, WALAEventOperation, \
    add_periodic, EVENTS_DIRECTORY
from azurelinuxagent.common.exception import ExtensionDownloadError, ExtensionError, ExtensionErrorCodes, \
    ExtensionOperationError, ExtensionUpdateError, ProtocolError, ProtocolNotFoundError
from azurelinuxagent.common.future import ustr
from azurelinuxagent.common.protocol.restapi import ExtensionStatus, ExtensionSubStatus, ExtHandler, ExtHandlerStatus, \
    VMStatus
from azurelinuxagent.common.utils.flexible_version import FlexibleVersion
from azurelinuxagent.common.version import AGENT_NAME, CURRENT_VERSION, DISTRO_NAME, DISTRO_VERSION, \
    GOAL_STATE_AGENT_VERSION, PY_VERSION_MAJOR, PY_VERSION_MICRO, PY_VERSION_MINOR

_HANDLER_NAME_PATTERN = r'^([^-]+)'
_HANDLER_VERSION_PATTERN = r'(\d+(?:\.\d+)*)'
_HANDLER_PATTERN = _HANDLER_NAME_PATTERN + r"-" + _HANDLER_VERSION_PATTERN
_HANDLER_PKG_PATTERN = re.compile(_HANDLER_PATTERN + r'\.zip$', re.IGNORECASE)
_DEFAULT_EXT_TIMEOUT_MINUTES = 90

_VALID_HANDLER_STATUS = ['Ready', 'NotReady', "Installing", "Unresponsive"]

HANDLER_NAME_PATTERN = re.compile(_HANDLER_NAME_PATTERN, re.IGNORECASE)
HANDLER_COMPLETE_NAME_PATTERN = re.compile(_HANDLER_PATTERN + r'$', re.IGNORECASE)
HANDLER_PKG_EXT = ".zip"

AGENT_STATUS_FILE = "waagent_status.json"
NUMBER_OF_DOWNLOAD_RETRIES = 5

# This is the default value for the env variables, whenever we call a command which is not an update scenario, we
# set the env variable value to NOT_RUN to reduce ambiguity for the extension publishers
NOT_RUN = "NOT_RUN"

# Max size of individual status file
_MAX_STATUS_FILE_SIZE_IN_BYTES = 128 * 1024  # 128K

# Truncating length of fields.
_MAX_STATUS_MESSAGE_LENGTH = 1024  # 1k message allowed to be shown in the portal.
_MAX_SUBSTATUS_FIELD_LENGTH = 10 * 1024  # Making 10K; allowing fields to have enough debugging information..
_TRUNCATED_SUFFIX = u" ... [TRUNCATED]"

# Status file specific retries and delays.
_NUM_OF_STATUS_FILE_RETRIES = 5
_STATUS_FILE_RETRY_DELAY = 2  # seconds

<<<<<<< HEAD
=======
_ENABLE_EXTENSION_TELEMETRY_PIPELINE = False


def is_extension_telemetry_pipeline_enabled():
    return _ENABLE_EXTENSION_TELEMETRY_PIPELINE

>>>>>>> 014b29b5

class ValidHandlerStatus(object):
    transitioning = "transitioning"
    warning = "warning"
    error = "error"
    success = "success"
    STRINGS = ['transitioning', 'warning', 'error', 'success']


_EXTENSION_TERMINAL_STATUSES = [ValidHandlerStatus.error, ValidHandlerStatus.success]


class ExtCommandEnvVariable(object):
    Prefix = "AZURE_GUEST_AGENT"
    DisableReturnCode = "{0}_DISABLE_CMD_EXIT_CODE".format(Prefix)
    UninstallReturnCode = "{0}_UNINSTALL_CMD_EXIT_CODE".format(Prefix)
    ExtensionPath = "{0}_EXTENSION_PATH".format(Prefix)
    ExtensionVersion = "{0}_EXTENSION_VERSION".format(Prefix)
    ExtensionSeqNumber = "ConfigSequenceNumber"  # At par with Windows Guest Agent
    UpdatingFromVersion = "{0}_UPDATING_FROM_VERSION".format(Prefix)
    WireProtocolAddress = "{0}_WIRE_PROTOCOL_ADDRESS".format(Prefix)


def get_traceback(e):  # pylint: disable=R1710,C0103
    if sys.version_info[0] == 3:  # pylint: disable=R1705
        return e.__traceback__
    elif sys.version_info[0] == 2:
        ex_type, ex, tb = sys.exc_info()  # pylint: disable=W0612,C0103
        return tb


def validate_has_key(obj, key, full_key_path):
    if key not in obj:
        raise ExtensionStatusError(msg="Invalid status format by extension: Missing {0} key".format(full_key_path),
                                   code=ExtensionStatusError.StatusFileMalformed)


def validate_in_range(val, valid_range, name):
    if val not in valid_range:
        raise ExtensionStatusError(msg="Invalid value {0} in range {1} at the node {2}".format(val, valid_range, name),
                                   code=ExtensionStatusError.StatusFileMalformed)


def parse_formatted_message(formatted_message):
    if formatted_message is None:
        return None
    validate_has_key(formatted_message, 'lang', 'formattedMessage/lang')
    validate_has_key(formatted_message, 'message', 'formattedMessage/message')
    return formatted_message.get('message')


def parse_ext_substatus(substatus):
    # Check extension sub status format
    validate_has_key(substatus, 'status', 'substatus/status')
    validate_in_range(substatus['status'], ValidHandlerStatus.STRINGS, 'substatus/status')
    status = ExtensionSubStatus()
    status.name = substatus.get('name')
    status.status = substatus.get('status')
    status.code = substatus.get('code', 0)
    formatted_message = substatus.get('formattedMessage')
    status.message = parse_formatted_message(formatted_message)
    return status


def parse_ext_status(ext_status, data):
    if data is None:
        return
    if not isinstance(data, list):
        data_string = ustr(data)[:4096]
        raise ExtensionStatusError(msg="The extension status must be an array: {0}".format(data_string), code=ExtensionStatusError.StatusFileMalformed)
    if not data:
        return

    # Currently, only the first status will be reported
    data = data[0]
    # Check extension status format
    validate_has_key(data, 'status', 'status')
    status_data = data['status']
    validate_has_key(status_data, 'status', 'status/status')

    status = status_data['status']
    if status not in ValidHandlerStatus.STRINGS:
        status = ValidHandlerStatus.error

    applied_time = status_data.get('configurationAppliedTime')
    ext_status.configurationAppliedTime = applied_time
    ext_status.operation = status_data.get('operation')
    ext_status.status = status
    ext_status.code = status_data.get('code', 0)
    formatted_message = status_data.get('formattedMessage')
    ext_status.message = parse_formatted_message(formatted_message)
    substatus_list = status_data.get('substatus', [])
    # some extensions incorrectly report an empty substatus with a null value
    if substatus_list is None:
        substatus_list = []
    for substatus in substatus_list:
        if substatus is not None:
            ext_status.substatusList.append(parse_ext_substatus(substatus))


def migrate_handler_state():
    """
    Migrate handler state and status (if they exist) from an agent-owned directory into the
    handler-owned config directory

    Notes:
     - The v2.0.x branch wrote all handler-related state into the handler-owned config
       directory (e.g., /var/lib/waagent/Microsoft.Azure.Extensions.LinuxAsm-2.0.1/config).
     - The v2.1.x branch original moved that state into an agent-owned handler
       state directory (e.g., /var/lib/waagent/handler_state).
     - This move can cause v2.1.x agents to multiply invoke a handler's install command. It also makes
       clean-up more difficult since the agent must remove the state as well as the handler directory.
    """
    handler_state_path = os.path.join(conf.get_lib_dir(), "handler_state")
    if not os.path.isdir(handler_state_path):
        return

    for handler_path in glob.iglob(os.path.join(handler_state_path, "*")):
        handler = os.path.basename(handler_path)
        handler_config_path = os.path.join(conf.get_lib_dir(), handler, "config")
        if os.path.isdir(handler_config_path):
            for file in ("State", "Status"):  # pylint: disable=redefined-builtin
                from_path = os.path.join(handler_state_path, handler, file.lower())
                to_path = os.path.join(handler_config_path, "Handler" + file)
                if os.path.isfile(from_path) and not os.path.isfile(to_path):
                    try:
                        shutil.move(from_path, to_path)
                    except Exception as e:  # pylint: disable=C0103
                        logger.warn(
                            "Exception occurred migrating {0} {1} file: {2}",
                            handler,
                            file,
                            str(e))

    try:
        shutil.rmtree(handler_state_path)
    except Exception as e:  # pylint: disable=C0103
        logger.warn("Exception occurred removing {0}: {1}", handler_state_path, str(e))
    return


class ExtHandlerState(object):
    NotInstalled = "NotInstalled"
    Installed = "Installed"
    Enabled = "Enabled"
    FailedUpgrade = "FailedUpgrade"


class ExtensionRequestedState(object):
    """
    This is the state of the Extension as requested by the Goal State.
    CRP only supports 2 states as of now - Enabled and Uninstall
    Disabled was used for older XML extensions and we keep it to support backward compatibility.
    """
    Enabled = u"enabled"
    Disabled = u"disabled"
    Uninstall = u"uninstall"


def get_exthandlers_handler(protocol):
    return ExtHandlersHandler(protocol)


def list_agent_lib_directory(skip_agent_package=True):
    lib_dir = conf.get_lib_dir()
    for name in os.listdir(lib_dir):
        path = os.path.join(lib_dir, name)

        if skip_agent_package and (version.is_agent_package(path) or version.is_agent_path(path)):
            continue

        yield name, path


class ExtHandlersHandler(object):
    def __init__(self, protocol):
        self.protocol = protocol
        self.ext_handlers = None
        self.last_etag = None
        self.log_report = False
        self.log_process = False

        self.report_status_error_state = ErrorState()

    def _incarnation_changed(self, etag):
        # Skip processing if GoalState incarnation did not change
        return self.last_etag != etag

    def get_goal_state_debug_metadata(self):
        """
        This function fetches metadata fetched from the GoalState for better debuggability
        :return: Tuple (activity_id, correlation_id, gs_created_timestamp) or "NA" for any property that's not available
        """

        def check_empty(value): return value if value not in (None, "") else "NA"

        in_vm_gs_metadata = self.protocol.get_in_vm_gs_metadata()
        gs_creation_time = check_empty(in_vm_gs_metadata.created_on_ticks)
        gs_creation_time = gs_creation_time.strftime(
            logger.Logger.LogTimeFormatInUTC) if gs_creation_time != "NA" else gs_creation_time

        return check_empty(in_vm_gs_metadata.activity_id), check_empty(
            in_vm_gs_metadata.correlation_id), gs_creation_time

    def run(self):

        try:
            self.ext_handlers, etag = self.protocol.get_ext_handlers()
            msg = u"Handle extensions updates for incarnation {0}".format(etag)
            logger.verbose(msg)
            # Log status report success on new config
            self.log_report = True

            if self._extension_processing_allowed() and self._incarnation_changed(etag):
                activity_id, correlation_id, gs_creation_time = self.get_goal_state_debug_metadata()

                logger.info(
                    "ProcessGoalState started [Incarnation: {0}; Activity Id: {1}; Correlation Id: {2}; GS Creation Time: {3}]".format(
                        etag, activity_id, correlation_id, gs_creation_time))
                self.handle_ext_handlers(etag)
                self.last_etag = etag

            self.report_ext_handlers_status()
            self._cleanup_outdated_handlers()
        except Exception as error:
            msg = u"Exception processing extension handlers: {0}".format(ustr(error))
            detailed_msg = '{0} {1}'.format(msg, traceback.extract_tb(get_traceback(error)))
            logger.warn(msg)
            add_event(AGENT_NAME,
                      version=CURRENT_VERSION,
                      op=WALAEventOperation.ExtensionProcessing,
                      is_success=False,
                      message=detailed_msg)
            return

    @staticmethod
    def get_ext_handler_instance_from_path(name, path, protocol, skip_handlers=None):
        if not os.path.isdir(path) or re.match(HANDLER_NAME_PATTERN, name) is None:
            return None
        separator = name.rfind('-')
        handler_name = name[0:separator]
        if skip_handlers is not None and handler_name in skip_handlers:
            # Handler in skip_handlers list, not parsing it
            return None

        eh = ExtHandler(name=handler_name)  # pylint: disable=C0103
        eh.properties.version = str(FlexibleVersion(name[separator + 1:]))

        return ExtHandlerInstance(eh, protocol)

    def _cleanup_outdated_handlers(self):  # pylint: disable=R0912
        handlers = []
        pkgs = []
        ext_handlers_in_gs = [ext_handler.name for ext_handler in self.ext_handlers.extHandlers]

        # Build a collection of uninstalled handlers and orphaned packages
        # Note:
        # -- An orphaned package is one without a corresponding handler
        #    directory

        for item, path in list_agent_lib_directory(skip_agent_package=True):
            try:
                handler_instance = ExtHandlersHandler.get_ext_handler_instance_from_path(name=item,
                                                                                         path=path,
                                                                                         protocol=self.protocol,
                                                                                         skip_handlers=ext_handlers_in_gs)
                if handler_instance is not None:
                    # Since this handler name doesn't exist in the GS, marking it for deletion
                    handlers.append(handler_instance)
                    continue
            except Exception:
                continue

            if os.path.isfile(path) and \
                    not os.path.isdir(path[0:-len(HANDLER_PKG_EXT)]):
                if not re.match(_HANDLER_PKG_PATTERN, item):
                    continue
                pkgs.append(path)

        # Then, remove the orphaned packages
        for pkg in pkgs:
            try:
                os.remove(pkg)
                logger.verbose("Removed orphaned extension package {0}".format(pkg))
            except OSError as e:  # pylint: disable=C0103
                logger.warn("Failed to remove orphaned package {0}: {1}".format(pkg, e.strerror))

        # Finally, remove the directories and packages of the orphaned handlers, i.e. Any extension directory that
        # is still in the FileSystem but not in the GoalState
        for handler in handlers:
            handler.remove_ext_handler()
            pkg = os.path.join(conf.get_lib_dir(), handler.get_full_name() + HANDLER_PKG_EXT)
            if os.path.isfile(pkg):
                try:
                    os.remove(pkg)
                    logger.verbose("Removed extension package {0}".format(pkg))
                except OSError as e:  # pylint: disable=C0103
                    logger.warn("Failed to remove extension package {0}: {1}".format(pkg, e.strerror))

    def _extension_processing_allowed(self):
        if not conf.get_extensions_enabled():
            logger.verbose("Extension handling is disabled")
            return False

        if conf.get_enable_overprovisioning():
            artifacts_profile = self.protocol.get_artifacts_profile()
            if artifacts_profile and artifacts_profile.is_on_hold():
                logger.info("Extension handling is on hold")
                return False

        return True

    def handle_ext_handlers(self, etag=None):
        if not self.ext_handlers.extHandlers:
            logger.verbose("No extension handler config found")
            return

        wait_until = datetime.datetime.utcnow() + datetime.timedelta(minutes=_DEFAULT_EXT_TIMEOUT_MINUTES)
        max_dep_level = max([handler.sort_key() for handler in self.ext_handlers.extHandlers])

        self.ext_handlers.extHandlers.sort(key=operator.methodcaller('sort_key'))
        for ext_handler in self.ext_handlers.extHandlers:
            handler_success = self.handle_ext_handler(ext_handler, etag)

            # Wait for the extension installation until it is handled.
            # This is done for the install and enable. Not for the uninstallation.
            # If handled successfully, proceed with the current handler.
            # Otherwise, skip the rest of the extension installation.
            dep_level = ext_handler.sort_key()
            if 0 <= dep_level < max_dep_level:

                # Do no wait for extension status if the handler failed
                if not handler_success:
                    msg = "Handler: {0} processing failed, will skip processing the rest of the extensions".format(
                        ext_handler.name)
                    add_event(AGENT_NAME,
                              version=CURRENT_VERSION,
                              op=WALAEventOperation.ExtensionProcessing,
                              is_success=False,
                              message=msg,
                              log_event=True)
                    break

                if not self.wait_for_handler_completion(ext_handler, wait_until):
                    logger.warn("An extension failed or timed out, will skip processing the rest of the extensions")
                    break

    def wait_for_handler_completion(self, ext_handler, wait_until):
        """
        Check the status of the extension being handled.
        Wait until it has a terminal state or times out.
        Return True if it is handled successfully. False if not.
        """

        def _report_error_event_and_return_false(error_message):
            # In case of error, return False so that the processing of dependent extensions can be skipped (fail fast)
            add_event(AGENT_NAME,
                      version=CURRENT_VERSION,
                      op=WALAEventOperation.ExtensionProcessing,
                      is_success=False,
                      message=error_message,
                      log_event=True)
            return False

        try:
            handler_i = ExtHandlerInstance(ext_handler, self.protocol)

            # Loop through all settings of the Handler and verify all extensions reported success status in status file
            # Currently, we only support 1 extension (runtime-settings) per handler
            ext_completed, status = False, None
            for ext in ext_handler.properties.extensions:

                # Keep polling for the extension status until it succeeds or times out
                while datetime.datetime.utcnow() <= wait_until:
                    ext_completed, status = handler_i.is_ext_handling_complete(ext)
                    if ext_completed:
                        break
                    time.sleep(5)

                # In case of timeout or terminal error state, we log it and return false
                # Incase extension reported status at the last sec, we should prioritize reporting status over timeout
                if not ext_completed and datetime.datetime.utcnow() > wait_until:
                    msg = "Extension {0} did not reach a terminal state within the allowed timeout. Last status was {1}".format(
                        ext.name, status)
                    return _report_error_event_and_return_false(msg)

                if status != ValidHandlerStatus.success:
                    msg = "Extension {0} did not succeed. Status was {1}".format(ext.name, status)
                    return _report_error_event_and_return_false(msg)

        except Exception as error:
            msg = "Failed to wait for Handler completion due to unknown error. Marking the extension as failed: {0}, {1}".format(
                ustr(error), traceback.format_exc())
            return _report_error_event_and_return_false(msg)

        return True

    def handle_ext_handler(self, ext_handler, etag):
        """
        Execute the requested command for the handler and return if success
        :param ext_handler: The ExtHandler to execute the command on
        :param etag: Current incarnation of the GoalState
        :return: True if the operation was successful, False if not
        """
        try:
            ext_handler_i = ExtHandlerInstance(ext_handler, self.protocol)
            state = ext_handler.properties.state

            # The Guest Agent currently only supports 1 installed version per extension on the VM.
            # If the extension version is unregistered and the customers wants to uninstall the extension,
            # we should let it go through even if the installed version doesnt exist in Handler manifest (PIR) anymore.
            # If target state is enabled and version not found in manifest, do not process the extension.
            if ext_handler_i.decide_version(target_state=state) is None and state == ExtensionRequestedState.Enabled:
                handler_version = ext_handler_i.ext_handler.properties.version
                name = ext_handler_i.ext_handler.name
                err_msg = "Unable to find version {0} in manifest for extension {1}".format(handler_version, name)
                ext_handler_i.set_operation(WALAEventOperation.Download)
                ext_handler_i.set_handler_status(message=ustr(err_msg), code=-1)
                ext_handler_i.report_event(message=ustr(err_msg), is_success=False)
                return False

            ext_handler_i.logger.info("Target handler state: {0} [incarnation {1}]", state, etag)
            if state == ExtensionRequestedState.Enabled:
                self.handle_enable(ext_handler_i)
            elif state == ExtensionRequestedState.Disabled:
                self.handle_disable(ext_handler_i)
            elif state == ExtensionRequestedState.Uninstall:
                self.handle_uninstall(ext_handler_i)
            else:
                message = u"Unknown ext handler state:{0}".format(state)
                raise ExtensionError(message)

            return True

        except ExtensionUpdateError as error:
            # Not reporting the error as it has already been reported from the old version
            self.handle_ext_handler_error(ext_handler_i, error, error.code, report_telemetry_event=False)
        except ExtensionDownloadError as error:
            self.handle_ext_handler_download_error(ext_handler_i, error, error.code)
        except ExtensionError as error:
            self.handle_ext_handler_error(ext_handler_i, error, error.code)
        except Exception as error:
            self.handle_ext_handler_error(ext_handler_i, error)

        return False

    def handle_ext_handler_error(self, ext_handler_i, e, code=-1, report_telemetry_event=True):  # pylint: disable=C0103
        msg = ustr(e)
        ext_handler_i.set_handler_status(message=msg, code=code)

        if report_telemetry_event:
            ext_handler_i.report_event(message=msg, is_success=False, log_event=True)

    def handle_ext_handler_download_error(self, ext_handler_i, e, code=-1):  # pylint: disable=C0103
        msg = ustr(e)
        ext_handler_i.set_handler_status(message=msg, code=code)

        report_event(op=WALAEventOperation.Download, is_success=False, log_event=True,
                     message="Failed to download artifacts: {0}".format(msg))

    def handle_enable(self, ext_handler_i):
        self.log_process = True
        uninstall_exit_code = None
        old_ext_handler_i = ext_handler_i.get_installed_ext_handler()

        handler_state = ext_handler_i.get_handler_state()
        ext_handler_i.logger.info("[Enable] current handler state is: {0}",
                                  handler_state.lower())
        # We go through the entire process of downloading and initializing the extension if it's either a fresh
        # extension or if it's a retry of a previously failed upgrade.
        if handler_state == ExtHandlerState.NotInstalled or handler_state == ExtHandlerState.FailedUpgrade:  # pylint: disable=R1714
            ext_handler_i.set_handler_state(ExtHandlerState.NotInstalled)
            ext_handler_i.download()
            ext_handler_i.initialize()
            ext_handler_i.update_settings()
            if old_ext_handler_i is None:
                ext_handler_i.install()
            elif ext_handler_i.version_ne(old_ext_handler_i):
                uninstall_exit_code = ExtHandlersHandler._update_extension_handler_and_return_if_failed(
                    old_ext_handler_i, ext_handler_i)
        else:
            ext_handler_i.update_settings()

        ext_handler_i.enable(uninstall_exit_code=uninstall_exit_code)

    @staticmethod
    def _update_extension_handler_and_return_if_failed(old_ext_handler_i, ext_handler_i):

        def execute_old_handler_command_and_return_if_succeeds(func):
            """
            Created a common wrapper to execute all commands that need to be executed from the old handler
            so that it can have a common exception handling mechanism
            :param func: The command to be executed on the old handler
            :return: True if command execution succeeds and False if it fails
            """
            continue_on_update_failure = False
            exit_code = 0
            try:
                continue_on_update_failure = ext_handler_i.load_manifest().is_continue_on_update_failure()
                func()
            except ExtensionError as e:  # pylint: disable=C0103
                # Reporting the event with the old handler and raising a new ExtensionUpdateError to set the
                # handler status on the new version
                msg = "%s; ContinueOnUpdate: %s" % (ustr(e), continue_on_update_failure)
                old_ext_handler_i.report_event(message=msg, is_success=False)
                if not continue_on_update_failure:
                    raise ExtensionUpdateError(msg)

                exit_code = e.code
                if isinstance(e, ExtensionOperationError):
                    exit_code = e.exit_code  # pylint: disable=E1101

                logger.info("Continue on Update failure flag is set, proceeding with update")
            return exit_code

        disable_exit_code = NOT_RUN
        # We only want to disable the old handler if it is currently enabled; no
        # other state makes sense.
        if old_ext_handler_i.get_handler_state() == ExtHandlerState.Enabled:
            disable_exit_code = execute_old_handler_command_and_return_if_succeeds(
                func=lambda: old_ext_handler_i.disable())  # pylint: disable=W0108

        ext_handler_i.copy_status_files(old_ext_handler_i)
        if ext_handler_i.version_gt(old_ext_handler_i):
            ext_handler_i.update(disable_exit_code=disable_exit_code,
                                 updating_from_version=old_ext_handler_i.ext_handler.properties.version)
        else:
            updating_from_version = ext_handler_i.ext_handler.properties.version
            old_ext_handler_i.update(version=updating_from_version,
                                     disable_exit_code=disable_exit_code, updating_from_version=updating_from_version)
        uninstall_exit_code = execute_old_handler_command_and_return_if_succeeds(
            func=lambda: old_ext_handler_i.uninstall())  # pylint: disable=W0108
        old_ext_handler_i.remove_ext_handler()
        ext_handler_i.update_with_install(uninstall_exit_code=uninstall_exit_code)
        return uninstall_exit_code

    def handle_disable(self, ext_handler_i):
        self.log_process = True
        handler_state = ext_handler_i.get_handler_state()
        ext_handler_i.logger.info("[Disable] current handler state is: {0}",
                                  handler_state.lower())
        if handler_state == ExtHandlerState.Enabled:
            ext_handler_i.disable()

    def handle_uninstall(self, ext_handler_i):
        self.log_process = True
        handler_state = ext_handler_i.get_handler_state()
        ext_handler_i.logger.info("[Uninstall] current handler state is: {0}",
                                  handler_state.lower())
        if handler_state != ExtHandlerState.NotInstalled:
            if handler_state == ExtHandlerState.Enabled:
                ext_handler_i.disable()

            # Try uninstalling the extension and swallow any exceptions in case of failures after logging them
            try:
                ext_handler_i.uninstall()
            except ExtensionError as e:  # pylint: disable=C0103
                ext_handler_i.report_event(message=ustr(e), is_success=False)

        ext_handler_i.remove_ext_handler()

    def report_ext_handlers_status(self):
        """
        Go through handler_state dir, collect and report status
        """
        vm_status = VMStatus(status="Ready", message="Guest Agent is running")
        if self.ext_handlers is not None:
            for ext_handler in self.ext_handlers.extHandlers:
                try:
                    self.report_ext_handler_status(vm_status, ext_handler)
                except ExtensionError as e:  # pylint: disable=C0103
                    add_event(
                        AGENT_NAME,
                        version=CURRENT_VERSION,
                        op=WALAEventOperation.ExtensionProcessing,
                        is_success=False,
                        message=ustr(e))

        logger.verbose("Report vm agent status")
        try:
            self.protocol.report_vm_status(vm_status)
            if self.log_report:
                logger.verbose("Completed vm agent status report")
            self.report_status_error_state.reset()
        except ProtocolNotFoundError as e:  # pylint: disable=C0103
            self.report_status_error_state.incr()
            message = "Failed to report vm agent status: {0}".format(e)
            logger.verbose(message)
        except ProtocolError as e:  # pylint: disable=C0103
            self.report_status_error_state.incr()
            message = "Failed to report vm agent status: {0}".format(e)
            add_event(AGENT_NAME,
                      version=CURRENT_VERSION,
                      op=WALAEventOperation.ExtensionProcessing,
                      is_success=False,
                      message=message)

        if self.report_status_error_state.is_triggered():
            message = "Failed to report vm agent status for more than {0}" \
                .format(self.report_status_error_state.min_timedelta)

            add_event(AGENT_NAME,
                      version=CURRENT_VERSION,
                      op=WALAEventOperation.ReportStatusExtended,
                      is_success=False,
                      message=message)

            self.report_status_error_state.reset()

        self.write_ext_handlers_status_to_info_file(vm_status)

    @staticmethod
    def write_ext_handlers_status_to_info_file(vm_status):
        status_path = os.path.join(conf.get_lib_dir(), AGENT_STATUS_FILE)

        agent_details = {
            "agent_name": AGENT_NAME,
            "current_version": str(CURRENT_VERSION),
            "goal_state_version": str(GOAL_STATE_AGENT_VERSION),
            "distro_details": "{0}:{1}".format(DISTRO_NAME, DISTRO_VERSION),
            "last_successful_status_upload_time": time.strftime("%Y-%m-%dT%H:%M:%SZ", time.gmtime()),
            "python_version": "Python: {0}.{1}.{2}".format(PY_VERSION_MAJOR, PY_VERSION_MINOR, PY_VERSION_MICRO)
        }

        # Convert VMStatus class to Dict.
        data = get_properties(vm_status)

        # The above class contains vmAgent.extensionHandlers
        # (more info: azurelinuxagent.common.protocol.restapi.VMAgentStatus)
        handler_statuses = data['vmAgent']['extensionHandlers']
        for handler_status in handler_statuses:
            try:
                handler_status.pop('code', None)
                handler_status.pop('message', None)
                handler_status.pop('extensions', None)
            except KeyError:
                pass

        agent_details['extensions_status'] = handler_statuses
        agent_details_json = json.dumps(agent_details)

        fileutil.write_file(status_path, agent_details_json)

    def report_ext_handler_status(self, vm_status, ext_handler):
        ext_handler_i = ExtHandlerInstance(ext_handler, self.protocol)

        handler_status = ext_handler_i.get_handler_status()
        if handler_status is None:
            return

        handler_state = ext_handler_i.get_handler_state()
        if handler_state != ExtHandlerState.NotInstalled:
            try:
                active_exts = ext_handler_i.report_ext_status()
                handler_status.extensions.extend(active_exts)
            except ExtensionError as e:  # pylint: disable=C0103
                ext_handler_i.set_handler_status(message=ustr(e), code=e.code)

            try:
                heartbeat = ext_handler_i.collect_heartbeat()
                if heartbeat is not None:
                    handler_status.status = heartbeat.get('status')
            except ExtensionError as e:  # pylint: disable=C0103
                ext_handler_i.set_handler_status(message=ustr(e), code=e.code)

        vm_status.vmAgent.extensionHandlers.append(handler_status)


class ExtHandlerInstance(object):  # pylint: disable=R0904
    def __init__(self, ext_handler, protocol):
        self.ext_handler = ext_handler
        self.protocol = protocol
        self.operation = None
        self.pkg = None
        self.pkg_file = None
        self.logger = None
        self.set_logger()

        try:
            fileutil.mkdir(self.get_log_dir(), mode=0o755)
        except IOError as e:  # pylint: disable=C0103
            self.logger.error(u"Failed to create extension log dir: {0}", e)

        log_file = os.path.join(self.get_log_dir(), "CommandExecution.log")
        self.logger.add_appender(logger.AppenderType.FILE,
                                 logger.LogLevel.INFO, log_file)

    def decide_version(self, target_state=None):
        self.logger.verbose("Decide which version to use")
        try:
            pkg_list = self.protocol.get_ext_handler_pkgs(self.ext_handler)
        except ProtocolError as e:  # pylint: disable=C0103
            raise ExtensionError("Failed to get ext handler pkgs", e)
        except ExtensionDownloadError:
            self.set_operation(WALAEventOperation.Download)
            raise

        # Determine the desired and installed versions
        requested_version = FlexibleVersion(str(self.ext_handler.properties.version))
        installed_version_string = self.get_installed_version()
        installed_version = requested_version \
            if installed_version_string is None \
            else FlexibleVersion(installed_version_string)

        # Divide packages
        # - Find the installed package (its version must exactly match)
        # - Find the internal candidate (its version must exactly match)
        # - Separate the public packages
        selected_pkg = None
        installed_pkg = None
        pkg_list.versions.sort(key=lambda p: FlexibleVersion(p.version))
        for pkg in pkg_list.versions:
            pkg_version = FlexibleVersion(pkg.version)
            if pkg_version == installed_version:
                installed_pkg = pkg
            if requested_version.matches(pkg_version):
                selected_pkg = pkg

        # Finally, update the version only if not downgrading
        # Note:
        #  - A downgrade, which will be bound to the same major version,
        #    is allowed if the installed version is no longer available
        if target_state in (ExtensionRequestedState.Uninstall, ExtensionRequestedState.Disabled):
            if installed_pkg is None:
                msg = "Failed to find installed version: {0} of Handler: {1}  in handler manifest to uninstall.".format(
                    installed_version, self.ext_handler.name)
                self.logger.warn(msg)
            self.pkg = installed_pkg
            self.ext_handler.properties.version = str(installed_version) \
                if installed_version is not None else None
        else:
            self.pkg = selected_pkg
            if self.pkg is not None:
                self.ext_handler.properties.version = str(selected_pkg.version)

        if self.pkg is not None:
            self.logger.verbose("Use version: {0}", self.pkg.version)
        self.set_logger()
        return self.pkg

    def set_logger(self):
        prefix = "[{0}]".format(self.get_full_name())
        self.logger = logger.Logger(logger.DEFAULT_LOGGER, prefix)

    def version_gt(self, other):
        self_version = self.ext_handler.properties.version
        other_version = other.ext_handler.properties.version
        return FlexibleVersion(self_version) > FlexibleVersion(other_version)

    def version_ne(self, other):
        self_version = self.ext_handler.properties.version
        other_version = other.ext_handler.properties.version
        return FlexibleVersion(self_version) != FlexibleVersion(other_version)

    def get_installed_ext_handler(self):
        latest_version = self.get_installed_version()
        if latest_version is None:
            return None

        installed_handler = ExtHandler()
        set_properties("ExtHandler", installed_handler, get_properties(self.ext_handler))
        installed_handler.properties.version = latest_version
        return ExtHandlerInstance(installed_handler, self.protocol)

    def get_installed_version(self):
        latest_version = None

        for path in glob.iglob(os.path.join(conf.get_lib_dir(), self.ext_handler.name + "-*")):
            if not os.path.isdir(path):
                continue

            separator = path.rfind('-')
            version_from_path = FlexibleVersion(path[separator + 1:])
            state_path = os.path.join(path, 'config', 'HandlerState')

            if not os.path.exists(state_path) or fileutil.read_file(state_path) == ExtHandlerState.NotInstalled \
                    or fileutil.read_file(state_path) == ExtHandlerState.FailedUpgrade:
                logger.verbose("Ignoring version of uninstalled or failed extension: "
                               "{0}".format(path))
                continue

            if latest_version is None or latest_version < version_from_path:
                latest_version = version_from_path

        return str(latest_version) if latest_version is not None else None

    def copy_status_files(self, old_ext_handler_i):
        self.logger.info("Copy status files from old plugin to new")
        old_ext_dir = old_ext_handler_i.get_base_dir()
        new_ext_dir = self.get_base_dir()

        old_ext_mrseq_file = os.path.join(old_ext_dir, "mrseq")
        if os.path.isfile(old_ext_mrseq_file):
            shutil.copy2(old_ext_mrseq_file, new_ext_dir)

        old_ext_status_dir = old_ext_handler_i.get_status_dir()
        new_ext_status_dir = self.get_status_dir()

        if os.path.isdir(old_ext_status_dir):
            for status_file in os.listdir(old_ext_status_dir):
                status_file = os.path.join(old_ext_status_dir, status_file)
                if os.path.isfile(status_file):
                    shutil.copy2(status_file, new_ext_status_dir)

    def set_operation(self, op):  # pylint: disable=C0103
        self.operation = op

    def report_event(self, message="", is_success=True, duration=0, log_event=True):
        ext_handler_version = self.ext_handler.properties.version
        add_event(name=self.ext_handler.name, version=ext_handler_version, message=message,
                  op=self.operation, is_success=is_success, duration=duration, log_event=log_event)

    def _download_extension_package(self, source_uri, target_file):
        self.logger.info("Downloading extension package: {0}", source_uri)
        try:
            if not self.protocol.download_ext_handler_pkg(source_uri, target_file):
                raise Exception("Failed to download extension package from {0}".format(source_uri))
        except Exception as exception:
            self.logger.info("Error downloading extension package: {0}", ustr(exception))
            if os.path.exists(target_file):
                os.remove(target_file)
            return False
        return True

    def _unzip_extension_package(self, source_file, target_directory):
        self.logger.info("Unzipping extension package: {0}", source_file)
        try:
            zipfile.ZipFile(source_file).extractall(target_directory)
        except Exception as exception:
            logger.info("Error while unzipping extension package: {0}", ustr(exception))
            os.remove(source_file)
            if os.path.exists(target_directory):
                shutil.rmtree(target_directory)
            return False
        return True

    def download(self):
        begin_utc = datetime.datetime.utcnow()
        self.set_operation(WALAEventOperation.Download)

        if self.pkg is None or self.pkg.uris is None or len(self.pkg.uris) == 0:  # pylint: disable=len-as-condition
            raise ExtensionDownloadError("No package uri found")

        destination = os.path.join(conf.get_lib_dir(), self.get_extension_package_zipfile_name())

        package_exists = False
        if os.path.exists(destination):
            self.logger.info("Using existing extension package: {0}", destination)
            if self._unzip_extension_package(destination, self.get_base_dir()):
                package_exists = True
            else:
                self.logger.info("The existing extension package is invalid, will ignore it.")

        if not package_exists:
            downloaded = False
            i = 0
            while i < NUMBER_OF_DOWNLOAD_RETRIES:
                uris_shuffled = self.pkg.uris
                random.shuffle(uris_shuffled)

                for uri in uris_shuffled:
                    if not self._download_extension_package(uri.uri, destination):
                        continue

                    if self._unzip_extension_package(destination, self.get_base_dir()):
                        downloaded = True
                        break

                if downloaded:
                    break

                self.logger.info("Failed to download the extension package from all uris, will retry after a minute")
                time.sleep(60)
                i += 1

            if not downloaded:
                raise ExtensionDownloadError("Failed to download extension",
                                             code=ExtensionErrorCodes.PluginManifestDownloadError)

            duration = elapsed_milliseconds(begin_utc)
            self.report_event(message="Download succeeded", duration=duration)

        self.pkg_file = destination

    def initialize(self):
        self.logger.info("Initializing extension {0}".format(self.get_full_name()))

        # Add user execute permission to all files under the base dir
        for file in fileutil.get_all_files(self.get_base_dir()):  # pylint: disable=redefined-builtin
            fileutil.chmod(file, os.stat(file).st_mode | stat.S_IXUSR)

        # Save HandlerManifest.json
        man_file = fileutil.search_file(self.get_base_dir(), 'HandlerManifest.json')

        if man_file is None:
            raise ExtensionDownloadError("HandlerManifest.json not found")

        try:
            man = fileutil.read_file(man_file, remove_bom=True)
            fileutil.write_file(self.get_manifest_file(), man)
        except IOError as e:  # pylint: disable=C0103
            fileutil.clean_ioerror(e, paths=[self.get_base_dir(), self.pkg_file])
            raise ExtensionDownloadError(u"Failed to save HandlerManifest.json", e)

        # Create status and config dir
        try:
            status_dir = self.get_status_dir()
            fileutil.mkdir(status_dir, mode=0o700)

            conf_dir = self.get_conf_dir()
            fileutil.mkdir(conf_dir, mode=0o700)

            if AgentGlobals.get_feature_by_name(FeatureNames.ExtensionTelemetryPipeline).is_supported:
                fileutil.mkdir(self.get_extension_events_dir(), mode=0o700)

            seq_no, status_path = self.get_status_file_path()  # pylint: disable=W0612
            if status_path is not None:
                now = datetime.datetime.utcnow().strftime("%Y-%m-%dT%H:%M:%SZ")
                status = [
                    {
                        "version": 1.0,
                        "timestampUTC": now,
                        "status": {
                            "name": self.ext_handler.name,
                            "operation": "Enabling Handler",
                            "status": "transitioning",
                            "code": 0,
                            "formattedMessage": {
                                "lang": "en-US",
                                "message": "Install/Enable is in progress."
                            }
                        }
                    }
                ]
                fileutil.write_file(status_path, json.dumps(status))

        except IOError as e:  # pylint: disable=C0103
            fileutil.clean_ioerror(e, paths=[self.get_base_dir(), self.pkg_file])
            raise ExtensionDownloadError(u"Failed to initialize extension '{0}'".format(self.get_full_name()), e)

        # Save HandlerEnvironment.json
        self.create_handler_env()

    def enable(self, uninstall_exit_code=None):
        uninstall_exit_code = str(uninstall_exit_code) if uninstall_exit_code is not None else NOT_RUN
        env = {ExtCommandEnvVariable.UninstallReturnCode: uninstall_exit_code}

        self.set_operation(WALAEventOperation.Enable)
        man = self.load_manifest()
        enable_cmd = man.get_enable_command()
        self.logger.info("Enable extension [{0}]".format(enable_cmd))
        self.launch_command(enable_cmd, timeout=300,
                            extension_error_code=ExtensionErrorCodes.PluginEnableProcessingFailed, env=env)
        self.set_handler_state(ExtHandlerState.Enabled)
        self.set_handler_status(status="Ready", message="Plugin enabled")

    def disable(self):
        self.set_operation(WALAEventOperation.Disable)
        man = self.load_manifest()
        disable_cmd = man.get_disable_command()
        self.logger.info("Disable extension [{0}]".format(disable_cmd))
        self.launch_command(disable_cmd, timeout=900,
                            extension_error_code=ExtensionErrorCodes.PluginDisableProcessingFailed)
        self.set_handler_state(ExtHandlerState.Installed)
        self.set_handler_status(status="NotReady", message="Plugin disabled")

    def install(self, uninstall_exit_code=None):
        uninstall_exit_code = str(uninstall_exit_code) if uninstall_exit_code is not None else NOT_RUN
        env = {ExtCommandEnvVariable.UninstallReturnCode: uninstall_exit_code}

        man = self.load_manifest()
        install_cmd = man.get_install_command()
        self.logger.info("Install extension [{0}]".format(install_cmd))
        self.set_operation(WALAEventOperation.Install)
        self.launch_command(install_cmd, timeout=900,
                            extension_error_code=ExtensionErrorCodes.PluginInstallProcessingFailed, env=env)
        self.set_handler_state(ExtHandlerState.Installed)

    def uninstall(self):
        self.set_operation(WALAEventOperation.UnInstall)
        man = self.load_manifest()
        uninstall_cmd = man.get_uninstall_command()
        self.logger.info("Uninstall extension [{0}]".format(uninstall_cmd))
        self.launch_command(uninstall_cmd)

    def remove_ext_handler(self):
        try:
            zip_filename = os.path.join(conf.get_lib_dir(), self.get_extension_package_zipfile_name())
            if os.path.exists(zip_filename):
                os.remove(zip_filename)
                self.logger.verbose("Deleted the extension zip at path {0}", zip_filename)

            base_dir = self.get_base_dir()
            if os.path.isdir(base_dir):
                self.logger.info("Remove extension handler directory: {0}", base_dir)

                # some extensions uninstall asynchronously so ignore error 2 while removing them
                def on_rmtree_error(_, __, exc_info):
                    _, exception, _ = exc_info
                    if not isinstance(exception, OSError) or exception.errno != 2:  # [Errno 2] No such file or directory
                        raise exception

                shutil.rmtree(base_dir, onerror=on_rmtree_error)
        except IOError as e:  # pylint: disable=C0103
            message = "Failed to remove extension handler directory: {0}".format(e)
            self.report_event(message=message, is_success=False)
            self.logger.warn(message)

    def update(self, version=None, disable_exit_code=None, updating_from_version=None):  # pylint: disable=W0621
        if version is None:
            version = self.ext_handler.properties.version

        disable_exit_code = str(disable_exit_code) if disable_exit_code is not None else NOT_RUN
        env = {'VERSION': version, ExtCommandEnvVariable.DisableReturnCode: disable_exit_code,
               ExtCommandEnvVariable.UpdatingFromVersion: updating_from_version}

        try:
            self.set_operation(WALAEventOperation.Update)
            man = self.load_manifest()
            update_cmd = man.get_update_command()
            self.logger.info("Update extension [{0}]".format(update_cmd))
            self.launch_command(update_cmd,
                                timeout=900,
                                extension_error_code=ExtensionErrorCodes.PluginUpdateProcessingFailed,
                                env=env)
        except ExtensionError:
            # Mark the handler as Failed so we don't clean it up and can keep reporting its status
            self.set_handler_state(ExtHandlerState.FailedUpgrade)
            raise

    def update_with_install(self, uninstall_exit_code=None):
        man = self.load_manifest()
        if man.is_update_with_install():
            self.install(uninstall_exit_code=uninstall_exit_code)
        else:
            self.logger.info("UpdateWithInstall not set. "
                             "Skip install during upgrade.")
        self.set_handler_state(ExtHandlerState.Installed)

    def _get_last_modified_seq_no_from_config_files(self):
        """
        The sequence number is not guaranteed to always be strictly increasing. To ensure we always get the latest one,
        fetching the sequence number from config file that was last modified (and not necessarily the largest).
        :return: Last modified Sequence number or -1 on errors

        Note: This function is going to be deprecated soon. We should only rely on seqNo from GoalState rather than file system.
        """
        seq_no = -1

        try:
            largest_modified_time = 0
            conf_dir = self.get_conf_dir()
            for item in os.listdir(conf_dir):
                item_path = os.path.join(conf_dir, item)
                if not os.path.isfile(item_path):
                    continue
                try:
                    separator = item.rfind(".")
                    if separator > 0 and item[separator + 1:] == 'settings':
                        curr_seq_no = int(item.split('.')[0])
                        curr_modified_time = os.path.getmtime(item_path)
                        if curr_modified_time > largest_modified_time:
                            seq_no = curr_seq_no
                            largest_modified_time = curr_modified_time
                except (ValueError, IndexError, TypeError):
                    self.logger.verbose("Failed to parse file name: {0}", item)
                    continue
        except Exception as error:
            logger.verbose("Error fetching sequence number from config files: {0}".format(ustr(error)))
            seq_no = -1

        return seq_no

    def get_status_file_path(self, extension=None):
        path = None
        # Todo: Remove check on filesystem for fetching sequence number (legacy behaviour).
        # We should technically only fetch the sequence number from GoalState and not rely on the filesystem at all,
        # But since we still have Kusto data from the operation below (~0.000065% VMs are still reporting
        # WALAEventOperation.SequenceNumberMismatch), keeping this as is with modified logic for fetching
        # sequence number from filesystem. Based on the new data we will eventually phase this out.
        seq_no = self._get_last_modified_seq_no_from_config_files()

        # Issue 1116: use the sequence number from goal state where possible
        if extension is not None and extension.sequenceNumber is not None:
            try:
                gs_seq_no = int(extension.sequenceNumber)

                if gs_seq_no != seq_no:
                    add_event(AGENT_NAME, version=CURRENT_VERSION, op=WALAEventOperation.SequenceNumberMismatch,
                              is_success=False, message="Goal state: {0}, disk: {1}".format(gs_seq_no, seq_no),
                              log_event=False)

                seq_no = gs_seq_no
            except ValueError:
                logger.error('Sequence number [{0}] does not appear to be valid'.format(extension.sequenceNumber))

        if seq_no > -1:
            path = os.path.join(
                self.get_status_dir(),
                "{0}.status".format(seq_no))

        return seq_no, path

    def collect_ext_status(self, ext):
        self.logger.verbose("Collect extension status for {0}".format(ext.name))
        seq_no, ext_status_file = self.get_status_file_path(ext)
        if seq_no == -1:
            return None

        data = None
        data_str = None
        ext_status = ExtensionStatus(seq_no=seq_no)

        try:
            data_str, data = self._read_and_parse_json_status_file(ext_status_file)
        except ExtensionStatusError as e:  # pylint: disable=C0103
            msg = ""
            if e.code == ExtensionStatusError.CouldNotReadStatusFile:
                ext_status.code = ExtensionErrorCodes.PluginUnknownFailure
                msg = u"We couldn't read any status for {0}-{1} extension, for the sequence number {2}. It failed due" \
                      u" to {3}".format(ext.name, self.ext_handler.properties.version, seq_no, e)
            elif ExtensionStatusError.InvalidJsonFile:
                ext_status.code = ExtensionErrorCodes.PluginSettingsStatusInvalid
                msg = u"The status reported by the extension {0}-{1}(Sequence number {2}), was in an " \
                      u"incorrect format and the agent could not parse it correctly. Failed due to {3}" \
                      .format(ext.name, self.ext_handler.properties.version, seq_no, e)

            # This log is periodic due to the verbose nature of the status check. Please make sure that the message
            # constructed above does not change very frequently and includes important info such as sequence number,
            # extension name to make sure that the log reflects changes in the extension sequence for which the
            # status is being sent.
            logger.periodic_warn(logger.EVERY_HALF_HOUR, u"[PERIODIC] " + msg)
            add_periodic(delta=logger.EVERY_HALF_HOUR, name=ext.name, version=self.ext_handler.properties.version,
                         op=WALAEventOperation.StatusProcessing, is_success=False, message=msg,
                         log_event=False)

            ext_status.message = msg
            ext_status.status = ValidHandlerStatus.error

            return ext_status

        # We did not encounter InvalidJsonFile/CouldNotReadStatusFile and thus the status file was correctly written
        # and has valid json.
        try:
            parse_ext_status(ext_status, data)
            if len(data_str) > _MAX_STATUS_FILE_SIZE_IN_BYTES:
                raise ExtensionStatusError(msg="For Extension Handler {0}-{1} for the sequence number {2}, the status "
                                               "file {3} of size {4} bytes is too big. Max Limit allowed is {5} bytes"
                                           .format(ext.name, self.ext_handler.properties.version, seq_no,
                                                   ext_status_file, len(data_str), _MAX_STATUS_FILE_SIZE_IN_BYTES),
                                           code=ExtensionStatusError.MaxSizeExceeded)
        except ExtensionStatusError as e:  # pylint: disable=C0103
            msg = u"For Extension Handler {0}-{1} for the sequence number {2}, the status file {3}. " \
                  u"Encountered the following error: {4}".format(ext.name, self.ext_handler.properties.version, seq_no,
                                                                 ext_status_file, ustr(e))
            logger.periodic_warn(logger.EVERY_DAY, u"[PERIODIC] " + msg)
            add_periodic(delta=logger.EVERY_HALF_HOUR, name=ext.name, version=self.ext_handler.properties.version,
                         op=WALAEventOperation.StatusProcessing, is_success=False, message=msg, log_event=False)

            if e.code == ExtensionStatusError.MaxSizeExceeded:
                ext_status.message, field_size = self._truncate_message(ext_status.message, _MAX_STATUS_MESSAGE_LENGTH)
                ext_status.substatusList = self._process_substatus_list(ext_status.substatusList, field_size)

            elif e.code == ExtensionStatusError.StatusFileMalformed:
                ext_status.message = "Could not get a valid status from the extension {0}-{1}. Encountered the " \
                                     "following error: {2}".format(ext.name, self.ext_handler.properties.version,
                                                                   ustr(e))
                ext_status.code = ExtensionErrorCodes.PluginSettingsStatusInvalid
                ext_status.status = ValidHandlerStatus.error

        return ext_status

    def get_ext_handling_status(self, ext):
        seq_no, ext_status_file = self.get_status_file_path(ext)

        # This is legacy scenario for cases when no extension settings is available
        if seq_no < 0 or ext_status_file is None:
            return None

        # Missing status file is considered a non-terminal state here
        # so that extension sequencing can wait until it becomes existing
        if not os.path.exists(ext_status_file):
            status = ValidHandlerStatus.warning
        else:
            ext_status = self.collect_ext_status(ext)
            status = ext_status.status if ext_status is not None else None

        return status

    def is_ext_handling_complete(self, ext):
        status = self.get_ext_handling_status(ext)

        # when seq < 0 (i.e. no new user settings), the handling is complete and return None status
        if status is None:
            return True, None

        # If not in terminal state, it is incomplete
        if status not in _EXTENSION_TERMINAL_STATUSES:
            return False, status

        # Extension completed, return its status
        return True, status

    def report_ext_status(self):
        active_exts = []
        # TODO Refactor or remove this common code pattern (for each extension subordinate to an ext_handler, do X).
        for ext in self.ext_handler.properties.extensions:
            ext_status = self.collect_ext_status(ext)
            if ext_status is None:
                continue
            try:
                self.protocol.report_ext_status(self.ext_handler.name, ext.name,
                                                ext_status)
                active_exts.append(ext.name)
            except ProtocolError as e:  # pylint: disable=C0103
                self.logger.error(u"Failed to report extension status: {0}", e)
        return active_exts

    def collect_heartbeat(self):  # pylint: disable=R1710
        man = self.load_manifest()
        if not man.is_report_heartbeat():
            return
        heartbeat_file = os.path.join(conf.get_lib_dir(),
                                      self.get_heartbeat_file())

        if not os.path.isfile(heartbeat_file):
            raise ExtensionError("Failed to get heart beat file")
        if not self.is_responsive(heartbeat_file):
            return {
                "status": "Unresponsive",
                "code": -1,
                "message": "Extension heartbeat is not responsive"
            }
        try:
            heartbeat_json = fileutil.read_file(heartbeat_file)
            heartbeat = json.loads(heartbeat_json)[0]['heartbeat']
        except IOError as e:  # pylint: disable=C0103
            raise ExtensionError("Failed to get heartbeat file:{0}".format(e))
        except (ValueError, KeyError) as e:  # pylint: disable=C0103
            raise ExtensionError("Malformed heartbeat file: {0}".format(e))
        return heartbeat

    @staticmethod
    def is_responsive(heartbeat_file):
        """
        Was heartbeat_file updated within the last ten (10) minutes?

        :param heartbeat_file: str
        :return: bool
        """
        last_update = int(time.time() - os.stat(heartbeat_file).st_mtime)
        return last_update <= 600

    def launch_command(self, cmd, timeout=300, extension_error_code=ExtensionErrorCodes.PluginProcessingError,
                       env=None):
        begin_utc = datetime.datetime.utcnow()
        self.logger.verbose("Launch command: [{0}]", cmd)

        base_dir = self.get_base_dir()

        with tempfile.TemporaryFile(dir=base_dir, mode="w+b") as stdout:
            with tempfile.TemporaryFile(dir=base_dir, mode="w+b") as stderr:
                if env is None:
                    env = {}
                env.update(os.environ)
                # Always add Extension Path and version to the current launch_command (Ask from publishers)
                env.update({
                    ExtCommandEnvVariable.ExtensionPath: base_dir,
                    ExtCommandEnvVariable.ExtensionVersion: str(self.ext_handler.properties.version),
                    ExtCommandEnvVariable.ExtensionSeqNumber: str(self.get_seq_no()),
                    ExtCommandEnvVariable.WireProtocolAddress: self.protocol.get_endpoint()
                })

                try:
                    # Some extensions erroneously begin cmd with a slash; don't interpret those
                    # as root-relative. (Issue #1170)
                    full_path = os.path.join(base_dir, cmd.lstrip(os.path.sep))

                    process_output = CGroupConfigurator.get_instance().start_extension_command(
                        extension_name=self.get_full_name(),
                        command=full_path,
                        timeout=timeout,
                        shell=True,
                        cwd=base_dir,
                        env=env,
                        stdout=stdout,
                        stderr=stderr,
                        error_code=extension_error_code)

                except OSError as e:  # pylint: disable=C0103
                    raise ExtensionError("Failed to launch '{0}': {1}".format(full_path, e.strerror),
                                         code=extension_error_code)

                duration = elapsed_milliseconds(begin_utc)
                log_msg = "{0}\n{1}".format(cmd, "\n".join([line for line in process_output.split('\n') if line != ""]))

                self.logger.verbose(log_msg)
                self.report_event(message=log_msg, duration=duration, log_event=False)

                return process_output

    def load_manifest(self):
        man_file = self.get_manifest_file()
        try:
            data = json.loads(fileutil.read_file(man_file))
        except (IOError, OSError) as e:  # pylint: disable=C0103
            raise ExtensionError('Failed to load manifest file ({0}): {1}'.format(man_file, e.strerror),
                                 code=ExtensionErrorCodes.PluginHandlerManifestNotFound)
        except ValueError:
            raise ExtensionError('Malformed manifest file ({0}).'.format(man_file),
                                 code=ExtensionErrorCodes.PluginHandlerManifestDeserializationError)

        return HandlerManifest(data[0])

    def update_settings_file(self, settings_file, settings):
        settings_file = os.path.join(self.get_conf_dir(), settings_file)
        try:
            fileutil.write_file(settings_file, settings)
        except IOError as e:  # pylint: disable=C0103
            fileutil.clean_ioerror(e,
                                   paths=[settings_file])
            raise ExtensionError(u"Failed to update settings file", e)

    def update_settings(self):
        if self.ext_handler.properties.extensions is None or \
                len(self.ext_handler.properties.extensions) == 0:  # pylint: disable=len-as-condition
            # This is the behavior of waagent 2.0.x
            # The new agent has to be consistent with the old one.
            self.logger.info("Extension has no settings, write empty 0.settings")
            self.update_settings_file("0.settings", "")
            return

        for ext in self.ext_handler.properties.extensions:
            settings = {
                'publicSettings': ext.publicSettings,
                'protectedSettings': ext.protectedSettings,
                'protectedSettingsCertThumbprint': ext.certificateThumbprint
            }
            ext_settings = {
                "runtimeSettings": [{
                    "handlerSettings": settings
                }]
            }
            settings_file = "{0}.settings".format(ext.sequenceNumber)
            self.logger.info("Update settings file: {0}", settings_file)
            self.update_settings_file(settings_file, json.dumps(ext_settings))

    def create_handler_env(self):
        handler_env = {
                HandlerEnvironment.logFolder: self.get_log_dir(), 
                HandlerEnvironment.configFolder: self.get_conf_dir(), 
                HandlerEnvironment.statusFolder: self.get_status_dir(), 
                HandlerEnvironment.heartbeatFile: self.get_heartbeat_file() 
            }

        if AgentGlobals.get_feature_by_name(FeatureNames.ExtensionTelemetryPipeline).is_supported:
            handler_env[HandlerEnvironment.eventsFolder] = self.get_extension_events_dir()

        env = [{
            HandlerEnvironment.name: self.ext_handler.name,
            HandlerEnvironment.version: HandlerEnvironment.schemaVersion,
            HandlerEnvironment.handlerEnvironment: handler_env
        }]
        try:
            fileutil.write_file(self.get_env_file(), json.dumps(env))
        except IOError as e:  # pylint: disable=C0103
            fileutil.clean_ioerror(e,
                                   paths=[self.get_base_dir(), self.pkg_file])
            raise ExtensionDownloadError(u"Failed to save handler environment", e)

    def set_handler_state(self, handler_state):
        state_dir = self.get_conf_dir()
        state_file = os.path.join(state_dir, "HandlerState")
        try:
            if not os.path.exists(state_dir):
                fileutil.mkdir(state_dir, mode=0o700)
            fileutil.write_file(state_file, handler_state)
        except IOError as e:  # pylint: disable=C0103
            fileutil.clean_ioerror(e, paths=[state_file])
            self.logger.error("Failed to set state: {0}", e)

    def get_handler_state(self):
        state_dir = self.get_conf_dir()
        state_file = os.path.join(state_dir, "HandlerState")
        if not os.path.isfile(state_file):
            return ExtHandlerState.NotInstalled

        try:
            return fileutil.read_file(state_file)
        except IOError as e:  # pylint: disable=C0103
            self.logger.error("Failed to get state: {0}", e)
            return ExtHandlerState.NotInstalled

    def set_handler_status(self, status="NotReady", message="", code=0):
        state_dir = self.get_conf_dir()

        handler_status = ExtHandlerStatus()
        handler_status.name = self.ext_handler.name
        handler_status.version = str(self.ext_handler.properties.version)
        handler_status.message = message
        handler_status.code = code
        handler_status.status = status
        status_file = os.path.join(state_dir, "HandlerStatus")

        try:
            handler_status_json = json.dumps(get_properties(handler_status))
            if handler_status_json is not None:
                if not os.path.exists(state_dir):
                    fileutil.mkdir(state_dir, mode=0o700)
                fileutil.write_file(status_file, handler_status_json)
            else:
                self.logger.error("Failed to create JSON document of handler status for {0} version {1}".format(
                    self.ext_handler.name,
                    self.ext_handler.properties.version))
        except (IOError, ValueError, ProtocolError) as error:
            fileutil.clean_ioerror(error, paths=[status_file])
            self.logger.error("Failed to save handler status: {0}, {1}", ustr(error), traceback.format_exc())

    def get_handler_status(self):
        state_dir = self.get_conf_dir()
        status_file = os.path.join(state_dir, "HandlerStatus")
        if not os.path.isfile(status_file):
            return None

        handler_status_contents = ""
        try:
            handler_status_contents = fileutil.read_file(status_file)
            data = json.loads(handler_status_contents)
            handler_status = ExtHandlerStatus()
            set_properties("ExtHandlerStatus", handler_status, data)
            return handler_status
        except (IOError, ValueError) as error:
            self.logger.error("Failed to get handler status: {0}", error)
        except Exception as error:
            error_msg = "Failed to get handler status message: {0}.\n Contents of file: {1}".format(
                ustr(error), handler_status_contents).replace('"', '\'')
            add_periodic(
                delta=logger.EVERY_HOUR,
                name=AGENT_NAME,
                version=CURRENT_VERSION,
                op=WALAEventOperation.ExtensionProcessing,
                is_success=False,
                message=error_msg)
            raise

        return None

    def get_extension_package_zipfile_name(self):
        return "{0}__{1}{2}".format(self.ext_handler.name,
                                    self.ext_handler.properties.version,
                                    HANDLER_PKG_EXT)

    def get_full_name(self):
        return "{0}-{1}".format(self.ext_handler.name,
                                self.ext_handler.properties.version)

    def get_base_dir(self):
        return os.path.join(conf.get_lib_dir(), self.get_full_name())

    def get_status_dir(self):
        return os.path.join(self.get_base_dir(), "status")

    def get_conf_dir(self):
        return os.path.join(self.get_base_dir(), 'config')

    def get_extension_events_dir(self):
        return os.path.join(self.get_log_dir(), EVENTS_DIRECTORY)

    def get_heartbeat_file(self):
        return os.path.join(self.get_base_dir(), 'heartbeat.log')

    def get_manifest_file(self):
        return os.path.join(self.get_base_dir(), 'HandlerManifest.json')

    def get_env_file(self):
        return os.path.join(self.get_base_dir(), HandlerEnvironment.fileName)

    def get_log_dir(self):
        return os.path.join(conf.get_ext_log_dir(), self.ext_handler.name)

    def get_seq_no(self):
        runtime_settings = self.ext_handler.properties.extensions
        # If no runtime_settings available for this ext_handler, then return 0 (this is the behavior we follow
        # for update_settings)
        if not runtime_settings or len(runtime_settings) == 0:  # pylint: disable=len-as-condition
            return "0"
        # Currently for every runtime settings we use the same sequence number
        # (Check : def parse_plugin_settings(self, ext_handler, plugin_settings) in wire.py)
        # Will have to revisit once the feature to enable multiple runtime settings is rolled out by CRP
        return self.ext_handler.properties.extensions[0].sequenceNumber

    @staticmethod
    def _read_and_parse_json_status_file(ext_status_file):
        failed_to_read = False
        failed_to_parse_json = False
        raised_exception = None
        data_str = None
        data = None

        for attempt in range(_NUM_OF_STATUS_FILE_RETRIES):  # pylint: disable=W0612
            try:
                data_str = fileutil.read_file(ext_status_file)
                data = json.loads(data_str)
                break
            except IOError as e:  # pylint: disable=C0103
                failed_to_read = True
                raised_exception = e
            except (ValueError, TypeError) as e:  # pylint: disable=C0103
                failed_to_parse_json = True
                raised_exception = e
            time.sleep(_STATUS_FILE_RETRY_DELAY)

        if failed_to_read:  # pylint: disable=R1720
            raise ExtensionStatusError(msg=ustr(raised_exception), inner=raised_exception,
                                       code=ExtensionStatusError.CouldNotReadStatusFile)
        elif failed_to_parse_json:
            raise ExtensionStatusError(msg=ustr(raised_exception), inner=raised_exception,
                                       code=ExtensionStatusError.InvalidJsonFile)
        else:
            return data_str, data

    def _process_substatus_list(self, substatus_list, current_status_size=0):
        processed_substatus = []

        # Truncating the substatus to reduce the size, and preserve other fields of the text
        for substatus in substatus_list:
            substatus.name, field_size = self._truncate_message(substatus.name, _MAX_SUBSTATUS_FIELD_LENGTH)
            current_status_size += field_size

            substatus.message, field_size = self._truncate_message(substatus.message, _MAX_SUBSTATUS_FIELD_LENGTH)
            current_status_size += field_size

            if current_status_size <= _MAX_STATUS_FILE_SIZE_IN_BYTES:
                processed_substatus.append(substatus)
            else:
                break

        return processed_substatus

    @staticmethod
    def _truncate_message(field, truncate_size=_MAX_SUBSTATUS_FIELD_LENGTH):  # pylint: disable=R1710
        if field is None:  # pylint: disable=R1705
            return
        else:
            truncated_field = field if len(field) < truncate_size else field[:truncate_size] + _TRUNCATED_SUFFIX
            return truncated_field, len(truncated_field)


class HandlerEnvironment(object):
    # HandlerEnvironment.json schema version
    schemaVersion = 1.0
    fileName = "HandlerEnvironment.json"
    handlerEnvironment = "handlerEnvironment"
    logFolder = "logFolder"
    configFolder = "configFolder"
    statusFolder = "statusFolder"
    heartbeatFile = "heartbeatFile"
    eventsFolder = "eventsFolder"
    name = "name"
    version = "version"


class HandlerManifest(object):
    def __init__(self, data):
        if data is None or data['handlerManifest'] is None:
            raise ExtensionError('Malformed manifest file.')
        self.data = data

    def get_name(self):
        return self.data["name"]

    def get_version(self):
        return self.data["version"]

    def get_install_command(self):
        return self.data['handlerManifest']["installCommand"]

    def get_uninstall_command(self):
        return self.data['handlerManifest']["uninstallCommand"]

    def get_update_command(self):
        return self.data['handlerManifest']["updateCommand"]

    def get_enable_command(self):
        return self.data['handlerManifest']["enableCommand"]

    def get_disable_command(self):
        return self.data['handlerManifest']["disableCommand"]

    def is_report_heartbeat(self):
        return self.data['handlerManifest'].get('reportHeartbeat', False)

    def is_update_with_install(self):
        update_mode = self.data['handlerManifest'].get('updateMode')
        if update_mode is None:
            return True
        return update_mode.lower() == "updatewithinstall"

    def is_continue_on_update_failure(self):
        return self.data['handlerManifest'].get('continueOnUpdateFailure', False)


class ExtensionStatusError(ExtensionError):
    """
    When extension failed to provide a valid status file
    """
    CouldNotReadStatusFile = 1
    InvalidJsonFile = 2
    StatusFileMalformed = 3
    MaxSizeExceeded = 4

    def __init__(self, msg=None, inner=None, code=-1):  # pylint: disable=W0235
        super(ExtensionStatusError, self).__init__(msg, inner, code)<|MERGE_RESOLUTION|>--- conflicted
+++ resolved
@@ -82,15 +82,6 @@
 _NUM_OF_STATUS_FILE_RETRIES = 5
 _STATUS_FILE_RETRY_DELAY = 2  # seconds
 
-<<<<<<< HEAD
-=======
-_ENABLE_EXTENSION_TELEMETRY_PIPELINE = False
-
-
-def is_extension_telemetry_pipeline_enabled():
-    return _ENABLE_EXTENSION_TELEMETRY_PIPELINE
-
->>>>>>> 014b29b5
 
 class ValidHandlerStatus(object):
     transitioning = "transitioning"
