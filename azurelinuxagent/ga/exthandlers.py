--- conflicted
+++ resolved
@@ -36,25 +36,16 @@
 import azurelinuxagent.common.logger as logger
 import azurelinuxagent.common.utils.fileutil as fileutil
 import azurelinuxagent.common.version as version
-<<<<<<< HEAD
-from azurelinuxagent.common.agent_supported_feature import get_agent_supported_features_list_for_crp
-=======
 from azurelinuxagent.common.agent_supported_feature import get_agent_supported_features_list_for_extensions, \
-    SupportedFeatureNames, get_supported_feature_by_name
->>>>>>> e62769e0
+    SupportedFeatureNames, get_supported_feature_by_name, get_agent_supported_features_list_for_crp
 from azurelinuxagent.common.cgroupconfigurator import CGroupConfigurator
 from azurelinuxagent.common.datacontract import get_properties, set_properties
 from azurelinuxagent.common.errorstate import ErrorState
 from azurelinuxagent.common.event import add_event, elapsed_milliseconds, report_event, WALAEventOperation, \
     add_periodic, EVENTS_DIRECTORY
 from azurelinuxagent.common.exception import ExtensionDownloadError, ExtensionError, ExtensionErrorCodes, \
-<<<<<<< HEAD
     ExtensionOperationError, ExtensionUpdateError, ProtocolError, ProtocolNotFoundError, ExtensionConfigError, GoalStateStatusCodes
-from azurelinuxagent.common.future import ustr
-=======
-    ExtensionOperationError, ExtensionUpdateError, ProtocolError, ProtocolNotFoundError, ExtensionConfigError
 from azurelinuxagent.common.future import ustr, is_file_not_found_error
->>>>>>> e62769e0
 from azurelinuxagent.common.protocol.restapi import ExtensionStatus, ExtensionSubStatus, ExtHandler, ExtHandlerStatus, \
     VMStatus, GoalStateAggregateStatus
 from azurelinuxagent.common.utils.flexible_version import FlexibleVersion
@@ -718,11 +709,7 @@
             for ext_handler in self.ext_handlers.extHandlers:
                 try:
                     self.report_ext_handler_status(vm_status, ext_handler)
-<<<<<<< HEAD
                 except ExtensionError as error:
-=======
-                except ExtensionError as e:
->>>>>>> e62769e0
                     add_event(
                         AGENT_NAME,
                         version=CURRENT_VERSION,
@@ -736,19 +723,11 @@
             if self.log_report:
                 logger.verbose("Completed vm agent status report")
             self.report_status_error_state.reset()
-<<<<<<< HEAD
         except ProtocolNotFoundError as error:
-=======
-        except ProtocolNotFoundError as e:
->>>>>>> e62769e0
             self.report_status_error_state.incr()
             message = "Failed to report vm agent status: {0}".format(error)
             logger.verbose(message)
-<<<<<<< HEAD
         except ProtocolError as error:
-=======
-        except ProtocolError as e:
->>>>>>> e62769e0
             self.report_status_error_state.incr()
             message = "Failed to report vm agent status: {0}".format(error)
             add_event(AGENT_NAME,
@@ -837,7 +816,7 @@
         try:
             if os.stat(filename).st_size <= max_size:
                 return
-            
+
             with open(filename, "rb") as existing_file:
                 existing_file.seek(-1 * max_size, 2)
                 _ = existing_file.readline()
@@ -853,7 +832,7 @@
                 # this just means that no extension with self.ext_handler.name is
                 # installed.
                 return
-            
+
             logger.error("Exception occurred while attempting to truncate CommandExecution.log "
                 "for extension {0}. Exception is: {1}", self.ext_handler.name, e)
 
