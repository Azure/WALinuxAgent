# Windows Azure Linux Agent
#
# Copyright 2018 Microsoft Corporation
#
# Licensed under the Apache License, Version 2.0 (the "License");
# you may not use this file except in compliance with the License.
# You may obtain a copy of the License at
#
#     http://www.apache.org/licenses/LICENSE-2.0
#
# Unless required by applicable law or agreed to in writing, software
# distributed under the License is distributed on an "AS IS" BASIS,
# WITHOUT WARRANTIES OR CONDITIONS OF ANY KIND, either express or implied.
# See the License for the specific language governing permissions and
# limitations under the License.
#
# Requires Python 2.6+ and Openssl 1.0+
#
import glob
import json
import os
import random
import re
import shutil
import signal
import stat
import subprocess
import sys
import time
import traceback
import uuid
import zipfile

from datetime import datetime, timedelta

import azurelinuxagent.common.conf as conf
import azurelinuxagent.common.logger as logger
import azurelinuxagent.common.utils.fileutil as fileutil
import azurelinuxagent.common.utils.restutil as restutil
import azurelinuxagent.common.utils.textutil as textutil
from azurelinuxagent.common.cgroupapi import CGroupsApi
from azurelinuxagent.common.cgroupconfigurator import CGroupConfigurator

from azurelinuxagent.common.event import add_event, initialize_event_logger_vminfo_common_parameters, \
    elapsed_milliseconds, WALAEventOperation, EVENTS_DIRECTORY
from azurelinuxagent.common.exception import ResourceGoneError, UpdateError
from azurelinuxagent.common.future import ustr
from azurelinuxagent.common.osutil import get_osutil
from azurelinuxagent.common.protocol.util import get_protocol_util
from azurelinuxagent.common.protocol.hostplugin import HostPluginProtocol
from azurelinuxagent.common.utils.flexible_version import FlexibleVersion
from azurelinuxagent.common.version import AGENT_NAME, AGENT_VERSION, AGENT_DIR_PATTERN, CURRENT_AGENT,\
    CURRENT_VERSION, DISTRO_NAME, DISTRO_VERSION, is_current_agent_installed, get_lis_version, \
    has_logrotate, PY_VERSION_MAJOR, PY_VERSION_MINOR, PY_VERSION_MICRO
from azurelinuxagent.ga.collect_logs import get_collect_logs_handler, is_log_collection_allowed
from azurelinuxagent.ga.env import get_env_handler
from azurelinuxagent.ga.extension_telemetry import get_extension_telemetry_handler

from azurelinuxagent.ga.exthandlers import HandlerManifest, get_traceback, ExtHandlersHandler, \
    is_extension_telemetry_pipeline_enabled, list_agent_lib_directory
from azurelinuxagent.ga.monitor import get_monitor_handler

# pylint: disable=C0302

AGENT_ERROR_FILE = "error.json" # File name for agent error record
AGENT_MANIFEST_FILE = "HandlerManifest.json"
AGENT_PARTITION_FILE = "partition"

CHILD_HEALTH_INTERVAL = 15 * 60
CHILD_LAUNCH_INTERVAL = 5 * 60
CHILD_LAUNCH_RESTART_MAX = 3
CHILD_POLL_INTERVAL = 60

MAX_FAILURE = 3 # Max failure allowed for agent before blacklisted

GOAL_STATE_INTERVAL_DISABLED = 5 * 60

ORPHAN_POLL_INTERVAL = 3
ORPHAN_WAIT_INTERVAL = 15 * 60

AGENT_SENTINEL_FILE = "current_version"

READONLY_FILE_GLOBS = [
    "*.crt",
    "*.p7m",
    "*.pem",
    "*.prv",
    "ovf-env.xml"
]


def get_update_handler():
    return UpdateHandler()


class UpdateHandler(object): # pylint: disable=R0902
    TELEMETRY_HEARTBEAT_PERIOD = timedelta(minutes=30)

    def __init__(self):
        self.osutil = get_osutil()
        self.protocol_util = get_protocol_util()

        self.running = True
        self.last_attempt_time = None

        self.agents = []

        self.child_agent = None
        self.child_launch_time = None
        self.child_launch_attempts = 0
        self.child_process = None

        self.signal_handler = None

        self._last_telemetry_heartbeat = None
        self._heartbeat_id = str(uuid.uuid4()).upper()
        self._heartbeat_counter = 0
        self._heartbeat_update_goal_state_error_count = 0

    def run_latest(self, child_args=None): # pylint: disable=R0912,R1711
        """
        This method is called from the daemon to find and launch the most
        current, downloaded agent.

        Note:
        - Most events should be tagged to the launched agent (agent_version)
        """

        if self.child_process is not None:
            raise Exception("Illegal attempt to launch multiple goal state Agent processes")

        if self.signal_handler is None:
            self.signal_handler = signal.signal(signal.SIGTERM, self.forward_signal)

        latest_agent = self.get_latest_agent()
        if latest_agent is None:
            logger.info(u"Installed Agent {0} is the most current agent", CURRENT_AGENT)
            agent_cmd = "python -u {0} -run-exthandlers".format(sys.argv[0])
            agent_dir = os.getcwd()
            agent_name = CURRENT_AGENT
            agent_version = CURRENT_VERSION
        else:
            logger.info(u"Determined Agent {0} to be the latest agent", latest_agent.name)
            agent_cmd = latest_agent.get_agent_cmd()
            agent_dir = latest_agent.get_agent_dir()
            agent_name = latest_agent.name
            agent_version = latest_agent.version

        if child_args is not None:
            agent_cmd = "{0} {1}".format(agent_cmd, child_args)

        try:

            # Launch the correct Python version for python-based agents
            cmds = textutil.safe_shlex_split(agent_cmd)
            if cmds[0].lower() == "python":
                cmds[0] = sys.executable
                agent_cmd = " ".join(cmds)

            self._evaluate_agent_health(latest_agent)

            self.child_process = subprocess.Popen(
                cmds,
                cwd=agent_dir,
                stdout=sys.stdout,
                stderr=sys.stderr,
                env=os.environ)

            logger.verbose(u"Agent {0} launched with command '{1}'", agent_name, agent_cmd)

            # Setting the poll interval to poll every second to reduce the agent provisioning time;
            # The daemon shouldn't wait for 60secs before starting the ext-handler in case the
            # ext-handler kills itself during agent-update during the first 15 mins (CHILD_HEALTH_INTERVAL)
            poll_interval = 1

            ret = None
            start_time = time.time()
            while (time.time() - start_time) < CHILD_HEALTH_INTERVAL:
                time.sleep(poll_interval)
                try:
                    ret = self.child_process.poll()
                except OSError:
                    # if child_process has terminated, calling poll could raise an exception
                    ret = -1
                if ret is not None:
                    break

            if ret is None or ret <= 0:
                msg = u"Agent {0} launched with command '{1}' is successfully running".format(
                    agent_name,
                    agent_cmd)
                logger.info(msg)
                add_event(
                    AGENT_NAME,
                    version=agent_version,
                    op=WALAEventOperation.Enable,
                    is_success=True,
                    message=msg,
                    log_event=False)

                if ret is None:
                    ret = self.child_process.wait()

            else:
                msg = u"Agent {0} launched with command '{1}' failed with return code: {2}".format(
                    agent_name,
                    agent_cmd,
                    ret)
                logger.warn(msg)
                add_event(
                    AGENT_NAME,
                    version=agent_version,
                    op=WALAEventOperation.Enable,
                    is_success=False,
                    message=msg)

            if ret is not None and ret > 0:
                msg = u"Agent {0} launched with command '{1}' returned code: {2}".format(
                    agent_name,
                    agent_cmd,
                    ret)
                logger.warn(msg)
                if latest_agent is not None:
                    latest_agent.mark_failure(is_fatal=True)

        except Exception as e: # pylint: disable=C0103
            # Ignore child errors during termination
            if self.running:
                msg = u"Agent {0} launched with command '{1}' failed with exception: {2}".format(
                    agent_name,
                    agent_cmd,
                    ustr(e))
                logger.warn(msg)
                detailed_message = '{0} {1}'.format(msg, traceback.format_exc())
                add_event(
                    AGENT_NAME,
                    version=agent_version,
                    op=WALAEventOperation.Enable,
                    is_success=False,
                    message=detailed_message)
                if latest_agent is not None:
                    latest_agent.mark_failure(is_fatal=True)

        self.child_process = None
        return

    def run(self, debug=False):  # pylint: disable=R0912,R0914
        """
        This is the main loop which watches for agent and extension updates.
        """

        try:
            logger.info(u"Agent {0} is running as the goal state agent", CURRENT_AGENT)

            #
            # Fetch the goal state one time; some components depend on information provided by the goal state and this
            # call ensures the required info is initialized (e.g telemetry depends on the container ID.)
            #
            protocol = self.protocol_util.get_protocol()
            protocol.update_goal_state()

            # Initialize the common parameters for telemetry events
            initialize_event_logger_vminfo_common_parameters(protocol)

            # Log OS-specific info.
<<<<<<< HEAD
            os_info_msg = u"Distro: {dist_name}-{dist_ver}; "\
                u"OSUtil: {util_name}; AgentService: {service_name}; "\
                u"Python: {py_major}.{py_minor}.{py_micro}; "\
                u"LISDrivers: {lis_ver}; logrotate: {has_logrotate};".format(
                    dist_name=DISTRO_NAME, dist_ver=DISTRO_VERSION,
                    util_name=type(self.osutil).__name__,
                    service_name=self.osutil.service_name,
                    py_major=PY_VERSION_MAJOR, py_minor=PY_VERSION_MINOR,
                    py_micro=PY_VERSION_MICRO, lis_ver=get_lis_version(),
                    has_logrotate=has_logrotate()
            )

=======
            os_info_msg = u"Distro: {0}-{1}; OSUtil: {2}; AgentService: {3}; Python: {4}.{5}.{6}; systemd: {7}; LISDrivers: {8}".format(
                DISTRO_NAME, DISTRO_VERSION, type(self.osutil).__name__, self.osutil.service_name, PY_VERSION_MAJOR,
                PY_VERSION_MINOR, PY_VERSION_MICRO, CGroupsApi.is_systemd(), get_lis_version())
>>>>>>> b0355bd5
            logger.info(os_info_msg)
            add_event(AGENT_NAME, op=WALAEventOperation.OSInfo, message=os_info_msg)

            #
            # Perform initialization tasks
            #
            from azurelinuxagent.ga.exthandlers import get_exthandlers_handler, migrate_handler_state
            exthandlers_handler = get_exthandlers_handler(protocol)
            migrate_handler_state()

            from azurelinuxagent.ga.remoteaccess import get_remote_access_handler
            remote_access_handler = get_remote_access_handler(protocol)

            self._ensure_no_orphans()
            self._emit_restart_event()
            self._emit_changes_in_default_configuration()
            self._ensure_partition_assigned()
            self._ensure_readonly_files()
            self._ensure_cgroups_initialized()
            self._ensure_extension_telemetry_state_configured_properly(protocol)

            # Get all thread handlers
            all_thread_handlers = [
                get_monitor_handler(),
                get_env_handler()
            ]

            if is_log_collection_allowed():
                all_thread_handlers.append(get_collect_logs_handler())

            if is_extension_telemetry_pipeline_enabled():
                # Reuse the same protocol_util as the UpdateHandler class to avoid new initializations
                all_thread_handlers.append(get_extension_telemetry_handler(self.protocol_util))

            # Launch all monitoring threads
            for thread_handler in all_thread_handlers:
                thread_handler.run()

            goal_state_interval = conf.get_goal_state_period() if conf.get_extensions_enabled() else GOAL_STATE_INTERVAL_DISABLED

            while self.running:
                #
                # Check that the parent process (the agent's daemon) is still running
                #
                if not debug and self._is_orphaned:
                    logger.info("Agent {0} is an orphan -- exiting", CURRENT_AGENT)
                    break

                #
                # Check that all the threads are still running
                #
                for thread_handler in all_thread_handlers:
                    if not thread_handler.is_alive():
                        logger.warn("{0} thread died, restarting".format(thread_handler.get_thread_name()))
                        thread_handler.start()

                #
                # Process the goal state
                #
                if not protocol.try_update_goal_state():
                    self._heartbeat_update_goal_state_error_count += 1
                else:
                    if self._upgrade_available(protocol):
                        available_agent = self.get_latest_agent()
                        if available_agent is None:
                            logger.info(
                                "Agent {0} is reverting to the installed agent -- exiting",
                                CURRENT_AGENT)
                        else:
                            logger.info(
                                u"Agent {0} discovered update {1} -- exiting",
                                CURRENT_AGENT,
                                available_agent.name)
                        break

                    utc_start = datetime.utcnow()

                    last_etag = exthandlers_handler.last_etag
                    exthandlers_handler.run()

                    remote_access_handler.run()

                    if last_etag != exthandlers_handler.last_etag:
                        self._ensure_readonly_files()
                        duration = elapsed_milliseconds(utc_start)
                        logger.info('ProcessGoalState completed [incarnation {0}; {1} ms]',
                                    exthandlers_handler.last_etag,
                                    duration)
                        add_event(
                            AGENT_NAME,
                            op=WALAEventOperation.ProcessGoalState,
                            duration=duration,
                            message="Incarnation {0}".format(exthandlers_handler.last_etag))

                self._send_heartbeat_telemetry(protocol)
                time.sleep(goal_state_interval)

        except Exception as e: # pylint: disable=C0103
            msg = u"Agent {0} failed with exception: {1}".format(CURRENT_AGENT, ustr(e))
            self._set_sentinel(msg=msg)
            logger.warn(msg)
            logger.warn(traceback.format_exc())
            sys.exit(1)
            # additional return here because sys.exit is mocked in unit tests
            return

        self._shutdown()
        sys.exit(0)

    def forward_signal(self, signum, frame):
        if signum == signal.SIGTERM:
            self._shutdown()

        if self.child_process is None:
            return
        
        logger.info(
            u"Agent {0} forwarding signal {1} to {2}",
            CURRENT_AGENT,
            signum,
            self.child_agent.name if self.child_agent is not None else CURRENT_AGENT)

        self.child_process.send_signal(signum)

        if self.signal_handler not in (None, signal.SIG_IGN, signal.SIG_DFL):
            self.signal_handler(signum, frame)
        elif self.signal_handler is signal.SIG_DFL:
            if signum == signal.SIGTERM:
                self._shutdown()
                sys.exit(0)
        return

    def get_latest_agent(self):
        """
        If autoupdate is enabled, return the most current, downloaded,
        non-blacklisted agent which is not the current version (if any).
        Otherwise, return None (implying to use the installed agent).
        """

        if not conf.get_autoupdate_enabled():
            return None
        
        self._find_agents()
        available_agents = [agent for agent in self.agents
                            if agent.is_available
                            and agent.version > FlexibleVersion(AGENT_VERSION)]

        return available_agents[0] if len(available_agents) >= 1 else None

    def _emit_restart_event(self): # pylint: disable=R1711
        try:
            if not self._is_clean_start:
                msg = u"Agent did not terminate cleanly: {0}".format(
                            fileutil.read_file(self._sentinel_file_path())) 
                logger.info(msg)
                add_event(
                    AGENT_NAME,
                    version=CURRENT_VERSION,
                    op=WALAEventOperation.Restart,
                    is_success=False,
                    message=msg)
        except Exception:
            pass

        return

    @staticmethod
    def _emit_changes_in_default_configuration():
        try:
            def log_if_int_changed_from_default(name, current):
                default = conf.get_int_default_value(name)
                if default != current:
                    msg = "{0} changed from its default; new value: {1}".format(name, current)
                    logger.info(msg)
                    add_event(AGENT_NAME, op=WALAEventOperation.ConfigurationChange, message=msg)

            log_if_int_changed_from_default("Extensions.GoalStatePeriod", conf.get_goal_state_period())

            if not conf.enable_firewall():
                message = "OS.EnableFirewall is False"
                logger.info(message)
                add_event(AGENT_NAME, op=WALAEventOperation.ConfigurationChange, message=message)
            else:
                log_if_int_changed_from_default("OS.EnableFirewallPeriod", conf.get_enable_firewall_period())

            if conf.get_lib_dir() != "/var/lib/waagent":
                message = "lib dir is in an unexpected location: {0}".format(conf.get_lib_dir())
                logger.info(message)
                add_event(AGENT_NAME, op=WALAEventOperation.ConfigurationChange, message=message)

        except Exception as e: # pylint: disable=C0103
            logger.warn("Failed to log changes in configuration: {0}", ustr(e))

    def _ensure_no_orphans(self, orphan_wait_interval=ORPHAN_WAIT_INTERVAL): # pylint: disable=R1711
        pid_files, ignored = self._write_pid_file() # pylint: disable=W0612
        for pid_file in pid_files:
            try:
                pid = fileutil.read_file(pid_file)
                wait_interval = orphan_wait_interval

                while self.osutil.check_pid_alive(pid):
                    wait_interval -= ORPHAN_POLL_INTERVAL
                    if wait_interval <= 0:
                        logger.warn(
                            u"{0} forcibly terminated orphan process {1}",
                            CURRENT_AGENT,
                            pid)
                        os.kill(pid, signal.SIGKILL)
                        break
                    
                    logger.info(
                        u"{0} waiting for orphan process {1} to terminate",
                        CURRENT_AGENT,
                        pid)
                    time.sleep(ORPHAN_POLL_INTERVAL)

                os.remove(pid_file)

            except Exception as e: # pylint: disable=C0103
                logger.warn(
                    u"Exception occurred waiting for orphan agent to terminate: {0}",
                    ustr(e))
        return

    def _ensure_partition_assigned(self):
        """
        Assign the VM to a partition (0 - 99). Downloaded updates may be configured
        to run on only some VMs; the assigned partition determines eligibility.
        """
        if not os.path.exists(self._partition_file):
            partition = ustr(int(datetime.utcnow().microsecond / 10000))
            fileutil.write_file(self._partition_file, partition)
            add_event(
                AGENT_NAME,
                version=CURRENT_VERSION,
                op=WALAEventOperation.Partition,
                is_success=True,
                message=partition)

    def _ensure_readonly_files(self):
        for g in READONLY_FILE_GLOBS: # pylint: disable=C0103
            for path in glob.iglob(os.path.join(conf.get_lib_dir(), g)):
                os.chmod(path, stat.S_IRUSR)

    def _ensure_cgroups_initialized(self):
        configurator = CGroupConfigurator.get_instance()
        configurator.initialize()

    def _evaluate_agent_health(self, latest_agent):
        """
        Evaluate the health of the selected agent: If it is restarting
        too frequently, raise an Exception to force blacklisting.
        """
        if latest_agent is None:
            self.child_agent = None
            return

        if self.child_agent is None or latest_agent.version != self.child_agent.version:
            self.child_agent = latest_agent
            self.child_launch_time = None
            self.child_launch_attempts = 0

        if self.child_launch_time is None:
            self.child_launch_time = time.time()

        self.child_launch_attempts += 1

        if (time.time() - self.child_launch_time) <= CHILD_LAUNCH_INTERVAL \
            and self.child_launch_attempts >= CHILD_LAUNCH_RESTART_MAX:
                msg = u"Agent {0} restarted more than {1} times in {2} seconds".format( # pylint: disable=W0311
                    self.child_agent.name,
                    CHILD_LAUNCH_RESTART_MAX,
                    CHILD_LAUNCH_INTERVAL)
                raise Exception(msg) # pylint: disable=W0311
        return

    def _filter_blacklisted_agents(self):
        self.agents = [agent for agent in self.agents if not agent.is_blacklisted]

    def _find_agents(self): # pylint: disable=R1711
        """
        Load all non-blacklisted agents currently on disk.
        """
        try:
            self._set_agents(self._load_agents())
            self._filter_blacklisted_agents()
        except Exception as e: # pylint: disable=C0103
            logger.warn(u"Exception occurred loading available agents: {0}", ustr(e))
        return

    def _get_host_plugin(self, protocol):
        return protocol.client.get_host_plugin() if protocol and protocol.client else None
    
    def _get_pid_parts(self):
        pid_file = conf.get_agent_pid_file_path()
        pid_dir = os.path.dirname(pid_file)
        pid_name = os.path.basename(pid_file)
        pid_re = re.compile("(\d+)_{0}".format(re.escape(pid_name))) # pylint: disable=W1401
        return pid_dir, pid_name, pid_re

    def _get_pid_files(self):
        pid_dir, pid_name, pid_re = self._get_pid_parts() # pylint: disable=W0612
        pid_files = [os.path.join(pid_dir, f) for f in os.listdir(pid_dir) if pid_re.match(f)]
        pid_files.sort(key=lambda f: int(pid_re.match(os.path.basename(f)).group(1)))
        return pid_files

    @property
    def _is_clean_start(self):
        return not os.path.isfile(self._sentinel_file_path())

    @property
    def _is_orphaned(self):
        parent_pid = os.getppid()
        if parent_pid in (1, None):
            return True

        if not os.path.isfile(conf.get_agent_pid_file_path()):
            return True

        return fileutil.read_file(conf.get_agent_pid_file_path()) != ustr(parent_pid)

    def _is_version_eligible(self, version):
        # Ensure the installed version is always eligible
        if version == CURRENT_VERSION and is_current_agent_installed():
            return True

        for agent in self.agents:
            if agent.version == version:
                return agent.is_available

        return False

    def _load_agents(self):
        path = os.path.join(conf.get_lib_dir(), "{0}-*".format(AGENT_NAME))
        return [GuestAgent(path=agent_dir)
                        for agent_dir in glob.iglob(path) if os.path.isdir(agent_dir)] 

    def _partition(self):
        return int(fileutil.read_file(self._partition_file))

    @property
    def _partition_file(self):
        return os.path.join(conf.get_lib_dir(), AGENT_PARTITION_FILE)

    def _purge_agents(self): # pylint: disable=R1711
        """
        Remove from disk all directories and .zip files of unknown agents
        (without removing the current, running agent).
        """
        path = os.path.join(conf.get_lib_dir(), "{0}-*".format(AGENT_NAME))

        known_versions = [agent.version for agent in self.agents]
        if CURRENT_VERSION not in known_versions:
            logger.verbose(
                u"Running Agent {0} was not found in the agent manifest - adding to list",
                CURRENT_VERSION)
            known_versions.append(CURRENT_VERSION)

        for agent_path in glob.iglob(path):
            try:
                name = fileutil.trim_ext(agent_path, "zip")
                m = AGENT_DIR_PATTERN.match(name) # pylint: disable=C0103
                if m is not None and FlexibleVersion(m.group(1)) not in known_versions:
                    if os.path.isfile(agent_path):
                        logger.info(u"Purging outdated Agent file {0}", agent_path)
                        os.remove(agent_path)
                    else:
                        logger.info(u"Purging outdated Agent directory {0}", agent_path)
                        shutil.rmtree(agent_path)
            except Exception as e: # pylint: disable=C0103
                logger.warn(u"Purging {0} raised exception: {1}", agent_path, ustr(e))
        return

    def _set_agents(self, agents=[]): # pylint: disable=W0102,R1711
        self.agents = agents
        self.agents.sort(key=lambda agent: agent.version, reverse=True)
        return

    def _set_sentinel(self, agent=CURRENT_AGENT, msg="Unknown cause"): # pylint: disable=R1711
        try:
            fileutil.write_file(
                self._sentinel_file_path(),
                "[{0}] [{1}]".format(agent, msg))
        except Exception as e: # pylint: disable=C0103
            logger.warn(
                u"Exception writing sentinel file {0}: {1}",
                self._sentinel_file_path(),
                str(e))
        return

    def _sentinel_file_path(self):
        return os.path.join(conf.get_lib_dir(), AGENT_SENTINEL_FILE)

    def _shutdown(self):
        self.running = False

        if not os.path.isfile(self._sentinel_file_path()):
            return

        try:
            os.remove(self._sentinel_file_path())
        except Exception as e: # pylint: disable=C0103
            logger.warn(
                u"Exception removing sentinel file {0}: {1}",
                self._sentinel_file_path(),
                str(e))
        return

    def _upgrade_available(self, protocol, base_version=CURRENT_VERSION):
        # Ignore new agents if updating is disabled
        if not conf.get_autoupdate_enabled():
            return False

        now = time.time()
        if self.last_attempt_time is not None:
            next_attempt_time = self.last_attempt_time + \
                                    conf.get_autoupdate_frequency()
        else:
            next_attempt_time = now
        if next_attempt_time > now:
            return False

        family = conf.get_autoupdate_gafamily()
        logger.info("Checking for agent updates (family: {0})", family)

        self.last_attempt_time = now

        try:
            manifest_list, etag = protocol.get_vmagent_manifests()

            manifests = [m for m in manifest_list.vmAgentManifests \
                            if m.family == family and len(m.versionsManifestUris) > 0]
            if len(manifests) == 0: # pylint: disable=len-as-condition
                logger.verbose(u"Incarnation {0} has no {1} agent updates",
                                etag, family) 
                return False

            pkg_list = protocol.get_vmagent_pkgs(manifests[0])

            # Set the agents to those available for download at least as
            # current as the existing agent and remove from disk any agent
            # no longer reported to the VM.
            # Note:
            #  The code leaves on disk available, but blacklisted, agents
            #  so as to preserve the state. Otherwise, those agents could be
            #  again downloaded and inappropriately retried.
            host = self._get_host_plugin(protocol=protocol)
            self._set_agents([GuestAgent(pkg=pkg, host=host) for pkg in pkg_list.versions])

            self._purge_agents()
            self._filter_blacklisted_agents()

            # Return True if current agent is no longer available or an
            # agent with a higher version number is available
            return not self._is_version_eligible(base_version) \
                or (len(self.agents) > 0 and self.agents[0].version > base_version)

        except Exception as e: # pylint: disable=W0612,C0103
            msg = u"Exception retrieving agent manifests: {0}".format(ustr(traceback.format_exc()))
            add_event(AGENT_NAME, op=WALAEventOperation.Download, version=CURRENT_VERSION, is_success=False, message=msg)
            return False

    def _write_pid_file(self):
        pid_files = self._get_pid_files()

        pid_dir, pid_name, pid_re = self._get_pid_parts()

        previous_pid_file = None if len(pid_files) <= 0 else pid_files[-1] # pylint: disable=len-as-condition
        pid_index = -1 \
                    if previous_pid_file is None \
                    else int(pid_re.match(os.path.basename(previous_pid_file)).group(1))
        pid_file = os.path.join(pid_dir, "{0}_{1}".format(pid_index+1, pid_name))

        try:
            fileutil.write_file(pid_file, ustr(os.getpid()))
            logger.info(u"{0} running as process {1}", CURRENT_AGENT, ustr(os.getpid()))
        except Exception as e: # pylint: disable=C0103
            pid_file = None
            logger.warn(
                u"Expection writing goal state agent {0} pid to {1}: {2}",
                CURRENT_AGENT,
                pid_file,
                ustr(e))

        return pid_files, pid_file

    def _send_heartbeat_telemetry(self, protocol):
        if self._last_telemetry_heartbeat is None:
            self._last_telemetry_heartbeat = datetime.utcnow() - UpdateHandler.TELEMETRY_HEARTBEAT_PERIOD

        if datetime.utcnow() >= (self._last_telemetry_heartbeat + UpdateHandler.TELEMETRY_HEARTBEAT_PERIOD):
            dropped_packets = self.osutil.get_firewall_dropped_packets(protocol.get_endpoint())
            auto_update_enabled = 1 if conf.get_autoupdate_enabled() else 0

            telemetry_msg = "{0};{1};{2};{3};{4}".format(self._heartbeat_counter, self._heartbeat_id, dropped_packets,
                                                         self._heartbeat_update_goal_state_error_count, auto_update_enabled)
            debug_log_msg = "[DEBUG HeartbeatCounter: {0};HeartbeatId: {1};DroppedPackets: {2};" \
                            "UpdateGSErrors: {3};AutoUpdate: {4}]".format(self._heartbeat_counter,
                                                                          self._heartbeat_id, dropped_packets,
                                                                          self._heartbeat_update_goal_state_error_count,
                                                                          auto_update_enabled)

            # Write Heartbeat events/logs
            add_event(name=AGENT_NAME, version=CURRENT_VERSION, op=WALAEventOperation.HeartBeat, is_success=True,
                      message=telemetry_msg, log_event=False)
            logger.info(u"[HEARTBEAT] Agent {0} is running as the goal state agent {1}", CURRENT_AGENT, debug_log_msg)

            # Update/Reset the counters
            self._heartbeat_counter += 1
            self._heartbeat_update_goal_state_error_count = 0
            self._last_telemetry_heartbeat = datetime.utcnow()

    @staticmethod
    def _ensure_extension_telemetry_state_configured_properly(protocol):
        for name, path in list_agent_lib_directory(skip_agent_package=True):

            try:
                handler_instance = ExtHandlersHandler.get_ext_handler_instance_from_path(name=name,
                                                                                         path=path,
                                                                                         protocol=protocol)
            except Exception:
                # Ignore errors if any
                continue

            try:
                if handler_instance is not None:
                    # Recreate the HandlerEnvironment for existing extensions on startup.
                    # This is to ensure that existing extensions can start using the telemetry pipeline if they support
                    # it and also ensures that the extensions are not sending out telemetry if the Agent has to disable the feature.
                    handler_instance.create_handler_env()
            except Exception as e: # pylint: disable=C0103
                logger.warn(
                    "Unable to re-create HandlerEnvironment file on service startup. Error: {0}".format(ustr(e)))
                continue

        try:
            if not is_extension_telemetry_pipeline_enabled():
                # If extension telemetry pipeline is disabled, ensure we delete all existing extension events directory
                # because the agent will not be listening on those events.
                extension_event_dirs = glob.glob(os.path.join(conf.get_ext_log_dir(), "*", EVENTS_DIRECTORY))
                for ext_dir in extension_event_dirs:
                    shutil.rmtree(ext_dir, ignore_errors=True)
        except Exception as e: # pylint: disable=C0103
            logger.warn("Error when trying to delete existing Extension events directory. Error: {0}".format(ustr(e)))


class GuestAgent(object):
    def __init__(self, path=None, pkg=None, host=None):
        self.pkg = pkg
        self.host = host
        version = None
        if path is not None:
            m = AGENT_DIR_PATTERN.match(path) # pylint: disable=C0103
            if m == None: # pylint: disable=C0121
                raise UpdateError(u"Illegal agent directory: {0}".format(path))
            version = m.group(1)
        elif self.pkg is not None:
            version = pkg.version

        if version == None: # pylint: disable=C0121
            raise UpdateError(u"Illegal agent version: {0}".format(version))
        self.version = FlexibleVersion(version)

        location = u"disk" if path is not None else u"package"
        logger.verbose(u"Loading Agent {0} from {1}", self.name, location)

        self.error = GuestAgentError(self.get_agent_error_file())
        self.error.load()

        try:
            self._ensure_downloaded()
            self._ensure_loaded()
        except Exception as e: # pylint: disable=C0103
            if isinstance(e, ResourceGoneError):
                raise

            # The agent was improperly blacklisting versions due to a timeout
            # encountered while downloading a later version. Errors of type
            # socket.error are IOError, so this should provide sufficient
            # protection against a large class of I/O operation failures.
            if isinstance(e, IOError):
                raise

            # Note the failure, blacklist the agent if the package downloaded
            # - An exception with a downloaded package indicates the package
            #   is corrupt (e.g., missing the HandlerManifest.json file)
            self.mark_failure(is_fatal=os.path.isfile(self.get_agent_pkg_path()))

            msg = u"Agent {0} install failed with exception: {1}".format(
                        self.name, ustr(e)) 
            detailed_msg = '{0} {1}'.format(msg, traceback.extract_tb(get_traceback(e)))
            add_event(
                AGENT_NAME,
                version=self.version,
                op=WALAEventOperation.Install,
                is_success=False,
                message=detailed_msg)

    @property
    def name(self):
        return "{0}-{1}".format(AGENT_NAME, self.version)

    def get_agent_cmd(self):
        return self.manifest.get_enable_command()

    def get_agent_dir(self):
        return os.path.join(conf.get_lib_dir(), self.name)

    def get_agent_error_file(self):
        return os.path.join(conf.get_lib_dir(), self.name, AGENT_ERROR_FILE)

    def get_agent_manifest_path(self):
        return os.path.join(self.get_agent_dir(), AGENT_MANIFEST_FILE)

    def get_agent_pkg_path(self):
        return ".".join((os.path.join(conf.get_lib_dir(), self.name), "zip"))

    def clear_error(self):
        self.error.clear()
        self.error.save()

    @property
    def is_available(self):
        return self.is_downloaded and not self.is_blacklisted

    @property
    def is_blacklisted(self):
        return self.error is not None and self.error.is_blacklisted

    @property
    def is_downloaded(self):
        return self.is_blacklisted or \
                os.path.isfile(self.get_agent_manifest_path())

    def mark_failure(self, is_fatal=False):
        try:
            if not os.path.isdir(self.get_agent_dir()):
                os.makedirs(self.get_agent_dir())
            self.error.mark_failure(is_fatal=is_fatal)
            self.error.save()
            if self.error.is_blacklisted:
                logger.warn(u"Agent {0} is permanently blacklisted", self.name)
        except Exception as e: # pylint: disable=C0103
            logger.warn(u"Agent {0} failed recording error state: {1}", self.name, ustr(e))

    def _ensure_downloaded(self):
        logger.verbose(u"Ensuring Agent {0} is downloaded", self.name)

        if self.is_downloaded:
            logger.verbose(u"Agent {0} was previously downloaded - skipping download", self.name)
            return

        if self.pkg is None:
            raise UpdateError(u"Agent {0} is missing package and download URIs".format(
                self.name))
        
        self._download()
        self._unpack()

        msg = u"Agent {0} downloaded successfully".format(self.name)
        logger.verbose(msg)
        add_event(
            AGENT_NAME,
            version=self.version,
            op=WALAEventOperation.Install,
            is_success=True,
            message=msg)

    def _ensure_loaded(self):
        self._load_manifest()
        self._load_error()

    def _download(self):
        uris_shuffled = self.pkg.uris
        random.shuffle(uris_shuffled)
        for uri in uris_shuffled:
            if not HostPluginProtocol.is_default_channel() and self._fetch(uri.uri): # pylint: disable=R1723
                break

            elif self.host is not None and self.host.ensure_initialized():
                if not HostPluginProtocol.is_default_channel():
                    logger.warn("Download failed, switching to host plugin")
                else:
                    logger.verbose("Using host plugin as default channel")

                uri, headers = self.host.get_artifact_request(uri.uri, self.host.manifest_uri)
                try:
                    if self._fetch(uri, headers=headers, use_proxy=False): # pylint: disable=R1723
                        if not HostPluginProtocol.is_default_channel():
                            logger.verbose("Setting host plugin as default channel")
                            HostPluginProtocol.set_default_channel(True)
                        break
                    else:
                        logger.warn("Host plugin download failed")

                # If the HostPlugin rejects the request,
                # let the error continue, but set to use the HostPlugin
                except ResourceGoneError:
                    HostPluginProtocol.set_default_channel(True)
                    raise

            else:
                logger.error("No download channels available")

        if not os.path.isfile(self.get_agent_pkg_path()):
            msg = u"Unable to download Agent {0} from any URI".format(self.name)
            add_event(
                AGENT_NAME,
                op=WALAEventOperation.Download,
                version=CURRENT_VERSION,
                is_success=False,
                message=msg)
            raise UpdateError(msg)

    def _fetch(self, uri, headers=None, use_proxy=True):
        package = None
        try:
            is_healthy = True
            error_response = ''
            resp = restutil.http_get(uri, use_proxy=use_proxy, headers=headers)
            if restutil.request_succeeded(resp):
                package = resp.read()
                fileutil.write_file(self.get_agent_pkg_path(),
                                    bytearray(package),
                                    asbin=True)
                logger.verbose(u"Agent {0} downloaded from {1}", self.name, uri)
            else:
                error_response = restutil.read_response_error(resp)
                logger.verbose("Fetch was unsuccessful [{0}]", error_response)
                is_healthy = not restutil.request_failed_at_hostplugin(resp)

            if self.host is not None:
                self.host.report_fetch_health(uri, is_healthy, source='GuestAgent', response=error_response)

        except restutil.HttpError as http_error:
            if isinstance(http_error, ResourceGoneError):
                raise

            logger.verbose(u"Agent {0} download from {1} failed [{2}]",
                           self.name,
                           uri,
                           http_error)

        return package is not None

    def _load_error(self):
        try:
            self.error = GuestAgentError(self.get_agent_error_file())
            self.error.load()
            logger.verbose(u"Agent {0} error state: {1}", self.name, ustr(self.error))
        except Exception as e: # pylint: disable=C0103
            logger.warn(u"Agent {0} failed loading error state: {1}", self.name, ustr(e))

    def _load_manifest(self): # pylint: disable=R1711
        path = self.get_agent_manifest_path()
        if not os.path.isfile(path):
            msg = u"Agent {0} is missing the {1} file".format(self.name, AGENT_MANIFEST_FILE)
            raise UpdateError(msg)

        with open(path, "r") as manifest_file:
            try:
                manifests = json.load(manifest_file)
            except Exception as e: # pylint: disable=C0103
                msg = u"Agent {0} has a malformed {1}".format(self.name, AGENT_MANIFEST_FILE)
                raise UpdateError(msg)
            if type(manifests) is list: # pylint: disable=C0123
                if len(manifests) <= 0: # pylint: disable=len-as-condition
                    msg = u"Agent {0} has an empty {1}".format(self.name, AGENT_MANIFEST_FILE)
                    raise UpdateError(msg)
                manifest = manifests[0]
            else:
                manifest = manifests

        try:
            self.manifest = HandlerManifest(manifest) # pylint: disable=W0201
            if len(self.manifest.get_enable_command()) <= 0: # pylint: disable=len-as-condition
                raise Exception(u"Manifest is missing the enable command")
        except Exception as e: # pylint: disable=C0103
            msg = u"Agent {0} has an illegal {1}: {2}".format(
                self.name,
                AGENT_MANIFEST_FILE,
                ustr(e))
            raise UpdateError(msg)

        logger.verbose(
            u"Agent {0} loaded manifest from {1}",
            self.name,
            self.get_agent_manifest_path())
        logger.verbose(u"Successfully loaded Agent {0} {1}: {2}",
            self.name, 
            AGENT_MANIFEST_FILE, 
            ustr(self.manifest.data)) 
        return

    def _unpack(self): # pylint: disable=R1711
        try:
            if os.path.isdir(self.get_agent_dir()):
                shutil.rmtree(self.get_agent_dir())

            zipfile.ZipFile(self.get_agent_pkg_path()).extractall(self.get_agent_dir())

        except Exception as e: # pylint: disable=C0103
            fileutil.clean_ioerror(e,
                paths=[self.get_agent_dir(), self.get_agent_pkg_path()]) 

            msg = u"Exception unpacking Agent {0} from {1}: {2}".format(
                self.name,
                self.get_agent_pkg_path(),
                ustr(e))
            raise UpdateError(msg)

        if not os.path.isdir(self.get_agent_dir()):
            msg = u"Unpacking Agent {0} failed to create directory {1}".format(
                self.name,
                self.get_agent_dir())
            raise UpdateError(msg)

        logger.verbose(
            u"Agent {0} unpacked successfully to {1}",
            self.name,
            self.get_agent_dir())
        return


class GuestAgentError(object):
    def __init__(self, path): # pylint: disable=R1711
        if path is None:
            raise UpdateError(u"GuestAgentError requires a path")
        self.path = path

        self.clear()
        return
   
    def mark_failure(self, is_fatal=False): # pylint: disable=R1711
        self.last_failure = time.time() # pylint: disable=W0201
        self.failure_count += 1
        self.was_fatal = is_fatal # pylint: disable=W0201
        return

    def clear(self): # pylint: disable=R1711
        self.last_failure = 0.0
        self.failure_count = 0
        self.was_fatal = False
        return

    @property
    def is_blacklisted(self):
        return self.was_fatal or self.failure_count >= MAX_FAILURE

    def load(self): # pylint: disable=R1711
        if self.path is not None and os.path.isfile(self.path):
            with open(self.path, 'r') as f: # pylint: disable=C0103
                self.from_json(json.load(f))
        return

    def save(self): # pylint: disable=R1711
        if os.path.isdir(os.path.dirname(self.path)):
            with open(self.path, 'w') as f: # pylint: disable=C0103
                json.dump(self.to_json(), f)
        return
    
    def from_json(self, data): # pylint: disable=R1711
        self.last_failure = max( # pylint: disable=W0201
            self.last_failure,
            data.get(u"last_failure", 0.0))
        self.failure_count = max( # pylint: disable=W0201
            self.failure_count,
            data.get(u"failure_count", 0))
        self.was_fatal = self.was_fatal or data.get(u"was_fatal", False) # pylint: disable=W0201
        return

    def to_json(self):
        data = {
            u"last_failure": self.last_failure,
            u"failure_count": self.failure_count,
            u"was_fatal" : self.was_fatal
        }  
        return data

    def __str__(self):
        return "Last Failure: {0}, Total Failures: {1}, Fatal: {2}".format(
            self.last_failure,
            self.failure_count,
            self.was_fatal)<|MERGE_RESOLUTION|>--- conflicted
+++ resolved
@@ -263,24 +263,20 @@
             initialize_event_logger_vminfo_common_parameters(protocol)
 
             # Log OS-specific info.
-<<<<<<< HEAD
             os_info_msg = u"Distro: {dist_name}-{dist_ver}; "\
                 u"OSUtil: {util_name}; AgentService: {service_name}; "\
                 u"Python: {py_major}.{py_minor}.{py_micro}; "\
-                u"LISDrivers: {lis_ver}; logrotate: {has_logrotate};".format(
+                u"systemd: {systemd}; "\
+                u"LISDrivers: {lis_ver}; "\
+                u"logrotate: {has_logrotate};".format(
                     dist_name=DISTRO_NAME, dist_ver=DISTRO_VERSION,
                     util_name=type(self.osutil).__name__,
                     service_name=self.osutil.service_name,
                     py_major=PY_VERSION_MAJOR, py_minor=PY_VERSION_MINOR,
-                    py_micro=PY_VERSION_MICRO, lis_ver=get_lis_version(),
-                    has_logrotate=has_logrotate()
+                    py_micro=PY_VERSION_MICRO, systemd=CGroupsApi.is_systemd(),
+                    lis_ver=get_lis_version(), has_logrotate=has_logrotate()
             )
 
-=======
-            os_info_msg = u"Distro: {0}-{1}; OSUtil: {2}; AgentService: {3}; Python: {4}.{5}.{6}; systemd: {7}; LISDrivers: {8}".format(
-                DISTRO_NAME, DISTRO_VERSION, type(self.osutil).__name__, self.osutil.service_name, PY_VERSION_MAJOR,
-                PY_VERSION_MINOR, PY_VERSION_MICRO, CGroupsApi.is_systemd(), get_lis_version())
->>>>>>> b0355bd5
             logger.info(os_info_msg)
             add_event(AGENT_NAME, op=WALAEventOperation.OSInfo, message=os_info_msg)
 
