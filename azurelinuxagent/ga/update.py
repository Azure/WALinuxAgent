--- conflicted
+++ resolved
@@ -267,13 +267,8 @@
                 PY_VERSION_MINOR, PY_VERSION_MICRO)
             logger.info(os_info_msg)
             add_event(AGENT_NAME, op=WALAEventOperation.OSInfo, message=os_info_msg)
-<<<<<<< HEAD
 
             # Get all thread handlers
-=======
-            
-            # Launch monitoring threads
->>>>>>> 0edea530
             from azurelinuxagent.ga.monitor import get_monitor_handler
             from azurelinuxagent.ga.env import get_env_handler
 
