--- conflicted
+++ resolved
@@ -391,11 +391,7 @@
                 self._check_daemon_running(debug)
                 self._check_threads_running(all_thread_handlers)
                 self._process_goal_state(exthandlers_handler, remote_access_handler, agent_update_handler)
-<<<<<<< HEAD
-                self._send_heartbeat_telemetry()
-=======
-                self._send_heartbeat_telemetry(protocol, agent_update_handler)
->>>>>>> fc7644af
+                self._send_heartbeat_telemetry(agent_update_handler)
                 self._check_agent_memory_usage()
                 time.sleep(self._goal_state_period)
 
@@ -995,35 +991,18 @@
 
         return pid_files, pid_file
 
-<<<<<<< HEAD
-    def _send_heartbeat_telemetry(self):
-=======
-    def _send_heartbeat_telemetry(self, protocol, agent_update_handler):
->>>>>>> fc7644af
+    def _send_heartbeat_telemetry(self, agent_update_handler):
         if self._last_telemetry_heartbeat is None:
             self._last_telemetry_heartbeat = datetime.utcnow() - UpdateHandler.TELEMETRY_HEARTBEAT_PERIOD
 
         if datetime.utcnow() >= (self._last_telemetry_heartbeat + UpdateHandler.TELEMETRY_HEARTBEAT_PERIOD):
-<<<<<<< HEAD
-            auto_update_enabled = 1 if conf.get_autoupdate_enabled() else 0
-
-            telemetry_msg = "{0};{1};{2};{3}".format(
-                self._heartbeat_counter, self._heartbeat_id, self._heartbeat_update_goal_state_error_count, auto_update_enabled)
-            debug_log_msg = "[DEBUG HeartbeatCounter: {0};HeartbeatId: {1}; UpdateGSErrors: {2};AutoUpdate: {3}]".format(
-                self._heartbeat_counter, self._heartbeat_id, self._heartbeat_update_goal_state_error_count, auto_update_enabled)
-=======
-            dropped_packets = self.osutil.get_firewall_dropped_packets(protocol.get_endpoint())
             auto_update_enabled = 1 if conf.get_auto_update_to_latest_version() else 0
             update_mode = agent_update_handler.get_current_update_mode()
 
             # Note: When we add new values to the heartbeat message, please add a semicolon at the end of the value.
             # This helps to parse the message easily in kusto queries with regex
-            heartbeat_msg = "HeartbeatCounter: {0};HeartbeatId: {1};DroppedPackets: {2};" \
-                            "UpdateGSErrors: {3};AutoUpdate: {4};UpdateMode: {5};".format(self._heartbeat_counter,
-                                                                          self._heartbeat_id, dropped_packets,
-                                                                          self._heartbeat_update_goal_state_error_count,
-                                                                          auto_update_enabled, update_mode)
->>>>>>> fc7644af
+            heartbeat_msg = "HeartbeatCounter: {0};HeartbeatId: {1};UpdateGSErrors: {2};AutoUpdate: {3};UpdateMode: {4};".format(
+            	self._heartbeat_counter, self._heartbeat_id, self._heartbeat_update_goal_state_error_count, auto_update_enabled, update_mode)
 
             # Write Heartbeat events/logs
             add_event(name=AGENT_NAME, version=CURRENT_VERSION, op=WALAEventOperation.HeartBeat, is_success=True,
