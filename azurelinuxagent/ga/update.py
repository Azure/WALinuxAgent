--- conflicted
+++ resolved
@@ -1090,15 +1090,11 @@
             # Set the agents to those available for download at least as current as the existing agent
             # or to the requested version (if specified)
             host = self._get_host_plugin(protocol=protocol)
-<<<<<<< HEAD
             agents_to_download = [GuestAgent(pkg=pkg, host=host) for pkg in packages_to_download]
 
             # Filter out the agents that were downloaded/extracted successfully. If the agent was not installed properly,
             # we delete the directory and the zip package from the filesystem
-            self._set_agents([agent for agent in agents_to_download if agent.is_available])
-=======
-            self._set_and_sort_agents([GuestAgent(pkg=pkg, host=host) for pkg in packages_to_download])
->>>>>>> b27e475a
+            self._set_and_sort_agents([agent for agent in agents_to_download if agent.is_available])
 
             # Remove from disk any agent no longer needed in the VM.
             # If requested version is provided, this would delete all other agents present on the VM except -
