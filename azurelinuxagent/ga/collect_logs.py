# Microsoft Azure Linux Agent
#
# Copyright 2020 Microsoft Corporation
#
# Licensed under the Apache License, Version 2.0 (the "License");
# you may not use this file except in compliance with the License.
# You may obtain a copy of the License at
#
#     http://www.apache.org/licenses/LICENSE-2.0
#
# Unless required by applicable law or agreed to in writing, software
# distributed under the License is distributed on an "AS IS" BASIS,
# WITHOUT WARRANTIES OR CONDITIONS OF ANY KIND, either express or implied.
# See the License for the specific language governing permissions and
# limitations under the License.
#
# Requires Python 2.6+ and Openssl 1.0+
#

import datetime
import os
import sys
import threading
import time
from azurelinuxagent.common import cgroupconfigurator, logcollector

import azurelinuxagent.common.conf as conf
from azurelinuxagent.common import logger
from azurelinuxagent.common.event import elapsed_milliseconds, add_event, WALAEventOperation
from azurelinuxagent.common.future import subprocess_dev_null, ustr
from azurelinuxagent.common.interfaces import ThreadHandlerInterface
from azurelinuxagent.common.logcollector import COMPRESSED_ARCHIVE_PATH
from azurelinuxagent.common.cgroupconfigurator import CGroupConfigurator
from azurelinuxagent.common.protocol.util import get_protocol_util
from azurelinuxagent.common.utils import shellutil
from azurelinuxagent.common.utils.shellutil import CommandError
from azurelinuxagent.common.version import PY_VERSION_MAJOR, PY_VERSION_MINOR, AGENT_NAME, CURRENT_VERSION

def get_collect_logs_handler():
    return CollectLogsHandler()


def is_log_collection_allowed():
    # There are three conditions that need to be met in order to allow periodic log collection:
    # 1) It should be enabled in the configuration.
    # 2) The system must be using cgroups to manage services. Needed for resource limiting of the log collection.
    # 3) The python version must be greater than 2.6 in order to support the ZipFile library used when collecting.
    conf_enabled = conf.get_collect_logs()
    cgroups_enabled = CGroupConfigurator.get_instance().enabled()
    supported_python = PY_VERSION_MINOR >= 7 if PY_VERSION_MAJOR == 2 else PY_VERSION_MAJOR == 3
    is_allowed = conf_enabled and cgroups_enabled and supported_python

    msg = "Checking if log collection is allowed at this time [{0}]. All three conditions must be met: " \
          "configuration enabled [{1}], cgroups enabled [{2}], python supported: [{3}]".format(is_allowed,
                                                                                               conf_enabled,
                                                                                               cgroups_enabled,
                                                                                               supported_python)
    logger.info(msg)
    add_event(
        name=AGENT_NAME,
        version=CURRENT_VERSION,
        op=WALAEventOperation.LogCollection,
        is_success=is_allowed,
        message=msg,
        log_event=False)

    return is_allowed


class CollectLogsHandler(ThreadHandlerInterface):
    """
    Periodically collects and uploads logs from the VM to the host.
    """

    _THREAD_NAME = "CollectLogsHandler"
    __CGROUPS_FLAG_ENV_VARIABLE = "_AZURE_GUEST_AGENT_LOG_COLLECTOR_MONITOR_CGROUPS_"

    @staticmethod
    def get_thread_name():
        return CollectLogsHandler._THREAD_NAME

    @staticmethod
    def enable_cgroups_validation():
        os.environ[CollectLogsHandler.__CGROUPS_FLAG_ENV_VARIABLE] = "1"

    @staticmethod
    def disable_cgroups_validation():
        if CollectLogsHandler.__CGROUPS_FLAG_ENV_VARIABLE in os.environ:
            del os.environ[CollectLogsHandler.__CGROUPS_FLAG_ENV_VARIABLE]

    @staticmethod
    def should_validate_cgroups():
        if CollectLogsHandler.__CGROUPS_FLAG_ENV_VARIABLE in os.environ:
            return os.environ[CollectLogsHandler.__CGROUPS_FLAG_ENV_VARIABLE] == "1"
        return False

    def __init__(self):
        self.protocol = None
        self.protocol_util = None
        self.event_thread = None
        self.should_run = True
        self.last_state = None
        self.period = conf.get_collect_logs_period()

    def run(self):
        self.start()

    def is_alive(self):
        return self.event_thread.is_alive()

    def start(self):
        self.event_thread = threading.Thread(target=self.daemon)
        self.event_thread.setDaemon(True)
        self.event_thread.setName(self.get_thread_name())
        self.event_thread.start()

    def join(self):
        self.event_thread.join()

    def stopped(self):
        return not self.should_run

    def stop(self):
        self.should_run = False
        if self.is_alive():
            self.join()

    def init_protocols(self):
        # The initialization of ProtocolUtil for the log collection thread should be done within the thread itself
        # rather than initializing it in the ExtHandler thread. This is done to avoid any concurrency issues as each
        # thread would now have its own ProtocolUtil object as per the SingletonPerThread model.
        self.protocol_util = get_protocol_util()
        self.protocol = self.protocol_util.get_protocol()

    def daemon(self):
        try:
            CollectLogsHandler.enable_cgroups_validation()
            if self.protocol_util is None or self.protocol is None:
                self.init_protocols()

            while not self.stopped():
                try:
                    self.collect_and_send_logs()
                except Exception as e:
                    logger.error("An error occurred in the log collection thread main loop; "
                                 "will skip the current iteration.\n{0}", ustr(e))
                finally:
                    time.sleep(self.period)
        except Exception as e:
            logger.error("An error occurred in the log collection thread; will exit the thread.\n{0}", ustr(e))
        finally:
            CollectLogsHandler.disable_cgroups_validation()

    def collect_and_send_logs(self):
        if self._collect_logs():
            self._send_logs()

    def _collect_logs(self):
        logger.info("Starting log collection...")

        # Invoke the command line tool in the agent to collect logs, with resource limits on CPU and memory (RAM).

        systemd_cmd = [
            "systemd-run", "--unit={0}".format(logcollector.CGROUPS_UNIT),
            "--slice={0}".format(cgroupconfigurator.LOGCOLLECTOR_SLICE), "--scope"
        ]

        # The log tool is invoked from the current agent's egg with the command line option
        collect_logs_cmd = [sys.executable, "-u", sys.argv[0], "-collect-logs"]
<<<<<<< HEAD
        final_command = systemd_cmd + resource_limits + collect_logs_cmd
=======
        final_command = systemd_cmd + collect_logs_cmd
>>>>>>> 4488a621

        def exec_command(output_file):
            start_time = datetime.datetime.utcnow()
            success = False
            msg = None
            try:
<<<<<<< HEAD
                # TODO: Remove track_process (and its implementation) when the log collector is moved to the agent's cgroup
                shellutil.run_command(final_command, log_error=False, track_process=False,
                    stdout=output_file, stderr=output_file)
=======
                shellutil.run_command(final_command, log_error=False, stdout=output_file, stderr=output_file)
>>>>>>> 4488a621
                duration = elapsed_milliseconds(start_time)
                archive_size = os.path.getsize(COMPRESSED_ARCHIVE_PATH)

                msg = "Successfully collected logs. Archive size: {0} b, elapsed time: {1} ms.".format(archive_size,
                                                                                                    duration)
                logger.info(msg)
                success = True

                return True
            except Exception as e:
                duration = elapsed_milliseconds(start_time)
<<<<<<< HEAD

                if isinstance(e, CommandError):
                    exception_message = ustr("[stderr] %s", e.stderr)  # pylint: disable=no-member
                else:
                    exception_message = ustr(e)

                msg = "Failed to collect logs. Elapsed time: {0} ms. Error: {1}".format(duration, exception_message)
                # No need to log to the local log since we ran run_command with logging errors as enabled
=======
                err_msg = ustr(e)

                if isinstance(e, CommandError):
                    # pylint has limited (i.e. no) awareness of control flow w.r.t. typing. we disable=no-member
                    # here because we know e must be a CommandError but pylint still considers the case where
                    # e is a different type of exception.
                    err_msg = ustr("Log Collector exited with code {0}").format(e.returncode) # pylint: disable=no-member

                    if e.returncode == logcollector.INVALID_CGROUPS_ERRCODE: # pylint: disable=no-member
                        logger.info("Disabling periodic log collection until service restart due to process error.")
                        self.stop()
                    else:
                        logger.info(err_msg)

                msg = "Failed to collect logs. Elapsed time: {0} ms. Error: {1}".format(duration, err_msg)
                # No need to log to the local log since we logged stdout, stderr from the process.
>>>>>>> 4488a621

                return False
            finally:
                add_event(
                    name=AGENT_NAME,
                    version=CURRENT_VERSION,
                    op=WALAEventOperation.LogCollection,
                    is_success=success,
                    message=msg,
                    log_event=False)
        
        try:
            logfile = open(conf.get_agent_log_file(), "a+")
        except Exception:
            with subprocess_dev_null() as DEVNULL:
                return exec_command(DEVNULL)
        else:
            return exec_command(logfile)
        finally:
            if logfile is not None:
                logfile.close()

    def _send_logs(self):
        msg = None
        success = False
        try:
            with open(COMPRESSED_ARCHIVE_PATH, "rb") as fh:
                archive_content = fh.read()
                self.protocol.upload_logs(archive_content)
                msg = "Successfully uploaded logs."
                logger.info(msg)

            success = True
        except Exception as e:
            msg = "Failed to upload logs. Error: {0}".format(ustr(e))
            logger.warn(msg)
        finally:
            add_event(
                name=AGENT_NAME,
                version=CURRENT_VERSION,
                op=WALAEventOperation.LogCollection,
                is_success=success,
                message=msg,
                log_event=False)<|MERGE_RESOLUTION|>--- conflicted
+++ resolved
@@ -167,24 +167,14 @@
 
         # The log tool is invoked from the current agent's egg with the command line option
         collect_logs_cmd = [sys.executable, "-u", sys.argv[0], "-collect-logs"]
-<<<<<<< HEAD
-        final_command = systemd_cmd + resource_limits + collect_logs_cmd
-=======
         final_command = systemd_cmd + collect_logs_cmd
->>>>>>> 4488a621
 
         def exec_command(output_file):
             start_time = datetime.datetime.utcnow()
             success = False
             msg = None
             try:
-<<<<<<< HEAD
-                # TODO: Remove track_process (and its implementation) when the log collector is moved to the agent's cgroup
-                shellutil.run_command(final_command, log_error=False, track_process=False,
-                    stdout=output_file, stderr=output_file)
-=======
                 shellutil.run_command(final_command, log_error=False, stdout=output_file, stderr=output_file)
->>>>>>> 4488a621
                 duration = elapsed_milliseconds(start_time)
                 archive_size = os.path.getsize(COMPRESSED_ARCHIVE_PATH)
 
@@ -196,16 +186,6 @@
                 return True
             except Exception as e:
                 duration = elapsed_milliseconds(start_time)
-<<<<<<< HEAD
-
-                if isinstance(e, CommandError):
-                    exception_message = ustr("[stderr] %s", e.stderr)  # pylint: disable=no-member
-                else:
-                    exception_message = ustr(e)
-
-                msg = "Failed to collect logs. Elapsed time: {0} ms. Error: {1}".format(duration, exception_message)
-                # No need to log to the local log since we ran run_command with logging errors as enabled
-=======
                 err_msg = ustr(e)
 
                 if isinstance(e, CommandError):
@@ -222,7 +202,6 @@
 
                 msg = "Failed to collect logs. Elapsed time: {0} ms. Error: {1}".format(duration, err_msg)
                 # No need to log to the local log since we logged stdout, stderr from the process.
->>>>>>> 4488a621
 
                 return False
             finally:
