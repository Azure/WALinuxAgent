# Copyright 2018 Microsoft Corporation
#
# Licensed under the Apache License, Version 2.0 (the "License");
# you may not use this file except in compliance with the License.
# You may obtain a copy of the License at
#
#     http://www.apache.org/licenses/LICENSE-2.0
#
# Unless required by applicable law or agreed to in writing, software
# distributed under the License is distributed on an "AS IS" BASIS,
# WITHOUT WARRANTIES OR CONDITIONS OF ANY KIND, either express or implied.
# See the License for the specific language governing permissions and
# limitations under the License.
#
# Requires Python 2.6+ and Openssl 1.0+
#

import atexit
import json
import os
import re
import sys
import threading
import time
import traceback
from collections import namedtuple
from datetime import datetime

import azurelinuxagent.common.conf as conf
import azurelinuxagent.common.logger as logger
from azurelinuxagent.common.exception import EventError
from azurelinuxagent.common.future import ustr, OrderedDict
from azurelinuxagent.common.datacontract import get_properties, DataContractList
from azurelinuxagent.common.telemetryevent import TelemetryEventParam, TelemetryEvent
from azurelinuxagent.common.utils import fileutil, textutil
from azurelinuxagent.common.version import CURRENT_VERSION, CURRENT_AGENT

_EVENT_MSG = "Event: name={0}, op={1}, message={2}, duration={3}"
TELEMETRY_EVENT_PROVIDER_ID = "69B669B9-4AF8-4C50-BDC4-6006FA76E975"
TELEMETRY_METRICS_EVENT_ID = 4

# Store the last retrieved container id as an environment variable to be shared between threads for telemetry purposes
CONTAINER_ID_ENV_VARIABLE = "AZURE_GUEST_AGENT_CONTAINER_ID"

TELEMETRY_LOG_PROVIDER_ID = "FFF0196F-EE4C-4EAF-9AA5-776F622DEB4F"
TELEMETRY_LOG_EVENT_ID = 7
SEND_LOGS_TO_TELEMETRY = False

MAX_NUMBER_OF_EVENTS = 1000

def send_logs_to_telemetry():
    return SEND_LOGS_TO_TELEMETRY


def get_container_id_from_env():
    return os.environ.get(CONTAINER_ID_ENV_VARIABLE, "UNINITIALIZED")


class WALAEventOperation:
    ActivateResourceDisk = "ActivateResourceDisk"
    AgentBlacklisted = "AgentBlacklisted"
    AgentEnabled = "AgentEnabled"
    ArtifactsProfileBlob = "ArtifactsProfileBlob"
    AutoUpdate = "AutoUpdate"
    CustomData = "CustomData"
    CGroupsCleanUp = "CGroupsCleanUp"
    CGroupsLimitsCrossed = "CGroupsLimitsCrossed"
    ExtensionMetricsData = "ExtensionMetricsData"
    Deploy = "Deploy"
    Disable = "Disable"
    Downgrade = "Downgrade"
    Download = "Download"
    Enable = "Enable"
    ExtensionProcessing = "ExtensionProcessing"
    Firewall = "Firewall"
    GetArtifactExtended = "GetArtifactExtended"
    HealthCheck = "HealthCheck"
    HealthObservation = "HealthObservation"
    HeartBeat = "HeartBeat"
    HostPlugin = "HostPlugin"
    HostPluginHeartbeat = "HostPluginHeartbeat"
    HostPluginHeartbeatExtended = "HostPluginHeartbeatExtended"
    HttpErrors = "HttpErrors"
    ImdsHeartbeat = "ImdsHeartbeat"
    Install = "Install"
    InitializeCGroups = "InitializeCGroups"
    InitializeHostPlugin = "InitializeHostPlugin"
    InvokeCommandUsingSystemd = "InvokeCommandUsingSystemd"
    Log = "Log"
    OSInfo = "OSInfo"
    Partition = "Partition"
    ProcessGoalState = "ProcessGoalState"
    Provision = "Provision"
    ProvisionGuestAgent = "ProvisionGuestAgent"
    RemoteAccessHandling = "RemoteAccessHandling"
    ReportStatus = "ReportStatus"
    ReportStatusExtended = "ReportStatusExtended"
    Restart = "Restart"
    SequenceNumberMismatch = "SequenceNumberMismatch"
    SetCGroupsLimits = "SetCGroupsLimits"
    SkipUpdate = "SkipUpdate"
    UnhandledError = "UnhandledError"
    UnInstall = "UnInstall"
    Unknown = "Unknown"
    Upgrade = "Upgrade"
    Update = "Update"


SHOULD_ENCODE_MESSAGE_LEN = 80
SHOULD_ENCODE_MESSAGE_OP = [
    WALAEventOperation.Disable,
    WALAEventOperation.Enable,
    WALAEventOperation.Install,
    WALAEventOperation.UnInstall,
]


class EventStatus(object):
    EVENT_STATUS_FILE = "event_status.json"

    def __init__(self):
        self._path = None
        self._status = {}

    def clear(self):
        self._status = {}
        self._save()

    def event_marked(self, name, version, op):
        return self._event_name(name, version, op) in self._status

    def event_succeeded(self, name, version, op):
        event = self._event_name(name, version, op)
        if event not in self._status:
            return True
        return self._status[event] is True

    def initialize(self, status_dir=conf.get_lib_dir()):
        self._path = os.path.join(status_dir, EventStatus.EVENT_STATUS_FILE)
        self._load()

    def mark_event_status(self, name, version, op, status):
        event = self._event_name(name, version, op)
        self._status[event] = (status is True)
        self._save()

    def _event_name(self, name, version, op):
        return "{0}-{1}-{2}".format(name, version, op)

    def _load(self):
        try:
            self._status = {}
            if os.path.isfile(self._path):
                with open(self._path, 'r') as f:
                    self._status = json.load(f)
        except Exception as e:
            logger.warn("Exception occurred loading event status: {0}".format(e))
            self._status = {}

    def _save(self):
        try:
            with open(self._path, 'w') as f:
                json.dump(self._status, f)
        except Exception as e:
            logger.warn("Exception occurred saving event status: {0}".format(e))


__event_status__ = EventStatus()
__event_status_operations__ = [
        WALAEventOperation.AutoUpdate,
        WALAEventOperation.ReportStatus
    ]


def _encode_message(op, message):
    """
    Gzip and base64 encode a message based on the operation.

    The intent of this message is to make the logs human readable and include the
    stdout/stderr from extension operations.  Extension operations tend to generate
    a lot of noise, which makes it difficult to parse the line-oriented waagent.log.
    The compromise is to encode the stdout/stderr so we preserve the data and do
    not destroy the line oriented nature.

    The data can be recovered using the following command:

      $ echo '<encoded data>' | base64 -d | pigz -zd

    You may need to install the pigz command.

    :param op: Operation, e.g. Enable or Install
    :param message: Message to encode
    :return: gzip'ed and base64 encoded message, or the original message
    """

    if len(message) == 0:
        return message

    if op not in SHOULD_ENCODE_MESSAGE_OP:
        return message

    try:
        return textutil.compress(message)
    except Exception:
        # If the message could not be encoded a dummy message ('<>') is returned.
        # The original message was still sent via telemetry, so all is not lost.
        return "<>"


def _log_event(name, op, message, duration, is_success=True):
    global _EVENT_MSG

    message = _encode_message(op, message)
    if not is_success:
        logger.error(_EVENT_MSG, name, op, message, duration)
    else:
        logger.info(_EVENT_MSG, name, op, message, duration)


class EventLogger(object):
    def __init__(self):
        self.event_dir = None
        self.periodic_events = {}

    def save_event(self, data):
        if self.event_dir is None:
            logger.warn("Cannot save event -- Event reporter is not initialized.")
            return

        try:
            fileutil.mkdir(self.event_dir, mode=0o700)
        except (IOError, OSError) as e:
            msg = "Failed to create events folder {0}. Error: {1}".format(self.event_dir, ustr(e))
            raise EventError(msg)

        existing_events = os.listdir(self.event_dir)
        if len(existing_events) >= MAX_NUMBER_OF_EVENTS:
            logger.periodic_warn(logger.EVERY_MINUTE, "[PERIODIC] Too many files under: {0}, current count:  {1}, "
                                                      "removing oldest".format(self.event_dir, len(existing_events)))
            existing_events.sort()
            oldest_files = existing_events[:-999]
            try:
                for event_file in oldest_files:
                    os.remove(os.path.join(self.event_dir, event_file))
            except IOError as e:
                raise EventError(e)

        filename = os.path.join(self.event_dir,
                                ustr(int(time.time() * 1000000)))
        try:
            with open(filename + ".tmp", 'wb+') as hfile:
                hfile.write(data.encode("utf-8"))
            os.rename(filename + ".tmp", filename + ".tld")
        except IOError as e:
            msg = "Failed to write events to file: {0}".format(e)
            raise EventError(msg)

    def reset_periodic(self):
        self.periodic_events = {}

    def is_period_elapsed(self, delta, h):
        return h not in self.periodic_events or \
            (self.periodic_events[h] + delta) <= datetime.now()

    def add_periodic(self, delta, name, op=WALAEventOperation.Unknown, is_success=True, duration=0,
                     version=str(CURRENT_VERSION), message="", evt_type="", is_internal=False, log_event=True,
                     force=False):
        h = hash(name + op + ustr(is_success) + message)

        if force or self.is_period_elapsed(delta, h):
            self.add_event(name, op=op, is_success=is_success, duration=duration,
                           version=version, message=message, evt_type=evt_type,
                           is_internal=is_internal, log_event=log_event)
            self.periodic_events[h] = datetime.now()

    def add_event(self, name, op=WALAEventOperation.Unknown, is_success=True, duration=0, version=str(CURRENT_VERSION),
                  message="", evt_type="", is_internal=False, log_event=True):

        if (not is_success) and log_event:
            _log_event(name, op, message, duration, is_success=is_success)

        self._add_event(duration, evt_type, is_internal, is_success, message, name, op, version, event_id=1)

    def _add_event(self, duration, evt_type, is_internal, is_success, message, name, op, version, event_id):
        event = TelemetryEvent(event_id, TELEMETRY_EVENT_PROVIDER_ID)

        event.parameters.append(TelemetryEventParam('Name', str(name)))
        event.parameters.append(TelemetryEventParam('Version', str(version)))
        event.parameters.append(TelemetryEventParam('IsInternal', bool(is_internal)))
        event.parameters.append(TelemetryEventParam('Operation', str(op)))
        event.parameters.append(TelemetryEventParam('OperationSuccess', bool(is_success)))
        event.parameters.append(TelemetryEventParam('Message', str(message)))
        event.parameters.append(TelemetryEventParam('Duration', int(duration)))
        event.parameters.append(TelemetryEventParam('ExtensionType', str(evt_type)))

        event.parameters = self.add_default_parameters_to_event(event.parameters)
        data = get_properties(event)
        try:
            self.save_event(json.dumps(data))
        except EventError as e:
            logger.periodic_error(logger.EVERY_FIFTEEN_MINUTES, "[PERIODIC] {0}".format(ustr(e)))

    def add_log_event(self, level, message):
        event = TelemetryEvent(TELEMETRY_LOG_EVENT_ID, TELEMETRY_LOG_PROVIDER_ID)
        event.parameters.append(TelemetryEventParam('EventName', WALAEventOperation.Log))
        event.parameters.append(TelemetryEventParam('CapabilityUsed', logger.LogLevel.STRINGS[level]))
        event.parameters.append(TelemetryEventParam('Context1', self._clean_up_message(message)))
        event.parameters.append(TelemetryEventParam('Context2', ''))
        event.parameters.append(TelemetryEventParam('Context3', ''))

        event.parameters = self.add_default_parameters_to_event(event.parameters)
        data = get_properties(event)
        try:
            self.save_event(json.dumps(data))
        except EventError:
            pass

    def add_metric(self, category, counter, instance, value, log_event=False):
        """
        Create and save an event which contains a telemetry event.

        :param str category: The category of metric (e.g. "cpu", "memory")
        :param str counter: The specific metric within the category (e.g. "%idle")
        :param str instance: For instanced metrics, the instance identifier (filesystem name, cpu core#, etc.)
        :param value: Value of the metric
        :param bool log_event: If true, log the collected metric in the agent log
        """
        if log_event:
            from azurelinuxagent.common.version import AGENT_NAME
            message = "Metric {0}/{1} [{2}] = {3}".format(category, counter, instance, value)
            _log_event(AGENT_NAME, "METRIC", message, 0)

        event = TelemetryEvent(TELEMETRY_METRICS_EVENT_ID, TELEMETRY_EVENT_PROVIDER_ID)
        event.parameters.append(TelemetryEventParam('Category', str(category)))
        event.parameters.append(TelemetryEventParam('Counter', str(counter)))
        event.parameters.append(TelemetryEventParam('Instance', str(instance)))
        event.parameters.append(TelemetryEventParam('Value', float(value)))

        event.parameters = self.add_default_parameters_to_event(event.parameters)
        data = get_properties(event)
        try:
            self.save_event(json.dumps(data))
        except EventError as e:
            logger.error("{0}", e)

    @staticmethod
<<<<<<< HEAD
    def _clean_up_message(message):
        # By the time the message has gotten to this point it is formatted as
        #
        #   YYYY/MM/DD HH:mm:ss.fffffff LEVEL <text>.
        #   YYYY/MM/DD HH:mm:ss.fffffff <text>.
        #   YYYY/MM/DD HH:mm:ss LEVEL <text>.
        #   YYYY/MM/DD HH:mm:ss <text>.
        #
        # The timestamp and the level are redundant, and should be stripped. The logging library does not schematize
        # this data, so I am forced to parse the message using a regex.  The format is regular, so the burden is low,
        # and usability on the telemetry side is high.
        #

        if not message:
            return message

        log_format_parser = re.compile(r"^\d+/\d+/\d+\s\d+:\d+:\d+\.?\d*(\s[A-Z]*\s)?\s?(.*)$")
        extract_message = log_format_parser.search(message)
        if extract_message:
            return extract_message.group(2) # The message bit
        else:
            return message

    @staticmethod
    def add_default_parameters_to_event(event, set_default_values=False):
        # We write the GAVersion here rather than add it in azurelinuxagent.ga.monitor.MonitorHandler.add_sysinfo
        # as there could be a possibility of events being sent with newer version of the agent, rather than the agent
        # version generating the event.
=======
    def add_default_parameters_to_event(event_parameters, set_values_for_agent=True):
        """
        Default fields are only populated by Agent and not the extension. Agent will fill up any event if they don't
        have the default params. Example: GAVersion and ContainerId are populated for agent events on the fly,
        but not for extension events. Add it if it's missing.

        We write the GAVersion here rather than add it in azurelinuxagent.ga.monitor.MonitorHandler.add_sysinfo
        as there could be a possibility of events being sent with newer version of the agent, rather than the agent
        version generating the event.
>>>>>>> 7136b9b9
        # Old behavior example: V1 writes the event on the disk and finds an update immediately, and updates. Now the
        new monitor thread would pick up the events from the disk and send it with the CURRENT_AGENT, which would have
        newer version of the agent. This causes confusion.

        ContainerId can change due to live migration and we want to preserve the container Id of the container writing
        the event, rather than sending the event.
        OpcodeName - This is used as the actual time of event generation.

        :param event_parameters: List of parameters of the event.
        :param set_values_for_agent: Need default values populated or not. Extensions need only GAVersion and
                                            ContainerId to be populated and others should be
        :return: Event with default parameters populated (either values for agent or extension)
        """
        DefaultParameter = namedtuple('DefaultParameter', ['name', 'value'])
        default_parameters = [DefaultParameter("GAVersion", CURRENT_AGENT),
                              DefaultParameter('ContainerId', get_container_id_from_env()),
                              DefaultParameter('OpcodeName', datetime.utcnow().__str__() if set_values_for_agent else ""),
                              DefaultParameter('EventTid', threading.current_thread().ident if set_values_for_agent else 0),
                              DefaultParameter('EventPid', os.getpid() if set_values_for_agent else 0),
                              DefaultParameter("TaskName", threading.current_thread().getName() if set_values_for_agent else ""),
                              DefaultParameter("KeywordName", '')]

        # Converting the event_parameters into a dictionary as it helps to easily look up and get values
        param_names = OrderedDict([(param.name, param.value) for param in event_parameters])

        for param in default_parameters:
            if param.name not in param_names or set_values_for_agent:
                # If set_values_for_agent, we disregard any values already set for an existing default property and
                # replaces it with a latest entry.
                param_names[param.name] = param.value

        parameters = DataContractList(TelemetryEventParam)
        for name, value in param_names.items():
            parameters.append(TelemetryEventParam(name, value))

        return parameters


__event_logger__ = EventLogger()


def elapsed_milliseconds(utc_start):
    now = datetime.utcnow()
    if now < utc_start:
        return 0

    d = now - utc_start
    return int(((d.days * 24 * 60 * 60 + d.seconds) * 1000) + \
                    (d.microseconds / 1000.0))


def report_event(op, is_success=True, message='', log_event=True):
    from azurelinuxagent.common.version import AGENT_NAME, CURRENT_VERSION
    add_event(AGENT_NAME,
              version=str(CURRENT_VERSION),
              is_success=is_success,
              message=message,
              op=op,
              log_event=log_event)


def report_periodic(delta, op, is_success=True, message=''):
    from azurelinuxagent.common.version import AGENT_NAME, CURRENT_VERSION
    add_periodic(delta, AGENT_NAME,
                 version=str(CURRENT_VERSION),
                 is_success=is_success,
                 message=message,
                 op=op)


def report_metric(category, counter, instance, value, log_event=False, reporter=__event_logger__):
    """
    Send a telemetry event reporting a single instance of a performance counter.
    :param str category: The category of the metric (cpu, memory, etc)
    :param str counter: The name of the metric ("%idle", etc)
    :param str instance: For instanced metrics, the identifier of the instance. E.g. a disk drive name, a cpu core#
    :param     value: The value of the metric
    :param bool log_event: If True, log the metric in the agent log as well
    :param EventLogger reporter: The EventLogger instance to which metric events should be sent
    """
    if reporter.event_dir is None:
        from azurelinuxagent.common.version import AGENT_NAME
        logger.warn("Cannot report metric event -- Event reporter is not initialized.")
        message = "Metric {0}/{1} [{2}] = {3}".format(category, counter, instance, value)
        _log_event(AGENT_NAME, "METRIC", message, 0)
        return
    try:
        reporter.add_metric(category, counter, instance, float(value), log_event)
    except ValueError:
        logger.periodic_warn(logger.EVERY_HALF_HOUR, "[PERIODIC] Cannot cast the metric value. Details of the Metric - "
                                                     "{0}/{1} [{2}] = {3}".format(category, counter, instance, value))


def add_event(name, op=WALAEventOperation.Unknown, is_success=True, duration=0, version=str(CURRENT_VERSION), message="",
              evt_type="", is_internal=False, log_event=True, reporter=__event_logger__):
    if reporter.event_dir is None:
        logger.warn("Cannot add event -- Event reporter is not initialized.")
        _log_event(name, op, message, duration, is_success=is_success)
        return

    if should_emit_event(name, version, op, is_success):
        mark_event_status(name, version, op, is_success)
        reporter.add_event(name, op=op, is_success=is_success, duration=duration, version=str(version), message=message,
                           evt_type=evt_type, is_internal=is_internal, log_event=log_event)


def add_log_event(level, message, reporter=__event_logger__):
    """
    # See #1035 for not adding warning/error statements here (any where in the call-tree).
    The issue with #1035 was never-ending machinery generating events continuously and stretching the system.

    At t=0 - Assume 999 events are already in the events folder.
    At t=1 - Now, assuming that a new log.WARN [1] event comes in and needs to be written - when saving this event on
    the disk `save_event` would generate another log.WARN [2] as it warns that there are too many events on the dist.

    Thus, this new WARN [2] event again would propagate more WARN events to be written, thus introducing a never-ending
    cycle of WARNs being written. It would lead to stalling of the agent

    :param level: LoggerLevel of the log event
    :param message: Message
    :param reporter:
    :return:
    """
    if reporter.event_dir is None:
        return

    if not send_logs_to_telemetry():
        return

    if level >= logger.LogLevel.WARNING:
        reporter.add_log_event(level, message)


def add_periodic(delta, name, op=WALAEventOperation.Unknown, is_success=True, duration=0,
                 version=str(CURRENT_VERSION), message="", evt_type="", is_internal=False, log_event=True, force=False,
                 reporter=__event_logger__):
    if reporter.event_dir is None:
        logger.warn("Cannot add periodic event -- Event reporter is not initialized.")
        _log_event(name, op, message, duration, is_success=is_success)
        return

    reporter.add_periodic(delta, name, op=op, is_success=is_success, duration=duration, version=str(version),
                          message=message, evt_type=evt_type, is_internal=is_internal, log_event=log_event, force=force)


def mark_event_status(name, version, op, status):
    if op in __event_status_operations__:
        __event_status__.mark_event_status(name, version, op, status)


def should_emit_event(name, version, op, status):
    return \
        op not in __event_status_operations__ or \
        __event_status__ is None or \
        not __event_status__.event_marked(name, version, op) or \
        __event_status__.event_succeeded(name, version, op) != status


def init_event_logger(event_dir):
    __event_logger__.event_dir = event_dir


def init_event_status(status_dir):
    __event_status__.initialize(status_dir)


def dump_unhandled_err(name):
    if hasattr(sys, 'last_type') and hasattr(sys, 'last_value') and \
            hasattr(sys, 'last_traceback'):
        last_type = getattr(sys, 'last_type')
        last_value = getattr(sys, 'last_value')
        last_traceback = getattr(sys, 'last_traceback')
        error = traceback.format_exception(last_type, last_value,
                                           last_traceback)
        message = "".join(error)
        add_event(name, is_success=False, message=message,
                  op=WALAEventOperation.UnhandledError)


def enable_unhandled_err_dump(name):
    atexit.register(dump_unhandled_err, name)<|MERGE_RESOLUTION|>--- conflicted
+++ resolved
@@ -344,7 +344,6 @@
             logger.error("{0}", e)
 
     @staticmethod
-<<<<<<< HEAD
     def _clean_up_message(message):
         # By the time the message has gotten to this point it is formatted as
         #
@@ -369,11 +368,6 @@
             return message
 
     @staticmethod
-    def add_default_parameters_to_event(event, set_default_values=False):
-        # We write the GAVersion here rather than add it in azurelinuxagent.ga.monitor.MonitorHandler.add_sysinfo
-        # as there could be a possibility of events being sent with newer version of the agent, rather than the agent
-        # version generating the event.
-=======
     def add_default_parameters_to_event(event_parameters, set_values_for_agent=True):
         """
         Default fields are only populated by Agent and not the extension. Agent will fill up any event if they don't
@@ -383,7 +377,6 @@
         We write the GAVersion here rather than add it in azurelinuxagent.ga.monitor.MonitorHandler.add_sysinfo
         as there could be a possibility of events being sent with newer version of the agent, rather than the agent
         version generating the event.
->>>>>>> 7136b9b9
         # Old behavior example: V1 writes the event on the disk and finds an update immediately, and updates. Now the
         new monitor thread would pick up the events from the disk and send it with the CURRENT_AGENT, which would have
         newer version of the agent. This causes confusion.
