--- conflicted
+++ resolved
@@ -233,12 +233,8 @@
                 hfile.write(data.encode("utf-8"))
             os.rename(filename + ".tmp", filename + ".tld")
         except IOError as e:
-<<<<<<< HEAD
-            raise EventError("Failed to write events to file:{0}", e)
-=======
             msg = "Failed to write events to file: {0}".format(e)
             raise EventError(msg)
->>>>>>> 8158b454
 
     def reset_periodic(self):
         self.periodic_events = {}
