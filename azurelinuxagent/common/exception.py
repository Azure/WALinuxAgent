--- conflicted
+++ resolved
@@ -210,9 +210,6 @@
         super(ResourceGoneError, self).__init__(msg, inner)
 
 
-<<<<<<< HEAD
-class ExtensionErrorCodes(object): # pylint: disable=R0903
-=======
 class InvalidExtensionEventError(AgentError):
     """
     Error thrown when the extension telemetry event is invalid as defined per the contract with extensions.
@@ -226,8 +223,7 @@
         super(InvalidExtensionEventError, self).__init__(msg, inner)
 
 
-class ExtensionErrorCodes(object):
->>>>>>> e004bd0f
+class ExtensionErrorCodes(object): # pylint: disable=R0903
     """
     Common Error codes used across by Compute RP for better understanding
     the cause and clarify common occurring errors
