--- conflicted
+++ resolved
@@ -210,7 +210,6 @@
         super(ResourceGoneError, self).__init__(msg, inner)
 
 
-<<<<<<< HEAD
 class RemoteAccessError(AgentError):
     """
     Remote Access Error
@@ -232,8 +231,7 @@
     def __init__(self, msg=None, inner=None):
         super(InvalidExtensionEventError, self).__init__(msg, inner)
 
-=======
->>>>>>> 0edea530
+        
 class ExtensionErrorCodes(object):
     """
     Common Error codes used across by Compute RP for better understanding
