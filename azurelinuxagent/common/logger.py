# Copyright 2018 Microsoft Corporation
#
# Licensed under the Apache License, Version 2.0 (the "License");
# you may not use this file except in compliance with the License.
# You may obtain a copy of the License at
#
#     http://www.apache.org/licenses/LICENSE-2.0
#
# Unless required by applicable law or agreed to in writing, software
# distributed under the License is distributed on an "AS IS" BASIS,
# WITHOUT WARRANTIES OR CONDITIONS OF ANY KIND, either express or implied.
# See the License for the specific language governing permissions and
# limitations under the License.
#
# Requires Python 2.6+ and openssl_bin 1.0+
#
"""
Log utils
"""
import sys
from datetime import datetime, timedelta
from threading import current_thread

<<<<<<< HEAD
from azurelinuxagent.common.future import ustr, UTC
from azurelinuxagent.common.utils import timeutil
=======
from azurelinuxagent.common.future import ustr
from azurelinuxagent.common.utils.textutil import redact_sas_token
>>>>>>> 91394e51

EVERY_DAY = timedelta(days=1)
EVERY_HALF_DAY = timedelta(hours=12)
EVERY_SIX_HOURS = timedelta(hours=6)
EVERY_HOUR = timedelta(hours=1)
EVERY_HALF_HOUR = timedelta(minutes=30)
EVERY_FIFTEEN_MINUTES = timedelta(minutes=15)
EVERY_MINUTE = timedelta(minutes=1)


class Logger(object):
    """
    Logger class
    """
    def __init__(self, logger=None, prefix=None):
        self.appenders = []
        self.logger = self if logger is None else logger
        self.periodic_messages = {}
        self.prefix = prefix
        self.silent = False

    def reset_periodic(self):
        self.logger.periodic_messages = {}

    def set_prefix(self, prefix):
        self.prefix = prefix

    def _is_period_elapsed(self, delta, h):
        return h not in self.logger.periodic_messages or \
            (self.logger.periodic_messages[h] + delta) <= datetime.now(UTC)

    def _periodic(self, delta, log_level_op, msg_format, *args):
        h = hash(msg_format)
        if self._is_period_elapsed(delta, h):
            log_level_op(msg_format, *args)
            self.logger.periodic_messages[h] = datetime.now(UTC)

    def periodic_info(self, delta, msg_format, *args):
        self._periodic(delta, self.info, msg_format, *args)

    def periodic_verbose(self, delta, msg_format, *args):
        self._periodic(delta, self.verbose, msg_format, *args)

    def periodic_warn(self, delta, msg_format, *args):
        self._periodic(delta, self.warn, msg_format, *args)

    def periodic_error(self, delta, msg_format, *args):
        self._periodic(delta, self.error, msg_format, *args)

    def verbose(self, msg_format, *args):
        self.log(LogLevel.VERBOSE, msg_format, *args)

    def info(self, msg_format, *args):
        self.log(LogLevel.INFO, msg_format, *args)

    def warn(self, msg_format, *args):
        self.log(LogLevel.WARNING, msg_format, *args)

    def error(self, msg_format, *args):
        self.log(LogLevel.ERROR, msg_format, *args)

    def log(self, level, msg_format, *args):
        def write_log(log_appender):  # pylint: disable=W0612
            """
            The appender_lock flag is used to signal if the logger is currently in use. This prevents a subsequent log
            coming in due to writing of a log statement to be not written.

            Eg:
            Assuming a logger with two appenders - FileAppender and TelemetryAppender. Here is an example of
            how using appender_lock flag can help.

            logger.warn("foo")
                |- log.warn() (azurelinuxagent.common.logger.Logger.warn)
                    |- log() (azurelinuxagent.common.logger.Logger.log)
                        |- FileAppender.appender_lock is currently False not log_appender.appender_lock is True
                            |- We sets it to True.
                        |- FileAppender.write completes.
                        |- FileAppender.appender_lock sets to False.
                        |- TelemetryAppender.appender_lock is currently False not log_appender.appender_lock is True
                            |- We sets it to True.
                    [A] |- TelemetryAppender.write gets called but has an error and writes a log.warn("bar")
                            |- log() (azurelinuxagent.common.logger.Logger.log)
                            |- FileAppender.appender_lock is set to True (log_appender.appender_lock was false when entering).
                            |- FileAppender.write completes.
                            |- FileAppender.appender_lock sets to False.
                            |- TelemetryAppender.appender_lock is already True, not log_appender.appender_lock is False
                            Thus [A] cannot happen again if TelemetryAppender.write is not getting called. It prevents
                            faulty appenders to not get called again and again.

            :param log_appender: Appender
            :return: None
            """
            if not log_appender.appender_lock:
                try:
                    log_appender.appender_lock = True
                    log_appender.write(level, log_item)
                finally:
                    log_appender.appender_lock = False

        if self.silent:
            return

        # if msg_format is not unicode convert it to unicode
        if type(msg_format) is not ustr:
            msg_format = ustr(msg_format, errors="backslashreplace")
        if len(args) > 0:
            msg = msg_format.format(*args)
        else:
            msg = msg_format
<<<<<<< HEAD
        time = timeutil.create_utc_timestamp(datetime.now(UTC))
=======

        # redact the sas token from the message before logging
        redacted_msg = redact_sas_token(msg)

        time = datetime.utcnow().strftime(Logger.LogTimeFormatInUTC)
>>>>>>> 91394e51
        level_str = LogLevel.STRINGS[level]
        thread_name = current_thread().name
        if self.prefix is not None:
            log_item = u"{0} {1} {2} {3} {4}\n".format(time, level_str, thread_name, self.prefix, redacted_msg)
        else:
            log_item = u"{0} {1} {2} {3}\n".format(time, level_str, thread_name, redacted_msg)

        log_item = ustr(log_item.encode('ascii', "backslashreplace"), 
                        encoding="ascii")

        for appender in self.appenders:
            appender.write(level, log_item)
            #
            # TODO: we should actually call
            #
            #     write_log(appender)
            #
            # (see PR #1659). Before doing that, write_log needs to be thread-safe.
            #
            # This needs to be done when SEND_LOGS_TO_TELEMETRY is enabled.
            #

        if self.logger != self:
            for appender in self.logger.appenders:
                appender.write(level, log_item)
                #
                # TODO: call write_log instead (see comment above)
                #

    def add_appender(self, appender_type, level, path):
        appender = _create_logger_appender(appender_type, level, path)
        self.appenders.append(appender)

    def console_output_enabled(self):
        """
        Returns True if the current list of appenders includes at least one ConsoleAppender
        """
        return any(isinstance(appender, ConsoleAppender) for appender in self.appenders)

    def disable_console_output(self):
        """
        Removes all ConsoleAppenders from the current list of appenders
        """
        self.appenders = [appender for appender in self.appenders if not isinstance(appender, ConsoleAppender)]


class Appender(object):
    def __init__(self, level):
        self.appender_lock = False
        self.level = level

    def write(self, level, msg):
        pass


class ConsoleAppender(Appender):
    def __init__(self, level, path):
        super(ConsoleAppender, self).__init__(level)
        self.path = path

    def write(self, level, msg):
        if self.level <= level:
            try:
                with open(self.path, "w") as console:
                    console.write(msg)
            except IOError:
                pass


class FileAppender(Appender):
    def __init__(self, level, path):
        super(FileAppender, self).__init__(level)
        self.path = path

    def write(self, level, msg):
        if self.level <= level:
            try:
                with open(self.path, "a+") as log_file:
                    log_file.write(msg)
            except IOError:
                pass


class StdoutAppender(Appender):
    def __init__(self, level):  # pylint: disable=W0235
        super(StdoutAppender, self).__init__(level)

    def write(self, level, msg):
        if self.level <= level:
            try:
                sys.stdout.write(msg)
            except IOError:
                pass


class TelemetryAppender(Appender):
    def __init__(self, level, event_func):
        super(TelemetryAppender, self).__init__(level)
        self.event_func = event_func

    def write(self, level, msg):
        if self.level <= level:
            try:
                self.event_func(level, msg)
            except IOError:
                pass


# Initialize logger instance
DEFAULT_LOGGER = Logger()


class LogLevel(object):
    VERBOSE = 0
    INFO = 1
    WARNING = 2
    ERROR = 3
    STRINGS = [
        "VERBOSE",
        "INFO",
        "WARNING",
        "ERROR"
    ]


class AppenderType(object):
    FILE = 0
    CONSOLE = 1
    STDOUT = 2
    TELEMETRY = 3


def add_logger_appender(appender_type, level=LogLevel.INFO, path=None):
    DEFAULT_LOGGER.add_appender(appender_type, level, path)


def console_output_enabled():
    return DEFAULT_LOGGER.console_output_enabled()


def disable_console_output():
    DEFAULT_LOGGER.disable_console_output()


def reset_periodic():
    DEFAULT_LOGGER.reset_periodic()


def set_prefix(prefix):
    DEFAULT_LOGGER.set_prefix(prefix)


def periodic_info(delta, msg_format, *args):
    """
    The hash-map maintaining the state of the logs gets reset here -
    azurelinuxagent.ga.monitor.MonitorHandler.reset_loggers. The current time period is defined by RESET_LOGGERS_PERIOD.
    """
    DEFAULT_LOGGER.periodic_info(delta, msg_format, *args)


def periodic_verbose(delta, msg_format, *args):
    """
    The hash-map maintaining the state of the logs gets reset here -
    azurelinuxagent.ga.monitor.MonitorHandler.reset_loggers. The current time period is defined by RESET_LOGGERS_PERIOD.
    """
    DEFAULT_LOGGER.periodic_verbose(delta, msg_format, *args)


def periodic_error(delta, msg_format, *args):
    """
    The hash-map maintaining the state of the logs gets reset here -
    azurelinuxagent.ga.monitor.MonitorHandler.reset_loggers. The current time period is defined by RESET_LOGGERS_PERIOD.
    """
    DEFAULT_LOGGER.periodic_error(delta, msg_format, *args)


def periodic_warn(delta, msg_format, *args):
    """
    The hash-map maintaining the state of the logs gets reset here -
    azurelinuxagent.ga.monitor.MonitorHandler.reset_loggers. The current time period is defined by RESET_LOGGERS_PERIOD.
    """
    DEFAULT_LOGGER.periodic_warn(delta, msg_format, *args)


def verbose(msg_format, *args):
    DEFAULT_LOGGER.verbose(msg_format, *args)


def info(msg_format, *args):
    DEFAULT_LOGGER.info(msg_format, *args)


def warn(msg_format, *args):
    DEFAULT_LOGGER.warn(msg_format, *args)


def error(msg_format, *args):
    DEFAULT_LOGGER.error(msg_format, *args)


def log(level, msg_format, *args):
    DEFAULT_LOGGER.log(level, msg_format, args)


def _create_logger_appender(appender_type, level=LogLevel.INFO, path=None):
    if appender_type == AppenderType.CONSOLE:
        return ConsoleAppender(level, path)
    elif appender_type == AppenderType.FILE:
        return FileAppender(level, path)
    elif appender_type == AppenderType.STDOUT:
        return StdoutAppender(level)
    elif appender_type == AppenderType.TELEMETRY:
        return TelemetryAppender(level, path)
    else:
        raise ValueError("Unknown appender type")
<|MERGE_RESOLUTION|>--- conflicted
+++ resolved
@@ -21,13 +21,9 @@
 from datetime import datetime, timedelta
 from threading import current_thread
 
-<<<<<<< HEAD
 from azurelinuxagent.common.future import ustr, UTC
 from azurelinuxagent.common.utils import timeutil
-=======
-from azurelinuxagent.common.future import ustr
 from azurelinuxagent.common.utils.textutil import redact_sas_token
->>>>>>> 91394e51
 
 EVERY_DAY = timedelta(days=1)
 EVERY_HALF_DAY = timedelta(hours=12)
@@ -137,15 +133,11 @@
             msg = msg_format.format(*args)
         else:
             msg = msg_format
-<<<<<<< HEAD
-        time = timeutil.create_utc_timestamp(datetime.now(UTC))
-=======
 
         # redact the sas token from the message before logging
         redacted_msg = redact_sas_token(msg)
 
-        time = datetime.utcnow().strftime(Logger.LogTimeFormatInUTC)
->>>>>>> 91394e51
+        time = timeutil.create_utc_timestamp(datetime.now(UTC))
         level_str = LogLevel.STRINGS[level]
         thread_name = current_thread().name
         if self.prefix is not None:
