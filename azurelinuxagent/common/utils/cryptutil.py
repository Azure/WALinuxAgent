--- conflicted
+++ resolved
@@ -46,18 +46,8 @@
         try:
             shellutil.run_command(cmd)
         except shellutil.CommandError as cmd_err:
-<<<<<<< HEAD
-            msg = """Failed to create {0} and {1} certificates.
-            [stdout]
-            {2}
-
-            [stderr]
-            {3}
-            """.format(prv_file, crt_file, cmd_err.stdout, cmd_err.stderr)
-=======
             msg = "Failed to create {0} and {1} certificates.\n[stdout]\n{2}\n\n[stderr]\n{3}\n"\
                 .format(prv_file, crt_file, cmd_err.stdout, cmd_err.stderr)
->>>>>>> ac7af7fa
             logger.error(msg)
 
     def get_pubkey_from_prv(self, file_name):
@@ -101,21 +91,6 @@
             second_proc = subprocess.Popen(second_cmd, stdin=first_proc.stdout, stdout=subprocess.PIPE)
             first_proc.stdout.close()  # see https://docs.python.org/2/library/subprocess.html#replacing-shell-pipeline
             stdout, stderr = second_proc.communicate()
-<<<<<<< HEAD
-            first_proc.poll()  # ensure that returncode is initialized
-
-            if first_proc.returncode != 0 or second_proc.returncode != 0:
-                stdout = ustr(stdout, encoding='utf-8', errors="backslashreplace") if stdout else ""
-                stderr =  ustr(stderr, encoding='utf-8', errors="backslashreplace") if stderr else ""
-
-                msg = """Failed to decrypt {0}
-                [stdout]
-                {1}
-
-                [stderr]
-                {2}
-                """.format(p7m_file, stdout, stderr)
-=======
 
             if second_proc.returncode != 0:
                 stdout = ustr(stdout, encoding='utf-8', errors="backslashreplace") if stdout else ""
@@ -123,7 +98,6 @@
 
                 msg = "Failed to decrypt {0}\n[stdout]\n{1}\n\n[stderr]\n{2}\n"\
                     .format(p7m_file, stdout, stderr)
->>>>>>> ac7af7fa
                 logger.error(msg)
             
 
