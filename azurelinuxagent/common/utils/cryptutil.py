--- conflicted
+++ resolved
@@ -51,14 +51,8 @@
         if not os.path.exists(file_name):
             raise IOError(errno.ENOENT, "File not found", file_name)
         else:
-<<<<<<< HEAD
-            cmd = "{0} rsa -in {1} -pubout 2>/dev/null".format(self.openssl_cmd,
-                                                               file_name)
-            pub = shellutil.run_get_output(cmd)[1]
-=======
             cmd = [self.openssl_cmd, "rsa", "-in", file_name, "-pubout"]
             pub = shellutil.run_command(cmd, log_error=True)
->>>>>>> 8158b454
             return pub
 
     def get_pubkey_from_crt(self, file_name):
