# Copyright (c) Microsoft Corporation. All rights reserved.
# Licensed under the Apache License.
import errno
import os
import re
import shutil
import zipfile

from azurelinuxagent.common.utils import fileutil

import azurelinuxagent.common.logger as logger


# pylint: disable=W0105
"""
archive.py

The module supports the archiving of guest agent state. Guest
agent state is flushed whenever there is a incarnation change.
The flush is archived periodically (once a day).

The process works as follows whenever a new incarnation arrives.

 1. Flush - move all state files to a new directory under
 .../history/timestamp/.
 2. Archive - enumerate all directories under .../history/timestamp
 and create a .zip file named timestamp.zip.  Delete the archive
 directory
 3. Purge - glob the list .zip files, sort by timestamp in descending
 order, keep the first 50 results, and delete the rest.

... is the directory where the agent's state resides, by default this
is /var/lib/waagent.

The timestamp is an ISO8601 formatted value.
"""
# pylint: enable=W0105

ARCHIVE_DIRECTORY_NAME = 'history'

MAX_ARCHIVED_STATES = 50

CACHE_PATTERNS = [
<<<<<<< HEAD
    re.compile("^(.*)\.(\d+)\.(agentsManifest)$", re.IGNORECASE),
    re.compile("^(.*)\.(\d+)\.(manifest\.xml)$", re.IGNORECASE),
    re.compile("^(.*)\.(\d+)\.(xml)$", re.IGNORECASE),
    re.compile("^(.*)\.(\d+)\.(json)$", re.IGNORECASE),
=======
    re.compile("^(.*)\.(\d+)\.(agentsManifest)$", re.IGNORECASE), # pylint: disable=W1401
    re.compile("^(.*)\.(\d+)\.(manifest\.xml)$", re.IGNORECASE), # pylint: disable=W1401
    re.compile("^(.*)\.(\d+)\.(xml)$", re.IGNORECASE) # pylint: disable=W1401
>>>>>>> 5ea00ef0
]

# 2018-04-06T08:21:37.142697
# 2018-04-06T08:21:37.142697.zip
ARCHIVE_PATTERNS_DIRECTORY = re.compile('^\d{4}\-\d{2}\-\d{2}T\d{2}:\d{2}:\d{2}\.\d+$') # pylint: disable=W1401
ARCHIVE_PATTERNS_ZIP       = re.compile('^\d{4}\-\d{2}\-\d{2}T\d{2}:\d{2}:\d{2}\.\d+\.zip$') # pylint: disable=W1401


class StateFlusher(object):
    def __init__(self, lib_dir):
        self._source = lib_dir

        d = os.path.join(self._source, ARCHIVE_DIRECTORY_NAME) # pylint: disable=C0103
        if not os.path.exists(d):
            try:
                fileutil.mkdir(d)
            except OSError as e: # pylint: disable=C0103
                if e.errno != errno.EEXIST:
                    logger.error("{0} : {1}", self._source, e.strerror)

    def flush(self, timestamp):
        files = self._get_files_to_archive()
        if len(files) == 0: # pylint: disable=len-as-condition
            return

        if self._mkdir(timestamp):
            if len(files) > 0:
                self._archive(files, timestamp)
        else:
            self._purge(files)

    def history_dir(self, timestamp):
        return os.path.join(self._source, ARCHIVE_DIRECTORY_NAME, timestamp.isoformat())

    def _get_files_to_archive(self):
        files = []
        for f in os.listdir(self._source): # pylint: disable=C0103
            full_path = os.path.join(self._source, f)
            for pattern in CACHE_PATTERNS:
                m = pattern.match(f) # pylint: disable=C0103
                if m is not None:
                    files.append(full_path)
                    break

        return files

    def _archive(self, files, timestamp):
        for f in files: # pylint: disable=C0103
            dst = os.path.join(self.history_dir(timestamp), os.path.basename(f))
            shutil.move(f, dst)

    def _purge(self, files):
        for f in files: # pylint: disable=C0103
            os.remove(f)

    def _mkdir(self, timestamp):
        d = self.history_dir(timestamp) # pylint: disable=C0103

        try:
            fileutil.mkdir(d, mode=0o700)
            return True
        except IOError as e: # pylint: disable=C0103
            logger.error("{0} : {1}".format(d, e.strerror))
            return False


# TODO: use @total_ordering once RHEL/CentOS and SLES 11 are EOL. # pylint: disable=W0511
# @total_ordering first appeared in Python 2.7 and 3.2
# If there are more use cases for @total_ordering, I will
# consider re-implementing it.
class State(object):
    def __init__(self, path, timestamp):
        self._path = path
        self._timestamp = timestamp

    @property
    def timestamp(self):
        return self._timestamp

    def delete(self):
        pass

    def archive(self):
        pass

    def __eq__(self, other):
        return self._timestamp == other.timestamp

    def __ne__(self, other):
        return self._timestamp != other.timestamp

    def __lt__(self, other):
        return self._timestamp < other.timestamp

    def __gt__(self, other):
        return self._timestamp > other.timestamp

    def __le__(self, other):
        return self._timestamp <= other.timestamp

    def __ge__(self, other):
        return self._timestamp >= other.timestamp


class StateZip(State):
    def __init__(self, path, timestamp): # pylint: disable=W0235
        super(StateZip,self).__init__(path, timestamp)

    def delete(self):
        os.remove(self._path)


class StateDirectory(State):
    def __init__(self, path, timestamp): # pylint: disable=W0235
        super(StateDirectory, self).__init__(path, timestamp)

    def delete(self):
        shutil.rmtree(self._path)

    def archive(self):
        fn_tmp = "{0}.zip.tmp".format(self._path)
        fn = "{0}.zip".format(self._path) # pylint: disable=C0103

        ziph = zipfile.ZipFile(fn_tmp, 'w')
        for f in os.listdir(self._path): # pylint: disable=C0103
            full_path = os.path.join(self._path, f)
            ziph.write(full_path, f, zipfile.ZIP_DEFLATED)

        ziph.close()

        os.rename(fn_tmp, fn)
        shutil.rmtree(self._path)


class StateArchiver(object):
    def __init__(self, lib_dir):
        self._source = os.path.join(lib_dir, ARCHIVE_DIRECTORY_NAME)

        if not os.path.isdir(self._source):
            try:
                fileutil.mkdir(self._source, mode=0o700)
            except IOError as e: # pylint: disable=C0103
                if e.errno != errno.EEXIST:
                    logger.error("{0} : {1}", self._source, e.strerror)

    def purge(self):
        """
        Delete "old" archive directories and .zip archives.  Old
        is defined as any directories or files older than the X
        newest ones.
        """
        states = self._get_archive_states()
        states.sort(reverse=True)

        for state in states[MAX_ARCHIVED_STATES:]:
            state.delete()

    def archive(self):
        states = self._get_archive_states()
        for state in states:
            state.archive()

    def _get_archive_states(self):
        states = []
        for f in os.listdir(self._source): # pylint: disable=C0103
            full_path = os.path.join(self._source, f)
            m = ARCHIVE_PATTERNS_DIRECTORY.match(f) # pylint: disable=C0103
            if m is not None:
                states.append(StateDirectory(full_path, m.group(0)))

            m = ARCHIVE_PATTERNS_ZIP.match(f) # pylint: disable=C0103
            if m is not None:
                states.append(StateZip(full_path, m.group(0)))

        return states<|MERGE_RESOLUTION|>--- conflicted
+++ resolved
@@ -41,16 +41,10 @@
 MAX_ARCHIVED_STATES = 50
 
 CACHE_PATTERNS = [
-<<<<<<< HEAD
-    re.compile("^(.*)\.(\d+)\.(agentsManifest)$", re.IGNORECASE),
-    re.compile("^(.*)\.(\d+)\.(manifest\.xml)$", re.IGNORECASE),
-    re.compile("^(.*)\.(\d+)\.(xml)$", re.IGNORECASE),
-    re.compile("^(.*)\.(\d+)\.(json)$", re.IGNORECASE),
-=======
     re.compile("^(.*)\.(\d+)\.(agentsManifest)$", re.IGNORECASE), # pylint: disable=W1401
     re.compile("^(.*)\.(\d+)\.(manifest\.xml)$", re.IGNORECASE), # pylint: disable=W1401
-    re.compile("^(.*)\.(\d+)\.(xml)$", re.IGNORECASE) # pylint: disable=W1401
->>>>>>> 5ea00ef0
+    re.compile("^(.*)\.(\d+)\.(xml)$", re.IGNORECASE), # pylint: disable=W1401
+    re.compile("^(.*)\.(\d+)\.(json)$", re.IGNORECASE), # pylint: disable=W1401
 ]
 
 # 2018-04-06T08:21:37.142697
