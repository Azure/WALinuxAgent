--- conflicted
+++ resolved
@@ -74,12 +74,8 @@
     """
     return not run(cmd, False)
 
-<<<<<<< HEAD
-
-def run(cmd, chk_err=True, expected_errors=[]):
-=======
+
 def run(cmd, chk_err=True, expected_errors=[]): # pylint: disable=W0102
->>>>>>> 1dc1714c
     """
     Note: Deprecating in favour of `azurelinuxagent.common.utils.shellutil.run_command` function.
     Calls run_get_output on 'cmd', returning only the return code.
