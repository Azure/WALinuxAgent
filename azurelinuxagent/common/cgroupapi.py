# Copyright 2018 Microsoft Corporation
#
# Licensed under the Apache License, Version 2.0 (the "License");
# you may not use this file except in compliance with the License.
# You may obtain a copy of the License at
#
#     http://www.apache.org/licenses/LICENSE-2.0
#
# Unless required by applicable law or agreed to in writing, software
# distributed under the License is distributed on an "AS IS" BASIS,
# WITHOUT WARRANTIES OR CONDITIONS OF ANY KIND, either express or implied.
# See the License for the specific language governing permissions and
# limitations under the License.
#
# Requires Python 2.6+ and Openssl 1.0+

import errno
import os
import shutil
import subprocess

from azurelinuxagent.common import logger
from azurelinuxagent.common.exception import CGroupsException
from azurelinuxagent.common.future import ustr
from azurelinuxagent.common.osutil import get_osutil
from azurelinuxagent.common.utils import fileutil, shellutil

CGROUPS_FILE_SYSTEM_ROOT = '/sys/fs/cgroup'
CGROUP_CONTROLLERS = ["cpu", "memory"]
VM_AGENT_CGROUP_NAME = "walinuxagent.service"
EXTENSIONS_ROOT_CGROUP_NAME = "walinuxagent.extensions"


class CGroupsApi(object):
    """
    Interface for the cgroups API
    """
    def create_agent_cgroups(self):
        raise NotImplementedError()

    def create_extension_cgroups_root(self):
        raise NotImplementedError()

    def create_extension_cgroups(self, extension_name):
        raise NotImplementedError()

    def remove_extension_cgroups(self, extension_name):
        raise NotImplementedError()

    def start_extension_command(self, extension_name, command, cwd, env, stdout, stderr):
<<<<<<< HEAD
        raise NotImplementedError()
=======
        pass
>>>>>>> 8e537f52


class FileSystemCgroupsApi(CGroupsApi):
    """
    Cgroups interface using the cgroups file system directly
    """
    _osutil = get_osutil()

    @staticmethod
    def _try_mkdir(path):
        """
        Try to create a directory, recursively. If it already exists as such, do nothing. Raise the appropriate
        exception should an error occur.

        :param path: str
        """
        if not os.path.isdir(path):
            try:
                os.makedirs(path, 0o755)
            except OSError as e:
                if e.errno == errno.EEXIST:
                    if not os.path.isdir(path):
                        raise CGroupsException("Create directory for cgroup {0}: normal file already exists with that name".format(path))
                    else:
                        pass  # There was a race to create the directory, but it's there now, and that's fine
                elif e.errno == errno.EACCES:
                    # This is unexpected, as the agent runs as root
                    raise CGroupsException("Create directory for cgroup {0}: permission denied".format(path))
                else:
                    raise

    @staticmethod
    def _foreach_controller(operation, message):
        """
        Executes the given operation on all controllers that need to be tracked; outputs 'message' if the controller is not mounted.
        """
        mounted_controllers = os.listdir(CGROUPS_FILE_SYSTEM_ROOT)

        for controller in CGROUP_CONTROLLERS:
            if controller not in mounted_controllers:
                logger.warn('Controller "{0}" is not mounted. {1}'.format(controller, message))
            else:
                operation(controller)

<<<<<<< HEAD
    def _get_extension_cgroups_root_path(self, controller):
=======
    @staticmethod
    def _get_extension_cgroups_root_path(controller):
>>>>>>> 8e537f52
        return os.path.join(CGROUPS_FILE_SYSTEM_ROOT, controller, EXTENSIONS_ROOT_CGROUP_NAME)

    def _get_extension_cgroup_path(self, controller, extension_name):
        extensions_root = self._get_extension_cgroups_root_path(controller)

        if not os.path.exists(extensions_root):
            logger.warn("Root directory {0} does not exist.".format(extensions_root))

        # '-' has a special meaning within systemd unit names; for consistency we also replace with '_' here
        cgroup_name = extension_name.replace('-', '_')

        return os.path.join(extensions_root, cgroup_name)

<<<<<<< HEAD
    def _add_process_to_cgroup(self, pid, cgroup_path):
=======
    @staticmethod
    def _add_process_to_cgroup(pid, cgroup_path):
>>>>>>> 8e537f52
        tasks_file = os.path.join(cgroup_path, 'cgroup.procs')
        fileutil.append_file(tasks_file, "{0}\n".format(pid))
        logger.info("Added PID {0} to cgroup {1}".format(pid, cgroup_path))

    def create_agent_cgroups(self):
        """
        Creates a cgroup for the VM Agent in each of the controllers we are tracking; returns the created cgroups.
        """
        cgroup_paths = []

        pid = int(os.getpid())

        def create_cgroup(controller):
            try:
                path = os.path.join(CGROUPS_FILE_SYSTEM_ROOT, controller, VM_AGENT_CGROUP_NAME)

                if not os.path.isdir(path):
                    FileSystemCgroupsApi._try_mkdir(path)
                    logger.info("Created cgroup {0}".format(path))

                self._add_process_to_cgroup(pid, path)

                cgroup_paths.append(path)

            except Exception as e:
                logger.warn('Cannot create "{0}" cgroup for the agent. Error: {1}'.format(controller, ustr(e)))

        self._foreach_controller(create_cgroup, 'Will not create a cgroup for the VM Agent')

        if len(cgroup_paths) == 0:
            raise CGroupsException("Failed to create any cgroup for the VM Agent")

        return cgroup_paths

    def create_extension_cgroups_root(self):
        """
        Creates the directory within the cgroups file system that will contain the cgroups for the extensions.
        """
        def create_cgroup(controller):
            path = self._get_extension_cgroups_root_path(controller)

            if not os.path.isdir(path):
                FileSystemCgroupsApi._try_mkdir(path)
                logger.info("Created {0}".format(path))

        self._foreach_controller(create_cgroup, 'Will not create a root cgroup for extensions')

    def create_extension_cgroups(self, extension_name):
        """
        Creates a cgroup for the given extension in each of the controllers we are tracking; returns the created cgroups.
        """
        cgroup_paths = []

        def create_cgroup(controller):
            path = self._get_extension_cgroup_path(controller, extension_name)

            if not os.path.isdir(path):
                FileSystemCgroupsApi._try_mkdir(path)
                logger.info("Created cgroup {0}".format(path))

            cgroup_paths.append(path)

        self._foreach_controller(create_cgroup, 'Will not create a cgroup for extension {0}'.format(extension_name))

        return cgroup_paths

    def remove_extension_cgroups(self, extension_name):
        """
        Deletes the cgroups for the given extension.
        """
        def remove_cgroup(controller):
            path = self._get_extension_cgroup_path(controller, extension_name)

            shutil.rmtree(path)

        self._foreach_controller(remove_cgroup, 'Failed to delete cgroups for extension {0}'.format(extension_name))

    def get_extension_cgroups(self, extension_name):
        """
        Returns the cgroups for the given extension.
        """
        cgroup_paths = []

        def get_cgroup(controller):
            path = self._get_extension_cgroup_path(controller, extension_name)
            cgroup_paths.append(path)

        self._foreach_controller(get_cgroup, 'Failed to retrieve cgroups for extension {0}'.format(extension_name))

        return cgroup_paths

<<<<<<< HEAD
    def add_process_to_extension_cgroup(self, extension_name, pid):
        """
        Adds the given PID to the cgroups for the given extension
        """
        def add_pid(controller):
            path = self._get_extension_cgroup_path(controller, extension_name)
            self._add_process_to_cgroup(pid, path)

        self._foreach_controller(add_pid, 'Failed to add PID {0} to the cgroups for extension {1}'.format(pid, extension_name))

    def start_extension_command(self, extension_name, command, cwd, env, stdout, stderr):
        pass
=======
    def start_extension_command(self, extension_name, command, cwd, env, stdout, stderr):
        """
        Starts a command (install/enable/etc) for an extension and adds the command's PID to the extension's cgroup
        :param extension_name: The extension executing the command
        :param command: The command to invoke
        :param cwd: The working directory for the command
        :param env:  The environment to pass to the command's process
        :param stdout: File object to redirect stdout to
        :param stderr: File object to redirect stderr to
        """
        def pre_exec_function():
            os.setsid()

            try:
                pid = os.getpid()

                def add_pid(controller):
                    path = self._get_extension_cgroup_path(controller, extension_name)
                    self._add_process_to_cgroup(pid, path)

                self._foreach_controller(add_pid, 'Failed to add PID {0} to the cgroups for extension {1}. Resource usage will not be tracked.'.format(pid, extension_name))

            except Exception as e:
                logger.warn("Failed to add extension {0} to its cgroup. Resource usage will not be tracked. Error: {1}".format(extension_name, ustr(e)))

        process = subprocess.Popen(
            command,
            shell=True,
            cwd=cwd,
            stdout=stdout,
            stderr=stderr,
            env=env,
            preexec_fn=pre_exec_function)

        return process
>>>>>>> 8e537f52


class SystemdCgroupsApi(CGroupsApi):
    """
    Cgroups interface via systemd
    """

    @staticmethod
    def create_and_start_unit(unit_filename, unit_contents):
        try:
            fileutil.write_file("/etc/systemd/system/{0}".format(unit_filename), unit_contents)
            shellutil.run_get_output("systemctl daemon-reload")
            shellutil.run_get_output("systemctl start {0}".format(unit_filename))
        except Exception as e:
            logger.warn("Failed to create and start {0}. Error: {1}".format(unit_filename, ustr(e)))

    @staticmethod
    def _get_extension_unit_root_path():
        return "system-{0}.slice".format(EXTENSIONS_ROOT_CGROUP_NAME)

    @staticmethod
    def _get_extension_unit_path(extension_name):
        return "system-walinuxagent.extensions-{0}.slice".format(extension_name.replace('-', '_'))

    def create_agent_cgroups(self):
        try:
            cgroup_unit = None
            cgroup_paths = fileutil.read_file("/proc/self/cgroup")
            for entry in cgroup_paths.splitlines():
                fields = entry.split(':')
                if fields[1] == "name=systemd":
                    cgroup_unit = fields[2].lstrip(os.path.sep)

            cpu_cgroup_path = os.path.join(CGROUPS_FILE_SYSTEM_ROOT, 'cpu', cgroup_unit)
            memory_cgroup_path = os.path.join(CGROUPS_FILE_SYSTEM_ROOT, 'memory', cgroup_unit)

            return [cpu_cgroup_path, memory_cgroup_path]
        except Exception as e:
            logger.warn("Failed to get paths of agent's cgroups. Error: {0}".format(ustr(e)))

    def create_extension_cgroups_root(self):
        unit_contents = """[Unit]
Description=Slice for WALinuxAgent extensions
DefaultDependencies=no
Before=slices.target
Requires=system.slice
After=system.slice"""
        unit_filename = self._get_extension_unit_root_path()
        self.create_and_start_unit(unit_filename, unit_contents)
        logger.info("Created and started {0}".format(unit_filename))

    def create_extension_cgroups(self, extension_name):
        # TODO: revisit if we need this code now (not used until we interact with the D-bus API and run the
        #  extension scopes within their designated slice)
        unit_contents = """[Unit]
Description=Slice for extension {0}
DefaultDependencies=no
Before=slices.target
Requires=system-{1}.slice
After=system-{1}.slice""".format(extension_name, EXTENSIONS_ROOT_CGROUP_NAME)
        unit_filename = self._get_extension_unit_path(extension_name)
        self.create_and_start_unit(unit_filename, unit_contents)
        logger.info("Created and started {0}".format(unit_filename))

        # TODO: revisit if the cgroup (path) creation should happen here or later
        scope_name = extension_name.replace('-', '_')
        cpu_cgroup_path = os.path.join(CGROUPS_FILE_SYSTEM_ROOT, 'cpu', 'system.slice', scope_name)
        memory_cgroup_path = os.path.join(CGROUPS_FILE_SYSTEM_ROOT, 'memory', 'system.slice', scope_name)

        return [cpu_cgroup_path, memory_cgroup_path]

    def remove_extension_cgroups(self, extension_name):
        # In the future, when the extension is running under the extensions slice:
        # unit_filename = self._get_extension_unit_path()

        # Current implementation when extensions are running within a scope on the system level
        unit_filename = "{0}.scope".format(extension_name.replace('-', '_'))
        try:
            # For transient units, cgroups are released automatically when the unit stops, so it is sufficient
            # to call stop on them. Persistent cgroups are released when the unit is disabled and its configuration
            # file is deleted.
            shellutil.run_get_output("systemctl stop {0}".format(unit_filename))
            fileutil.rm_files("/etc/systemd/system/{0}".format(unit_filename))
            shellutil.run_get_output("systemctl daemon-reload")
        except Exception as e:
            logger.warn("Failed to remove {0}. Error: {1}".format(unit_filename, ustr(e)))

<<<<<<< HEAD
    def start_extension_command(self, extension_name, command, cwd, env, stdout, stderr):
        def pre_exec_function():
            os.setsid()

        process = subprocess.Popen(
            "systemd-run --unit={0} --scope {1}".format(extension_name.replace('-', '_'), command),
            shell=True,
            cwd=cwd,
            stdout=stdout,
            stderr=stderr,
            env=env,
            preexec_fn=pre_exec_function)

        return process
=======
    def create_extension_cgroups(self, extension_name):
        pass

    def remove_extension_cgroups(self, extension_name):
        pass

    def start_extension_command(self, extension_name, command, cwd, env, stdout, stderr):
        pass
>>>>>>> 8e537f52
<|MERGE_RESOLUTION|>--- conflicted
+++ resolved
@@ -48,11 +48,7 @@
         raise NotImplementedError()
 
     def start_extension_command(self, extension_name, command, cwd, env, stdout, stderr):
-<<<<<<< HEAD
-        raise NotImplementedError()
-=======
-        pass
->>>>>>> 8e537f52
+        raise NotImplementedError()
 
 
 class FileSystemCgroupsApi(CGroupsApi):
@@ -97,12 +93,8 @@
             else:
                 operation(controller)
 
-<<<<<<< HEAD
-    def _get_extension_cgroups_root_path(self, controller):
-=======
     @staticmethod
     def _get_extension_cgroups_root_path(controller):
->>>>>>> 8e537f52
         return os.path.join(CGROUPS_FILE_SYSTEM_ROOT, controller, EXTENSIONS_ROOT_CGROUP_NAME)
 
     def _get_extension_cgroup_path(self, controller, extension_name):
@@ -116,12 +108,8 @@
 
         return os.path.join(extensions_root, cgroup_name)
 
-<<<<<<< HEAD
-    def _add_process_to_cgroup(self, pid, cgroup_path):
-=======
     @staticmethod
     def _add_process_to_cgroup(pid, cgroup_path):
->>>>>>> 8e537f52
         tasks_file = os.path.join(cgroup_path, 'cgroup.procs')
         fileutil.append_file(tasks_file, "{0}\n".format(pid))
         logger.info("Added PID {0} to cgroup {1}".format(pid, cgroup_path))
@@ -213,20 +201,6 @@
 
         return cgroup_paths
 
-<<<<<<< HEAD
-    def add_process_to_extension_cgroup(self, extension_name, pid):
-        """
-        Adds the given PID to the cgroups for the given extension
-        """
-        def add_pid(controller):
-            path = self._get_extension_cgroup_path(controller, extension_name)
-            self._add_process_to_cgroup(pid, path)
-
-        self._foreach_controller(add_pid, 'Failed to add PID {0} to the cgroups for extension {1}'.format(pid, extension_name))
-
-    def start_extension_command(self, extension_name, command, cwd, env, stdout, stderr):
-        pass
-=======
     def start_extension_command(self, extension_name, command, cwd, env, stdout, stderr):
         """
         Starts a command (install/enable/etc) for an extension and adds the command's PID to the extension's cgroup
@@ -262,7 +236,6 @@
             preexec_fn=pre_exec_function)
 
         return process
->>>>>>> 8e537f52
 
 
 class SystemdCgroupsApi(CGroupsApi):
@@ -350,7 +323,6 @@
         except Exception as e:
             logger.warn("Failed to remove {0}. Error: {1}".format(unit_filename, ustr(e)))
 
-<<<<<<< HEAD
     def start_extension_command(self, extension_name, command, cwd, env, stdout, stderr):
         def pre_exec_function():
             os.setsid()
@@ -365,13 +337,3 @@
             preexec_fn=pre_exec_function)
 
         return process
-=======
-    def create_extension_cgroups(self, extension_name):
-        pass
-
-    def remove_extension_cgroups(self, extension_name):
-        pass
-
-    def start_extension_command(self, extension_name, command, cwd, env, stdout, stderr):
-        pass
->>>>>>> 8e537f52
