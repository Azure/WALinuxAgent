# -*- coding: utf-8 -*-
# Copyright 2018 Microsoft Corporation
#
# Licensed under the Apache License, Version 2.0 (the "License");
# you may not use this file except in compliance with the License.
# You may obtain a copy of the License at
#
#     http://www.apache.org/licenses/LICENSE-2.0
#
# Unless required by applicable law or agreed to in writing, software
# distributed under the License is distributed on an "AS IS" BASIS,
# WITHOUT WARRANTIES OR CONDITIONS OF ANY KIND, either express or implied.
# See the License for the specific language governing permissions and
# limitations under the License.
#
# Requires Python 2.6+ and Openssl 1.0+

import os
import re
import shutil
import subprocess
import uuid

from azurelinuxagent.common import logger
from azurelinuxagent.common.cgroup import CpuCgroup, MemoryCgroup
from azurelinuxagent.common.cgroupstelemetry import CGroupsTelemetry
from azurelinuxagent.common.conf import get_agent_pid_file_path
from azurelinuxagent.common.event import add_event, WALAEventOperation
from azurelinuxagent.common.exception import CGroupsException, ExtensionErrorCodes, ExtensionError, ExtensionOperationError
from azurelinuxagent.common.future import ustr
from azurelinuxagent.common.osutil import get_osutil
from azurelinuxagent.common.utils import fileutil, shellutil
from azurelinuxagent.common.utils.extensionprocessutil import handle_process_completion, read_output, \
    TELEMETRY_MESSAGE_MAX_LEN
from azurelinuxagent.common.utils.flexible_version import FlexibleVersion
from azurelinuxagent.common.version import get_distro

CGROUPS_FILE_SYSTEM_ROOT = '/sys/fs/cgroup'
CGROUP_CONTROLLERS = ["cpu", "memory"]
VM_AGENT_CGROUP_NAME = "walinuxagent.service"
EXTENSIONS_ROOT_CGROUP_NAME = "walinuxagent.extensions"
UNIT_FILES_FILE_SYSTEM_PATH = "/etc/systemd/system"
SYSTEMD_RUN_PATH = "/run/systemd/system/"


class CGroupsApi(object):
    @staticmethod
    def cgroups_supported():
        distro_info = get_distro()
        distro_name = distro_info[0]
        try:
            distro_version = FlexibleVersion(distro_info[1])
        except ValueError:
            return False
        return distro_name.lower() == 'ubuntu' and distro_version.major >= 16

    @staticmethod
    def track_cgroups(extension_cgroups):
        try:
            for cgroup in extension_cgroups:
                CGroupsTelemetry.track_cgroup(cgroup)
        except Exception as exception:
            logger.warn("Cannot add cgroup '{0}' to tracking list; resource usage will not be tracked. "
                        "Error: {1}".format(cgroup.path, ustr(exception)))

    @staticmethod
    def _get_extension_cgroup_name(extension_name):
        # Since '-' is used as a separator in systemd unit names, we replace it with '_' to prevent side-effects.
        return extension_name.replace('-', '_')

    @staticmethod
    def create():
        """
        Factory method to create the correct API for the current platform
        """
        return SystemdCgroupsApi()

    @staticmethod
    def is_systemd():
        """
        Determine if systemd is managing system services; the implementation follows the same strategy as, for example,
        sd_booted() in libsystemd, or /usr/sbin/service
        """
        return os.path.exists(SYSTEMD_RUN_PATH)

    @staticmethod
    def get_processes_in_cgroup(cgroup_path):
        with open(os.path.join(cgroup_path, "cgroup.procs"), "r") as cgroup_procs:
            return [int(pid) for pid in cgroup_procs.read().split()]

    @staticmethod
    def _foreach_controller(operation, message):
        """
        Executes the given operation on all controllers that need to be tracked; outputs 'message' if the controller
        is not mounted or if an error occurs in the operation
        :return: Returns a list of error messages or an empty list if no errors occurred
        """
        mounted_controllers = os.listdir(CGROUPS_FILE_SYSTEM_ROOT)

        for controller in CGROUP_CONTROLLERS:
            try:
                if controller not in mounted_controllers:
                    logger.warn('Cgroup controller "{0}" is not mounted. {1}', controller, message)
                else:
                    operation(controller)
            except Exception as e:  # pylint: disable=C0103
                logger.warn('Error in cgroup controller "{0}": {1}. {2}', controller, ustr(e), message)

    @staticmethod
    def _foreach_legacy_cgroup(operation):
        """
        Previous versions of the daemon (2.2.31-2.2.40) wrote their PID to /sys/fs/cgroup/{cpu,memory}/WALinuxAgent/WALinuxAgent;
        starting from version 2.2.41 we track the agent service in walinuxagent.service instead of WALinuxAgent/WALinuxAgent. Also,
        when running under systemd, the PIDs should not be explicitly moved to the cgroup filesystem. The older daemons would
        incorrectly do that under certain conditions.

        This method checks for the existence of the legacy cgroups and, if the daemon's PID has been added to them, executes the
        given operation on the cgroups. After this check, the method attempts to remove the legacy cgroups.

        :param operation:
            The function to execute on each legacy cgroup. It must take 2 arguments: the controller and the daemon's PID
        """
        legacy_cgroups = []
        for controller in ['cpu', 'memory']:
            cgroup = os.path.join(CGROUPS_FILE_SYSTEM_ROOT, controller, "WALinuxAgent", "WALinuxAgent")
            if os.path.exists(cgroup):
                logger.info('Found legacy cgroup {0}', cgroup)
                legacy_cgroups.append((controller, cgroup))

        try:
            for controller, cgroup in legacy_cgroups:
                procs_file = os.path.join(cgroup, "cgroup.procs")

                if os.path.exists(procs_file):
                    procs_file_contents = fileutil.read_file(procs_file).strip()
                    daemon_pid = CGroupsApi.get_daemon_pid()

                    if ustr(daemon_pid) in procs_file_contents:
                        operation(controller, daemon_pid)
        finally:
            for _, cgroup in legacy_cgroups:
                logger.info('Removing {0}', cgroup)
                shutil.rmtree(cgroup, ignore_errors=True)
        return len(legacy_cgroups)

    @staticmethod
    def get_daemon_pid():
        return int(fileutil.read_file(get_agent_pid_file_path()).strip())


<<<<<<< HEAD
=======
class FileSystemCgroupsApi(CGroupsApi):
    """
    Cgroups interface using the cgroups file system directly
    """
    @staticmethod
    def _try_mkdir(path):
        """
        Try to create a directory, recursively. If it already exists as such, do nothing. Raise the appropriate
        exception should an error occur.

        :param path: str
        """
        if not os.path.isdir(path):
            try:
                os.makedirs(path, 0o755)
            except OSError as e:  # pylint: disable=C0103
                if e.errno == errno.EEXIST:
                    if not os.path.isdir(path):  # pylint: disable=R1720
                        raise CGroupsException("Create directory for cgroup {0}: normal file already exists with that name".format(path))
                    else:
                        pass  # There was a race to create the directory, but it's there now, and that's fine
                elif e.errno == errno.EACCES:
                    # This is unexpected, as the agent runs as root
                    raise CGroupsException("Create directory for cgroup {0}: permission denied".format(path))
                else:
                    raise

    @staticmethod
    def _get_agent_cgroup_path(controller):
        return os.path.join(CGROUPS_FILE_SYSTEM_ROOT, controller, VM_AGENT_CGROUP_NAME)

    @staticmethod
    def _get_extension_cgroups_root_path(controller):
        return os.path.join(CGROUPS_FILE_SYSTEM_ROOT, controller, EXTENSIONS_ROOT_CGROUP_NAME)

    def _get_extension_cgroup_path(self, controller, extension_name):
        extensions_root = self._get_extension_cgroups_root_path(controller)

        if not os.path.exists(extensions_root):
            logger.warn("Root directory {0} does not exist.".format(extensions_root))

        cgroup_name = self._get_extension_cgroup_name(extension_name)

        return os.path.join(extensions_root, cgroup_name)

    def _create_extension_cgroup(self, controller, extension_name):
        return CGroup.create(self._get_extension_cgroup_path(controller, extension_name), controller, extension_name)

    @staticmethod
    def _add_process_to_cgroup(pid, cgroup_path):
        tasks_file = os.path.join(cgroup_path, 'cgroup.procs')
        fileutil.append_file(tasks_file, "{0}\n".format(pid))
        logger.info("Added PID {0} to cgroup {1}".format(pid, cgroup_path))

    @staticmethod
    def mount_cgroups():
        def cgroup_path(tail=""):
            return os.path.join(CGROUPS_FILE_SYSTEM_ROOT, tail).rstrip(os.path.sep)

        try:
            osutil = get_osutil()
            path = cgroup_path()
            if not os.path.exists(path):
                fileutil.mkdir(path)
                osutil.mount(device='cgroup_root',
                           mount_point=path, 
                           option=["-t", "tmpfs"], 
                           chk_err=False) 
            elif not os.path.isdir(cgroup_path()):
                logger.error("Could not mount cgroups: ordinary file at {0}", path)
                return

            controllers_to_mount = ['cpu,cpuacct', 'memory']
            errors = 0
            cpu_mounted = False
            for controller in controllers_to_mount:
                try:
                    target_path = cgroup_path(controller)
                    if not os.path.exists(target_path):
                        fileutil.mkdir(target_path)
                        osutil.mount(device=controller,
                                   mount_point=target_path, 
                                   option=["-t", "cgroup", "-o", controller], 
                                   chk_err=False) 
                        if controller == 'cpu,cpuacct':
                            cpu_mounted = True
                except Exception as exception:
                    errors += 1
                    if errors == len(controllers_to_mount):
                        raise
                    logger.warn("Could not mount cgroup controller {0}: {1}", controller, ustr(exception))

            if cpu_mounted:
                for controller in ['cpu', 'cpuacct']:
                    target_path = cgroup_path(controller)
                    if not os.path.exists(target_path):
                        os.symlink(cgroup_path('cpu,cpuacct'), target_path)

        except OSError as oe:  # pylint: disable=C0103
            # log a warning for read-only file systems
            logger.warn("Could not mount cgroups: {0}", ustr(oe))
            raise
        except Exception as e:  # pylint: disable=C0103
            logger.error("Could not mount cgroups: {0}", ustr(e))
            raise

    def cleanup_legacy_cgroups(self):
        """
        Previous versions of the daemon (2.2.31-2.2.40) wrote their PID to /sys/fs/cgroup/{cpu,memory}/WALinuxAgent/WALinuxAgent;
        starting from version 2.2.41 we track the agent service in walinuxagent.service instead of WALinuxAgent/WALinuxAgent. This
        method moves the daemon's PID from the legacy cgroups to the newer cgroups.
        """
        def move_daemon_pid(controller, daemon_pid):
            new_path = FileSystemCgroupsApi._get_agent_cgroup_path(controller)
            logger.info("Writing daemon's PID ({0}) to {1}", daemon_pid, new_path)
            fileutil.append_file(os.path.join(new_path, "cgroup.procs"), ustr(daemon_pid))
            msg = "Moved daemon's PID from legacy cgroup to {0}".format(new_path)
            add_event(op=WALAEventOperation.CGroupsCleanUp, is_success=True, message=msg)

        return CGroupsApi._foreach_legacy_cgroup(move_daemon_pid)

    def create_agent_cgroups(self):
        """
        Creates a cgroup for the VM Agent in each of the controllers we are tracking; returns the created cgroups.
        """
        cgroups = []

        pid = int(os.getpid())

        def create_cgroup(controller):
            path = FileSystemCgroupsApi._get_agent_cgroup_path(controller)

            if not os.path.isdir(path):
                FileSystemCgroupsApi._try_mkdir(path)
                logger.info("Created cgroup {0}".format(path))

            self._add_process_to_cgroup(pid, path)

            cgroups.append(CGroup.create(path, controller, VM_AGENT_CGROUP_NAME))

        self._foreach_controller(create_cgroup, 'Failed to create a cgroup for the VM Agent; resource usage will not be tracked')

        if len(cgroups) == 0:  # pylint: disable=len-as-condition
            raise CGroupsException("Failed to create any cgroup for the VM Agent")

        return cgroups

    def create_extension_cgroups_root(self):
        """
        Creates the directory within the cgroups file system that will contain the cgroups for the extensions.
        """
        def create_cgroup(controller):
            path = self._get_extension_cgroups_root_path(controller)

            if not os.path.isdir(path):
                FileSystemCgroupsApi._try_mkdir(path)
                logger.info("Created {0}".format(path))

        self._foreach_controller(create_cgroup, 'Failed to create a root cgroup for extensions')

    def create_extension_cgroups(self, extension_name):
        """
        Creates a cgroup for the given extension in each of the controllers we are tracking; returns the created cgroups.
        """
        cgroups = []

        def create_cgroup(controller):
            cgroup = self._create_extension_cgroup(controller, extension_name)

            if not os.path.isdir(cgroup.path):
                FileSystemCgroupsApi._try_mkdir(cgroup.path)
                logger.info("Created cgroup {0}".format(cgroup.path))

            cgroups.append(cgroup)

        self._foreach_controller(create_cgroup, 'Failed to create a cgroup for extension {0}'.format(extension_name))

        return cgroups

    def remove_extension_cgroups(self, extension_name):
        """
        Deletes the cgroups for the given extension.
        """
        def remove_cgroup(controller):
            path = self._get_extension_cgroup_path(controller, extension_name)

            if os.path.exists(path):
                try:
                    os.rmdir(path)
                    logger.info('Deleted cgroup "{0}".'.format(path))
                except OSError as exception:
                    if exception.errno == 16:  # [Errno 16] Device or resource busy
                        logger.warn('CGroup "{0}" still has active tasks; will not remove it.'.format(path))

        self._foreach_controller(remove_cgroup, 'Failed to delete cgroups for extension {0}'.format(extension_name))

    def get_extension_cgroups(self, extension_name):
        """
        Returns the cgroups for the given extension.
        """

        cgroups = []

        def get_cgroup(controller):
            cgroup = self._create_extension_cgroup(controller, extension_name)
            cgroups.append(cgroup)

        self._foreach_controller(get_cgroup, 'Failed to retrieve cgroups for extension {0}'.format(extension_name))

        return cgroups

    def start_extension_command(self, extension_name, command, timeout, shell, cwd, env, stdout, stderr,  # pylint: disable=R0913
                                error_code=ExtensionErrorCodes.PluginUnknownFailure):
        """
        Starts a command (install/enable/etc) for an extension and adds the command's PID to the extension's cgroup
        :param extension_name: The extension executing the command
        :param command: The command to invoke
        :param timeout: Number of seconds to wait for command completion
        :param cwd: The working directory for the command
        :param env: The environment to pass to the command's process
        :param stdout: File object to redirect stdout to
        :param stderr: File object to redirect stderr to
        :param error_code: Extension error code to raise in case of error
        """
        try:
            extension_cgroups = self.create_extension_cgroups(extension_name)
        except Exception as exception:
            extension_cgroups = []
            logger.warn("Failed to create cgroups for extension '{0}'; resource usage will not be tracked. "
                        "Error: {1}".format(extension_name, ustr(exception)))

        def pre_exec_function():
            os.setsid()

            try:
                pid = os.getpid()

                for cgroup in extension_cgroups:
                    try:
                        self._add_process_to_cgroup(pid, cgroup.path)
                    except Exception as exception:
                        logger.warn("Failed to add PID {0} to the cgroups for extension '{1}'. "
                                    "Resource usage will not be tracked. Error: {2}".format(pid,
                                                                                            extension_name,
                                                                                            ustr(exception)))
            except Exception as e:  # pylint: disable=C0103
                logger.warn("Failed to add extension {0} to its cgroup. Resource usage will not be tracked. "
                            "Error: {1}".format(extension_name, ustr(e)))

        process = subprocess.Popen(command,  # pylint: disable=W1509
                                   shell=shell,
                                   cwd=cwd,
                                   env=env,
                                   stdout=stdout,
                                   stderr=stderr,
                                   preexec_fn=pre_exec_function)

        self.track_cgroups(extension_cgroups)
        process_output = handle_process_completion(process=process,
                                                   command=command,
                                                   timeout=timeout,
                                                   stdout=stdout,
                                                   stderr=stderr,
                                                   error_code=error_code)

        return extension_cgroups, process_output


>>>>>>> 59dfe270
class SystemdCgroupsApi(CGroupsApi):
    """
    Cgroups interface via systemd
    """
    def __init__(self):
        self._cgroup_mountpoints = None
        self._agent_unit_name = None

    @staticmethod
    def get_systemd_version():
        # the output is similar to
        #    $ systemctl --version
        #    systemd 245 (245.4-4ubuntu3)
        #    +PAM +AUDIT +SELINUX +IMA +APPARMOR +SMACK +SYSVINIT +UTMP etc
        #
        return shellutil.run_command(['systemctl', '--version'])

    def get_cgroup_mount_points(self):
        """
        Returns a tuple with the mount points for the cpu and memory controllers; the values can be None
        if the corresponding controller is not mounted
        """
        # the output of mount is similar to
        #     $ mount -t cgroup
        #     cgroup on /sys/fs/cgroup/systemd type cgroup (rw,nosuid,nodev,noexec,relatime,xattr,name=systemd)
        #     cgroup on /sys/fs/cgroup/cpu,cpuacct type cgroup (rw,nosuid,nodev,noexec,relatime,cpu,cpuacct)
        #     cgroup on /sys/fs/cgroup/memory type cgroup (rw,nosuid,nodev,noexec,relatime,memory)
        #     etc
        #
        if self._cgroup_mountpoints is None:
            cpu = None
            memory = None
            for line in shellutil.run_command(['mount', '-t', 'cgroup']).splitlines():
                match = re.search(r'on\s+(?P<path>/\S+(memory|cpuacct))\s', line)
                if match is not None:
                    path = match.group('path')
                    if 'cpuacct' in path:
                        cpu = path
                    else:
                        memory = path
            self._cgroup_mountpoints = {'cpu': cpu, 'memory': memory}

        return self._cgroup_mountpoints['cpu'],  self._cgroup_mountpoints['memory']

    @staticmethod
    def get_process_cgroup_relative_paths(process_id):
        """
        Returns a tuple with the path of the cpu and memory cgroups for the given process (relative to the mount point of the corresponding
        controller).
        The 'process_id' can be a numeric PID or the string "self" for the current process.
        The values returned can be None if the process is not in a cgroup for that controller (e.g. the controller is not mounted).
        """
        # The contents of the file are similar to
        #    # cat /proc/1218/cgroup
        #    10:memory:/system.slice/walinuxagent.service
        #    3:cpu,cpuacct:/system.slice/walinuxagent.service
        #    etc
        cpu_path = None
        memory_path = None
        for line in fileutil.read_file("/proc/{0}/cgroup".format(process_id)).splitlines():
            match = re.match(r'\d+:(?P<controller>(memory|.*cpuacct.*)):(?P<path>.+)', line)
            if match is not None:
                controller = match.group('controller')
                path = match.group('path').lstrip('/') if match.group('path') != '/' else None
                if controller == 'memory':
                    memory_path = path
                else:
                    cpu_path = path

        return cpu_path, memory_path

    def get_process_cgroup_paths(self, process_id):
        """
        Returns a tuple with the path of the cpu and memory cgroups for the given process. The 'process_id' can be a numeric PID or the string "self" for the current process.
        The values returned can be None if the process is not in a cgroup for that controller (e.g. the controller is not mounted).
        """
        cpu_cgroup_relative_path, memory_cgroup_relative_path = self.get_process_cgroup_relative_paths(process_id)

        cpu_mount_point, memory_mount_point = self.get_cgroup_mount_points()

        cpu_cgroup_path = os.path.join(cpu_mount_point, cpu_cgroup_relative_path) \
            if cpu_mount_point is not None and cpu_cgroup_relative_path is not None else None

        memory_cgroup_path = os.path.join(memory_mount_point, memory_cgroup_relative_path) \
            if memory_mount_point is not None and memory_cgroup_relative_path is not None else None

        return cpu_cgroup_path, memory_cgroup_path

    @staticmethod
    def get_cgroup2_controllers():
        """
        Returns a tuple with the mount point for the cgroups v2 controllers, and the currently mounted controllers;
        either value can be None if cgroups v2 or its controllers are not mounted
        """
        # the output of mount is similar to
        #     $ mount -t cgroup2
        #     cgroup2 on /sys/fs/cgroup/unified type cgroup2 (rw,nosuid,nodev,noexec,relatime,nsdelegate)
        #
        for line in shellutil.run_command(['mount', '-t', 'cgroup2']).splitlines():
            match = re.search(r'on\s+(?P<path>/\S+)\s', line)
            if match is not None:
                mount_point = match.group('path')
                controllers = None
                controllers_file = os.path.join(mount_point, 'cgroup.controllers')
                if os.path.exists(controllers_file):
                    controllers = fileutil.read_file(controllers_file)
                return mount_point, controllers
        return None, None

    @staticmethod
    def get_unit_property(unit_name, property_name):
        output = shellutil.run_command(["systemctl", "show", unit_name, "--property", property_name])
        match = re.match("[^=]+=(?P<value>.+)", output)
        if match is None:
            raise ValueError("Can't find property {0} of {1}", property_name, unit_name)  # pylint: disable=W0715
        return match.group('value')

    @staticmethod
    def create_and_start_unit(unit_filename, unit_contents):
        try:
            unit_path = os.path.join(UNIT_FILES_FILE_SYSTEM_PATH, unit_filename)
            fileutil.write_file(unit_path, unit_contents)
            shellutil.run_command(["systemctl", "daemon-reload"])
            shellutil.run_command(["systemctl", "start", unit_filename])
        except Exception as e:  # pylint: disable=C0103
            raise CGroupsException("Failed to create and start {0}. Error: {1}".format(unit_filename, ustr(e)))

    @staticmethod
    def _get_extensions_slice_root_name():
        return "system-{0}.slice".format(EXTENSIONS_ROOT_CGROUP_NAME)

    def _get_extension_slice_name(self, extension_name):
        return "system-{0}-{1}.slice".format(EXTENSIONS_ROOT_CGROUP_NAME, self._get_extension_cgroup_name(extension_name))

    def get_agent_unit_name(self):
        if self._agent_unit_name is None:
            self._agent_unit_name = get_osutil().get_service_name() + ".service"
        return self._agent_unit_name

    @staticmethod
    def _is_systemd_failure(scope_name, stderr):
        stderr.seek(0)
        stderr = ustr(stderr.read(TELEMETRY_MESSAGE_MAX_LEN), encoding='utf-8', errors='backslashreplace')
        unit_not_found = "Unit {0} not found.".format(scope_name)
        return unit_not_found in stderr or scope_name not in stderr

    def start_extension_command(self, extension_name, command, timeout, shell, cwd, env, stdout, stderr,  # pylint: disable=R0913
                                error_code=ExtensionErrorCodes.PluginUnknownFailure):
        scope = "{0}_{1}".format(self._get_extension_cgroup_name(extension_name), uuid.uuid4())

        process = subprocess.Popen(  # pylint: disable=W1509
            "systemd-run --unit={0} --scope {1}".format(scope, command),
            shell=shell,
            cwd=cwd,
            stdout=stdout,
            stderr=stderr,
            env=env,
            preexec_fn=os.setsid)

        scope_name = scope + '.scope'

        logger.info("Started extension in unit '{0}'", scope_name)

        try:
            # systemd-run creates the scope under the system slice by default
            cgroup_relative_path = os.path.join('system.slice', scope_name)

            cpu_cgroup_mountpoint, memory_cgroup_mountpoint = self.get_cgroup_mount_points()

            if cpu_cgroup_mountpoint is None:
                logger.info("The CPU controller is not mounted; will not track resource usage")
            else:
                cpu_cgroup_path = os.path.join(cpu_cgroup_mountpoint, cgroup_relative_path)
                CGroupsTelemetry.track_cgroup(CpuCgroup(extension_name, cpu_cgroup_path))

            if memory_cgroup_mountpoint is None:
                logger.info("The memory controller is not mounted; will not track resource usage")
            else:
                memory_cgroup_path = os.path.join(memory_cgroup_mountpoint, cgroup_relative_path)
                CGroupsTelemetry.track_cgroup(MemoryCgroup(extension_name, memory_cgroup_path))

        except IOError as e:  # pylint: disable=C0103
            if e.errno == 2:  # 'No such file or directory'
                logger.info("The extension command already completed; will not track resource usage")
            logger.info("Failed to start tracking resource usage for the extension: {0}", ustr(e))
        except Exception as e:  # pylint: disable=C0103
            logger.info("Failed to start tracking resource usage for the extension: {0}", ustr(e))

        # Wait for process completion or timeout
        try:
            process_output = handle_process_completion(process=process,
                                                       command=command,
                                                       timeout=timeout,
                                                       stdout=stdout,
                                                       stderr=stderr,
                                                       error_code=error_code)
        except ExtensionError as e:  # pylint: disable=C0103
            # The extension didn't terminate successfully. Determine whether it was due to systemd errors or
            # extension errors.
            systemd_failure = self._is_systemd_failure(scope, stderr)
            process_output = read_output(stdout, stderr)

            if not systemd_failure:  # pylint: disable=R1720
                # There was an extension error; it either timed out or returned a non-zero exit code. Re-raise the error
                raise
            else:
                # There was an issue with systemd-run. We need to log it and retry the extension without systemd.
                if isinstance(e, ExtensionOperationError):
                    err_msg = 'Systemd process exited with code %s and output %s' % (e.exit_code, process_output)  # pylint: disable=no-member
                else:
                    err_msg = "Systemd timed-out, output: %s" % process_output
                    
                event_msg = 'Failed to run systemd-run for unit {0}.scope. ' \
                            'Will retry invoking the extension without systemd. ' \
                            'Systemd-run error: {1}'.format(scope, err_msg)
                add_event(op=WALAEventOperation.InvokeCommandUsingSystemd, is_success=False, log_event=False, message=event_msg)
                logger.warn(event_msg)

                # Reset the stdout and stderr
                stdout.truncate(0)
                stderr.truncate(0)

                # Try invoking the process again, this time without systemd-run
                logger.info('Extension invocation using systemd failed, falling back to regular invocation '
                            'without cgroups tracking.')
                process = subprocess.Popen(command,  # pylint: disable=W1509
                                           shell=shell,
                                           cwd=cwd,
                                           env=env,
                                           stdout=stdout,
                                           stderr=stderr,
                                           preexec_fn=os.setsid)

                process_output = handle_process_completion(process=process,
                                                           command=command,
                                                           timeout=timeout,
                                                           stdout=stdout,
                                                           stderr=stderr,
                                                           error_code=error_code)

                return process_output

        # The process terminated in time and successfully
        return process_output

    def cleanup_legacy_cgroups(self):
        """
        Previous versions of the daemon (2.2.31-2.2.40) wrote their PID to /sys/fs/cgroup/{cpu,memory}/WALinuxAgent/WALinuxAgent;
        starting from version 2.2.41 we track the agent service in walinuxagent.service instead of WALinuxAgent/WALinuxAgent. If
        we find that any of the legacy groups include the PID of the daemon then we need to disable data collection for this
        instance (under systemd, moving PIDs across the cgroup file system can produce unpredictable results)
        """
        return CGroupsApi._foreach_legacy_cgroup(lambda *_: None)<|MERGE_RESOLUTION|>--- conflicted
+++ resolved
@@ -148,277 +148,6 @@
         return int(fileutil.read_file(get_agent_pid_file_path()).strip())
 
 
-<<<<<<< HEAD
-=======
-class FileSystemCgroupsApi(CGroupsApi):
-    """
-    Cgroups interface using the cgroups file system directly
-    """
-    @staticmethod
-    def _try_mkdir(path):
-        """
-        Try to create a directory, recursively. If it already exists as such, do nothing. Raise the appropriate
-        exception should an error occur.
-
-        :param path: str
-        """
-        if not os.path.isdir(path):
-            try:
-                os.makedirs(path, 0o755)
-            except OSError as e:  # pylint: disable=C0103
-                if e.errno == errno.EEXIST:
-                    if not os.path.isdir(path):  # pylint: disable=R1720
-                        raise CGroupsException("Create directory for cgroup {0}: normal file already exists with that name".format(path))
-                    else:
-                        pass  # There was a race to create the directory, but it's there now, and that's fine
-                elif e.errno == errno.EACCES:
-                    # This is unexpected, as the agent runs as root
-                    raise CGroupsException("Create directory for cgroup {0}: permission denied".format(path))
-                else:
-                    raise
-
-    @staticmethod
-    def _get_agent_cgroup_path(controller):
-        return os.path.join(CGROUPS_FILE_SYSTEM_ROOT, controller, VM_AGENT_CGROUP_NAME)
-
-    @staticmethod
-    def _get_extension_cgroups_root_path(controller):
-        return os.path.join(CGROUPS_FILE_SYSTEM_ROOT, controller, EXTENSIONS_ROOT_CGROUP_NAME)
-
-    def _get_extension_cgroup_path(self, controller, extension_name):
-        extensions_root = self._get_extension_cgroups_root_path(controller)
-
-        if not os.path.exists(extensions_root):
-            logger.warn("Root directory {0} does not exist.".format(extensions_root))
-
-        cgroup_name = self._get_extension_cgroup_name(extension_name)
-
-        return os.path.join(extensions_root, cgroup_name)
-
-    def _create_extension_cgroup(self, controller, extension_name):
-        return CGroup.create(self._get_extension_cgroup_path(controller, extension_name), controller, extension_name)
-
-    @staticmethod
-    def _add_process_to_cgroup(pid, cgroup_path):
-        tasks_file = os.path.join(cgroup_path, 'cgroup.procs')
-        fileutil.append_file(tasks_file, "{0}\n".format(pid))
-        logger.info("Added PID {0} to cgroup {1}".format(pid, cgroup_path))
-
-    @staticmethod
-    def mount_cgroups():
-        def cgroup_path(tail=""):
-            return os.path.join(CGROUPS_FILE_SYSTEM_ROOT, tail).rstrip(os.path.sep)
-
-        try:
-            osutil = get_osutil()
-            path = cgroup_path()
-            if not os.path.exists(path):
-                fileutil.mkdir(path)
-                osutil.mount(device='cgroup_root',
-                           mount_point=path, 
-                           option=["-t", "tmpfs"], 
-                           chk_err=False) 
-            elif not os.path.isdir(cgroup_path()):
-                logger.error("Could not mount cgroups: ordinary file at {0}", path)
-                return
-
-            controllers_to_mount = ['cpu,cpuacct', 'memory']
-            errors = 0
-            cpu_mounted = False
-            for controller in controllers_to_mount:
-                try:
-                    target_path = cgroup_path(controller)
-                    if not os.path.exists(target_path):
-                        fileutil.mkdir(target_path)
-                        osutil.mount(device=controller,
-                                   mount_point=target_path, 
-                                   option=["-t", "cgroup", "-o", controller], 
-                                   chk_err=False) 
-                        if controller == 'cpu,cpuacct':
-                            cpu_mounted = True
-                except Exception as exception:
-                    errors += 1
-                    if errors == len(controllers_to_mount):
-                        raise
-                    logger.warn("Could not mount cgroup controller {0}: {1}", controller, ustr(exception))
-
-            if cpu_mounted:
-                for controller in ['cpu', 'cpuacct']:
-                    target_path = cgroup_path(controller)
-                    if not os.path.exists(target_path):
-                        os.symlink(cgroup_path('cpu,cpuacct'), target_path)
-
-        except OSError as oe:  # pylint: disable=C0103
-            # log a warning for read-only file systems
-            logger.warn("Could not mount cgroups: {0}", ustr(oe))
-            raise
-        except Exception as e:  # pylint: disable=C0103
-            logger.error("Could not mount cgroups: {0}", ustr(e))
-            raise
-
-    def cleanup_legacy_cgroups(self):
-        """
-        Previous versions of the daemon (2.2.31-2.2.40) wrote their PID to /sys/fs/cgroup/{cpu,memory}/WALinuxAgent/WALinuxAgent;
-        starting from version 2.2.41 we track the agent service in walinuxagent.service instead of WALinuxAgent/WALinuxAgent. This
-        method moves the daemon's PID from the legacy cgroups to the newer cgroups.
-        """
-        def move_daemon_pid(controller, daemon_pid):
-            new_path = FileSystemCgroupsApi._get_agent_cgroup_path(controller)
-            logger.info("Writing daemon's PID ({0}) to {1}", daemon_pid, new_path)
-            fileutil.append_file(os.path.join(new_path, "cgroup.procs"), ustr(daemon_pid))
-            msg = "Moved daemon's PID from legacy cgroup to {0}".format(new_path)
-            add_event(op=WALAEventOperation.CGroupsCleanUp, is_success=True, message=msg)
-
-        return CGroupsApi._foreach_legacy_cgroup(move_daemon_pid)
-
-    def create_agent_cgroups(self):
-        """
-        Creates a cgroup for the VM Agent in each of the controllers we are tracking; returns the created cgroups.
-        """
-        cgroups = []
-
-        pid = int(os.getpid())
-
-        def create_cgroup(controller):
-            path = FileSystemCgroupsApi._get_agent_cgroup_path(controller)
-
-            if not os.path.isdir(path):
-                FileSystemCgroupsApi._try_mkdir(path)
-                logger.info("Created cgroup {0}".format(path))
-
-            self._add_process_to_cgroup(pid, path)
-
-            cgroups.append(CGroup.create(path, controller, VM_AGENT_CGROUP_NAME))
-
-        self._foreach_controller(create_cgroup, 'Failed to create a cgroup for the VM Agent; resource usage will not be tracked')
-
-        if len(cgroups) == 0:  # pylint: disable=len-as-condition
-            raise CGroupsException("Failed to create any cgroup for the VM Agent")
-
-        return cgroups
-
-    def create_extension_cgroups_root(self):
-        """
-        Creates the directory within the cgroups file system that will contain the cgroups for the extensions.
-        """
-        def create_cgroup(controller):
-            path = self._get_extension_cgroups_root_path(controller)
-
-            if not os.path.isdir(path):
-                FileSystemCgroupsApi._try_mkdir(path)
-                logger.info("Created {0}".format(path))
-
-        self._foreach_controller(create_cgroup, 'Failed to create a root cgroup for extensions')
-
-    def create_extension_cgroups(self, extension_name):
-        """
-        Creates a cgroup for the given extension in each of the controllers we are tracking; returns the created cgroups.
-        """
-        cgroups = []
-
-        def create_cgroup(controller):
-            cgroup = self._create_extension_cgroup(controller, extension_name)
-
-            if not os.path.isdir(cgroup.path):
-                FileSystemCgroupsApi._try_mkdir(cgroup.path)
-                logger.info("Created cgroup {0}".format(cgroup.path))
-
-            cgroups.append(cgroup)
-
-        self._foreach_controller(create_cgroup, 'Failed to create a cgroup for extension {0}'.format(extension_name))
-
-        return cgroups
-
-    def remove_extension_cgroups(self, extension_name):
-        """
-        Deletes the cgroups for the given extension.
-        """
-        def remove_cgroup(controller):
-            path = self._get_extension_cgroup_path(controller, extension_name)
-
-            if os.path.exists(path):
-                try:
-                    os.rmdir(path)
-                    logger.info('Deleted cgroup "{0}".'.format(path))
-                except OSError as exception:
-                    if exception.errno == 16:  # [Errno 16] Device or resource busy
-                        logger.warn('CGroup "{0}" still has active tasks; will not remove it.'.format(path))
-
-        self._foreach_controller(remove_cgroup, 'Failed to delete cgroups for extension {0}'.format(extension_name))
-
-    def get_extension_cgroups(self, extension_name):
-        """
-        Returns the cgroups for the given extension.
-        """
-
-        cgroups = []
-
-        def get_cgroup(controller):
-            cgroup = self._create_extension_cgroup(controller, extension_name)
-            cgroups.append(cgroup)
-
-        self._foreach_controller(get_cgroup, 'Failed to retrieve cgroups for extension {0}'.format(extension_name))
-
-        return cgroups
-
-    def start_extension_command(self, extension_name, command, timeout, shell, cwd, env, stdout, stderr,  # pylint: disable=R0913
-                                error_code=ExtensionErrorCodes.PluginUnknownFailure):
-        """
-        Starts a command (install/enable/etc) for an extension and adds the command's PID to the extension's cgroup
-        :param extension_name: The extension executing the command
-        :param command: The command to invoke
-        :param timeout: Number of seconds to wait for command completion
-        :param cwd: The working directory for the command
-        :param env: The environment to pass to the command's process
-        :param stdout: File object to redirect stdout to
-        :param stderr: File object to redirect stderr to
-        :param error_code: Extension error code to raise in case of error
-        """
-        try:
-            extension_cgroups = self.create_extension_cgroups(extension_name)
-        except Exception as exception:
-            extension_cgroups = []
-            logger.warn("Failed to create cgroups for extension '{0}'; resource usage will not be tracked. "
-                        "Error: {1}".format(extension_name, ustr(exception)))
-
-        def pre_exec_function():
-            os.setsid()
-
-            try:
-                pid = os.getpid()
-
-                for cgroup in extension_cgroups:
-                    try:
-                        self._add_process_to_cgroup(pid, cgroup.path)
-                    except Exception as exception:
-                        logger.warn("Failed to add PID {0} to the cgroups for extension '{1}'. "
-                                    "Resource usage will not be tracked. Error: {2}".format(pid,
-                                                                                            extension_name,
-                                                                                            ustr(exception)))
-            except Exception as e:  # pylint: disable=C0103
-                logger.warn("Failed to add extension {0} to its cgroup. Resource usage will not be tracked. "
-                            "Error: {1}".format(extension_name, ustr(e)))
-
-        process = subprocess.Popen(command,  # pylint: disable=W1509
-                                   shell=shell,
-                                   cwd=cwd,
-                                   env=env,
-                                   stdout=stdout,
-                                   stderr=stderr,
-                                   preexec_fn=pre_exec_function)
-
-        self.track_cgroups(extension_cgroups)
-        process_output = handle_process_completion(process=process,
-                                                   command=command,
-                                                   timeout=timeout,
-                                                   stdout=stdout,
-                                                   stderr=stderr,
-                                                   error_code=error_code)
-
-        return extension_cgroups, process_output
-
-
->>>>>>> 59dfe270
 class SystemdCgroupsApi(CGroupsApi):
     """
     Cgroups interface via systemd
