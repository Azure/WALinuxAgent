# Copyright 2019 Microsoft Corporation
#
# Licensed under the Apache License, Version 2.0 (the "License");
# you may not use this file except in compliance with the License.
# You may obtain a copy of the License at
#
#     http://www.apache.org/licenses/LICENSE-2.0
#
# Unless required by applicable law or agreed to in writing, software
# distributed under the License is distributed on an "AS IS" BASIS,
# WITHOUT WARRANTIES OR CONDITIONS OF ANY KIND, either express or implied.
# See the License for the specific language governing permissions and
# limitations under the License.
#
# Requires Python 2.6+ and Openssl 1.0+
#

import os
import re
import platform
import sys

import azurelinuxagent.common.conf as conf
import azurelinuxagent.common.utils.shellutil as shellutil
from azurelinuxagent.common.utils.flexible_version import FlexibleVersion
from azurelinuxagent.common.future import ustr, get_linux_distribution

__DAEMON_VERSION_ENV_VARIABLE = '_AZURE_GUEST_AGENT_DAEMON_VERSION_'
"""
    The daemon process sets this variable's value to the daemon's version number.
    The variable is set only on versions >= 2.2.53
"""


def set_daemon_version(version):
    """
    Sets the value of the _AZURE_GUEST_AGENT_DAEMON_VERSION_ environment variable.

    The given 'version' can be a FlexibleVersion or a string that can be parsed into a FlexibleVersion
    """
    flexible_version = version if isinstance(version, FlexibleVersion) else FlexibleVersion(version)
    os.environ[__DAEMON_VERSION_ENV_VARIABLE] = ustr(flexible_version)


def get_daemon_version():
    """
    Retrieves the value of the _AZURE_GUEST_AGENT_DAEMON_VERSION_ environment variable.
    The value indicates the version of the daemon that started the current agent process or, if the current
    process is the daemon, the version of the current process.
    If the variable is not set (because the agent is < 2.2.53, or the process was not started by the daemon and
    the process is not the daemon itself) the function returns "0.0.0.0"
    """
    if __DAEMON_VERSION_ENV_VARIABLE in os.environ:
        return FlexibleVersion(os.environ[__DAEMON_VERSION_ENV_VARIABLE])
    return FlexibleVersion("0.0.0.0")


def get_f5_platform():
    """
    Add this workaround for detecting F5 products because BIG-IP/IQ/etc do
    not show their version info in the /etc/product-version location. Instead,
    the version and product information is contained in the /VERSION file.
    """
    result = [None, None, None, None]
    f5_version = re.compile("^Version: (\d+\.\d+\.\d+)")  # pylint: disable=W1401
    f5_product = re.compile("^Product: ([\w-]+)")  # pylint: disable=W1401

    with open('/VERSION', 'r') as fh:
        content = fh.readlines()
        for line in content:
            version_matches = f5_version.match(line)
            product_matches = f5_product.match(line)
            if version_matches:
                result[1] = version_matches.group(1)
            elif product_matches:
                result[3] = product_matches.group(1)
                if result[3] == "BIG-IP":
                    result[0] = "bigip"
                    result[2] = "bigip"
                elif result[3] == "BIG-IQ":
                    result[0] = "bigiq"
                    result[2] = "bigiq"
                elif result[3] == "iWorkflow":
                    result[0] = "iworkflow"
                    result[2] = "iworkflow"
    return result


def get_checkpoint_platform():
    take = build = release = ""
    full_name = open("/etc/cp-release").read().strip()
    with open("/etc/cloud-version") as f:
        for line in f:
            k, _, v = line.partition(": ")
            v = v.strip()
            if k == "release":
                release = v
            elif k == "take":
                take = v
            elif k == "build":
                build = v
    return ["gaia", take + "." + build, release, full_name]


def get_distro():
    if 'FreeBSD' in platform.system():
        release = re.sub('\-.*\Z', '', ustr(platform.release()))  # pylint: disable=W1401
        osinfo = ['freebsd', release, '', 'freebsd']
    elif 'OpenBSD' in platform.system():
        release = re.sub('\-.*\Z', '', ustr(platform.release()))  # pylint: disable=W1401
        osinfo = ['openbsd', release, '', 'openbsd']
    elif 'Linux' in platform.system():
        osinfo = get_linux_distribution(0, 'alpine')
    elif 'NS-BSD' in platform.system():
        release = re.sub('\-.*\Z', '', ustr(platform.release()))  # pylint: disable=W1401
        osinfo = ['nsbsd', release, '', 'nsbsd']
    else:
        try:
            # dist() removed in Python 3.8
            osinfo = list(platform.dist()) + ['']  # pylint: disable=W1505,E1101
        except Exception:
            osinfo = ['UNKNOWN', 'FFFF', '', '']

    # The platform.py lib has issue with detecting oracle linux distribution.
    # Merge the following patch provided by oracle as a temporary fix.
    if os.path.exists("/etc/oracle-release"):
        osinfo[2] = "oracle"
        osinfo[3] = "Oracle Linux"

    if os.path.exists("/etc/euleros-release"):
        osinfo[0] = "euleros"

    if os.path.exists("/etc/mariner-release"):
        osinfo[0] = "mariner"

    # The platform.py lib has issue with detecting BIG-IP linux distribution.
    # Merge the following patch provided by F5.
    if os.path.exists("/shared/vadc"):
        osinfo = get_f5_platform()

    if os.path.exists("/etc/cp-release"):
        osinfo = get_checkpoint_platform()

    if os.path.exists("/home/guestshell/azure"):
        osinfo = ['iosxe', 'csr1000v', '', 'Cisco IOSXE Linux']

    # Remove trailing whitespace and quote in distro name
    osinfo[0] = osinfo[0].strip('"').strip(' ').lower()
    return osinfo

COMMAND_ABSENT = ustr("Absent")
COMMAND_FAILED = ustr("Failed")


def get_lis_version():
    """
    This uses the Linux kernel's 'modinfo' command to retrieve the
    "version" field for the "hv_vmbus" kernel module (the LIS
    drivers). This is the documented method to retrieve the LIS module
    version. Every Linux guest on Hyper-V will have this driver, but
    it may not be installed as a module (it could instead be built
    into the kernel). In that case, this will return "Absent" instead
    of the version, indicating the driver version can be deduced from
    the kernel version. It will only return "Failed" in the presence
    of an exception.

    This function is used to generate telemetry for the version of the
    LIS drivers installed on the VM. The function and associated
    telemetry can be removed after a few releases.
    """
    try:
        modinfo_output = shellutil.run_command(["modinfo", "-F", "version", "hv_vmbus"])
        if modinfo_output:
            return modinfo_output
        # If the system doesn't have LIS drivers, 'modinfo' will
        # return nothing on stdout, which will cause 'run_command'
        # to return an empty string.
        return COMMAND_ABSENT
    except Exception:
        # Ignore almost every possible exception because this is in a
        # critical code path. Unfortunately the logger isn't already
        # imported in this module or we'd log this too.
        return COMMAND_FAILED

def has_logrotate():
    try:
        logrotate_version = shellutil.run_command(["logrotate", "--version"]).split("\n")[0]
        return logrotate_version
    except shellutil.CommandError:
        # A non-zero return code means that logrotate isn't present on 
        # the system; --version shouldn't fail otherwise.
        return COMMAND_ABSENT
    except Exception:
        return COMMAND_FAILED


AGENT_NAME = "WALinuxAgent"
AGENT_LONG_NAME = "Azure Linux Agent"
<<<<<<< HEAD
# Setting the version to 9.9.9.9 to ensure DCR always uses this version and never auto-updates.
# Replace this with the actual agent version on release.
# Current Agent Version = 2.2.54
AGENT_VERSION = '9.9.9.9'
=======
AGENT_VERSION = '2.2.54.1'
>>>>>>> 3069e8ea
AGENT_LONG_VERSION = "{0}-{1}".format(AGENT_NAME, AGENT_VERSION)
AGENT_DESCRIPTION = """
The Azure Linux Agent supports the provisioning and running of Linux
VMs in the Azure cloud. This package should be installed on Linux disk
images that are built to run in the Azure environment.
"""

AGENT_DIR_GLOB = "{0}-*".format(AGENT_NAME)
AGENT_PKG_GLOB = "{0}-*.zip".format(AGENT_NAME)

AGENT_PATTERN = "{0}-(.*)".format(AGENT_NAME)
AGENT_NAME_PATTERN = re.compile(AGENT_PATTERN)
AGENT_PKG_PATTERN = re.compile(AGENT_PATTERN+"\.zip")  # pylint: disable=W1401
AGENT_DIR_PATTERN = re.compile(".*/{0}".format(AGENT_PATTERN))

# The execution mode of the VM - IAAS or PAAS. Linux VMs are only executed in IAAS mode.
AGENT_EXECUTION_MODE = "IAAS"

EXT_HANDLER_PATTERN = b".*/WALinuxAgent-(\d+.\d+.\d+[.\d+]*).*-run-exthandlers"  # pylint: disable=W1401
EXT_HANDLER_REGEX = re.compile(EXT_HANDLER_PATTERN)

__distro__ = get_distro()
DISTRO_NAME = __distro__[0]
DISTRO_VERSION = __distro__[1]
DISTRO_CODE_NAME = __distro__[2]
DISTRO_FULL_NAME = __distro__[3]

PY_VERSION = sys.version_info
PY_VERSION_MAJOR = sys.version_info[0]
PY_VERSION_MINOR = sys.version_info[1]
PY_VERSION_MICRO = sys.version_info[2]


# Set the CURRENT_AGENT and CURRENT_VERSION to match the agent directory name
# - This ensures the agent will "see itself" using the same name and version
#   as the code that downloads agents.
def set_current_agent():
    path = os.getcwd()
    lib_dir = conf.get_lib_dir()
    if lib_dir[-1] != os.path.sep:
        lib_dir += os.path.sep
    agent = path[len(lib_dir):].split(os.path.sep)[0]
    match = AGENT_NAME_PATTERN.match(agent)
    if match:
        version = match.group(1)
    else:
        agent = AGENT_LONG_VERSION
        version = AGENT_VERSION
    return agent, FlexibleVersion(version)


def is_agent_package(path):
    path = os.path.basename(path)
    return not re.match(AGENT_PKG_PATTERN, path) is None


def is_agent_path(path):
    path = os.path.basename(path)
    return not re.match(AGENT_NAME_PATTERN, path) is None


CURRENT_AGENT, CURRENT_VERSION = set_current_agent()


def set_goal_state_agent():
    agent = None
    if os.path.isdir("/proc"):
        pids = [pid for pid in os.listdir('/proc') if pid.isdigit()]
    else:
        pids = []
    for pid in pids:
        try:
            pname = open(os.path.join('/proc', pid, 'cmdline'), 'rb').read()
            match = EXT_HANDLER_REGEX.match(pname)
            if match:
                agent = match.group(1)
                if PY_VERSION_MAJOR > 2:
                    agent = agent.decode('UTF-8')
                break
        except IOError:
            continue
    if agent is None:
        agent = CURRENT_VERSION
    return agent


GOAL_STATE_AGENT_VERSION = set_goal_state_agent()


def is_current_agent_installed():
    return CURRENT_AGENT == AGENT_LONG_VERSION<|MERGE_RESOLUTION|>--- conflicted
+++ resolved
@@ -196,14 +196,10 @@
 
 AGENT_NAME = "WALinuxAgent"
 AGENT_LONG_NAME = "Azure Linux Agent"
-<<<<<<< HEAD
 # Setting the version to 9.9.9.9 to ensure DCR always uses this version and never auto-updates.
 # Replace this with the actual agent version on release.
-# Current Agent Version = 2.2.54
+# Current Agent Version = 2.2.54.1
 AGENT_VERSION = '9.9.9.9'
-=======
-AGENT_VERSION = '2.2.54.1'
->>>>>>> 3069e8ea
 AGENT_LONG_VERSION = "{0}-{1}".format(AGENT_NAME, AGENT_VERSION)
 AGENT_DESCRIPTION = """
 The Azure Linux Agent supports the provisioning and running of Linux
