--- conflicted
+++ resolved
@@ -210,38 +210,7 @@
                     except Exception as exception:
                         logger.warn("CGroupConfigurator._invoke_cgroup_operation: {0}".format(ustr(exception)))
 
-<<<<<<< HEAD
-        def get_processes_in_agent_cgroup(self):
-=======
-        def create_extension_cgroups_root(self):
-            """
-            Creates the container (directory/cgroup) that includes the cgroups for all extensions (/sys/fs/cgroup/*/walinuxagent.extensions)
-            """
-            def __impl():
-                self._cgroups_api.create_extension_cgroups_root()
-
-            self._invoke_cgroup_operation(__impl, "Failed to create a root cgroup for extensions; resource usage for extensions will not be tracked.")
-
-        def create_extension_cgroups(self, name):
-            """
-            Creates and returns the cgroups for the given extension
-            """
-            def __impl():
-                return self._cgroups_api.create_extension_cgroups(name)
-
-            return self._invoke_cgroup_operation(__impl, "Failed to create a cgroup for extension '{0}'; resource usage will not be tracked.".format(name))
-
-        def remove_extension_cgroups(self, name):
-            """
-            Deletes the cgroup for the given extension
-            """
-            def __impl():
-                self._cgroups_api.remove_extension_cgroups(name)
-
-            self._invoke_cgroup_operation(__impl, "Failed to delete cgroups for extension '{0}'.".format(name))
-
         def check_processes_in_agent_cgroup(self):
->>>>>>> 59dfe270
             """
             Verifies that the agent's cgroup includes only the current process, its parent and commands started using shellutil (i.e. the extension handler,
             the daemon, and the commands started by the extension handler, respectively).
