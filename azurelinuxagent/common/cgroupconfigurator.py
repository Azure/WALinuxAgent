--- conflicted
+++ resolved
@@ -89,25 +89,10 @@
                     self.__log_cgroup_warning("systemd was not detected on {0}", get_distro())
                     return
 
-<<<<<<< HEAD
                 self.__log_cgroup_info("systemd version: {0}", self._cgroups_api.get_systemd_version())
-=======
-                def log_cgroup_info(format_string, *args):
-                    message = format_string.format(*args)
-                    logger.info(message)
-                    add_event(op=WALAEventOperation.CGroupsInfo, message=message)
-
-                log_cgroup_info("systemd version: {0}", self._cgroups_api.get_systemd_version())
 
                 self.__collect_azure_unit_telemetry()
                 self.__collect_agent_unit_files_telemetry()
-
-                #
-                # Older versions of the daemon (2.2.31-2.2.40) wrote their PID to /sys/fs/cgroup/{cpu,memory}/WALinuxAgent/WALinuxAgent.  When running
-                # under systemd this could produce invalid resource usage data. Do not enable cgroups under this condition.
-                #
-                legacy_cgroups = self._cgroups_api.cleanup_legacy_cgroups()
->>>>>>> 3eb9a0ca
 
                 if not self.__check_no_legacy_cgroups():
                     return
@@ -149,36 +134,7 @@
             logger.info(message)  # log as INFO for now, in the future it should be logged as WARNING
             add_event(op=WALAEventOperation.CGroupsInfo, message=message, is_success=False, log_event=False)
 
-        def __check_no_legacy_cgroups(self):
-            """
-            Older versions of the daemon (2.2.31-2.2.40) wrote their PID to /sys/fs/cgroup/{cpu,memory}/WALinuxAgent/WALinuxAgent. When running
-            under systemd this could produce invalid resource usage data. Cgroups should not be enabled under this condition.
-            """
-            legacy_cgroups = self._cgroups_api.cleanup_legacy_cgroups()
-            if legacy_cgroups > 0:
-                self.__log_cgroup_warning("The daemon's PID was added to a legacy cgroup; will not monitor resource usage.")
-                return False
-            return True
-
-        def __get_cgroup_controllers(self):
-            #
-            # check v1 controllers
-            #
-            cpu_controller_root, memory_controller_root = self._cgroups_api.get_cgroup_mount_points()
-
-            if cpu_controller_root is not None:
-                logger.info("The CPU cgroup controller is mounted at {0}", cpu_controller_root)
-            else:
-                self.__log_cgroup_warning("The CPU cgroup controller is not mounted")
-
-<<<<<<< HEAD
-            if memory_controller_root is not None:
-                logger.info("The memory cgroup controller is mounted at {0}", memory_controller_root)
-            else:
-                self.__log_cgroup_warning("The memory cgroup controller is not mounted")
-=======
-        @staticmethod
-        def __collect_azure_unit_telemetry():
+        def __collect_azure_unit_telemetry(self):
             azure_units = []
 
             try:
@@ -188,22 +144,16 @@
                     if match is not None:
                         azure_units.append((match.group(1), line))
             except shellutil.CommandError as command_error:
-                message = "Failed to list systemd units: {0}".format(ustr(command_error))
-                logger.info(message)
-                add_event(op=WALAEventOperation.CGroupsInitialize, is_success=False, message=message, log_event=False)
+                self.__log_cgroup_warning("Failed to list systemd units: {0}", ustr(command_error))
 
             for unit_name, unit_description in azure_units:
                 unit_slice = "Unknown"
                 try:
                     unit_slice = SystemdCgroupsApi.get_unit_property(unit_name, "Slice")
                 except Exception as exception:
-                    message = "Failed to query Slice for {0}: {1}".format(unit_name, ustr(exception))
-                    logger.info(message)
-                    add_event(op=WALAEventOperation.CGroupsInitialize, is_success=False, message=message, log_event=False)
-
-                message = "Found an Azure unit under slice {0}: {1}".format(unit_slice, unit_description)
-                logger.info(message)
-                add_event(op=WALAEventOperation.CGroupsInitialize, message=message)
+                    self.__log_cgroup_warning("Failed to query Slice for {0}: {1}", unit_name, ustr(exception))
+
+                self.__log_cgroup_info("Found an Azure unit under slice {0}: {1}", unit_slice, unit_description)
 
             if len(azure_units) == 0:
                 try:
@@ -211,14 +161,12 @@
                     for line in cgroups.split('\n'):
                         if re.match(r'[^\x00-\xff]+azure\.slice\s*', line, re.UNICODE):
                             logger.info(ustr("Found a cgroup for azure.slice\n{0}").format(cgroups))
-                            add_event(op=WALAEventOperation.CGroupsInitialize, message="Found a cgroup for azure.slice")
+                            # Don't add the output of systemd-cgls to the telemetry, since currently it does not support Unicode
+                            add_event(op=WALAEventOperation.CGroupsInfo, message="Found a cgroup for azure.slice")
                 except shellutil.CommandError as command_error:
-                    message = "Failed to list systemd units: {0}".format(ustr(command_error))
-                    logger.info(message)
-                    add_event(op=WALAEventOperation.CGroupsInitialize, is_success=False, message=message, log_event=False)
-
-        @staticmethod
-        def __collect_agent_unit_files_telemetry():
+                    self.__log_cgroup_warning("Failed to list systemd units: {0}", ustr(command_error))
+
+        def __collect_agent_unit_files_telemetry(self):
             agent_unit_files = []
             agent_service_name = get_osutil().get_service_name()
             try:
@@ -226,34 +174,48 @@
                 if fragment_path != "/lib/systemd/system/{0}.service".format(agent_service_name):
                     agent_unit_files.append(fragment_path)
             except Exception as exception:
-                message = "Failed to query the agent's FragmentPath: {0}".format(ustr(exception))
-                logger.info(message)
-                add_event(op=WALAEventOperation.CGroupsInitialize, is_success=False, message=message, log_event=False)
+                self.__log_cgroup_warning("Failed to query the agent's FragmentPath: {0}", ustr(exception))
 
             try:
                 drop_in_paths = SystemdCgroupsApi.get_unit_property(agent_service_name, "DropInPaths")
                 for path in drop_in_paths.split():
                     agent_unit_files.append(path)
             except Exception as exception:
-                message = "Failed to query the agent's DropInPaths: {0}".format(ustr(exception))
-                logger.info(message)
-                add_event(op=WALAEventOperation.CGroupsInitialize, is_success=False, message=message, log_event=False)
+                self.__log_cgroup_warning("Failed to query the agent's DropInPaths: {0}", ustr(exception))
 
             for unit_file in agent_unit_files:
                 try:
                     with open(unit_file, "r") as file_object:
-                        message = "Found a custom unit file for the agent: {0}\n{1}".format(unit_file, file_object.read())
-                        logger.info(message)
-                        add_event(op=WALAEventOperation.CGroupsInitialize, message=message)
+                        self.__log_cgroup_info("Found a custom unit file for the agent: {0}\n{1}", unit_file, file_object.read())
                 except Exception as exception:
-                    message = "Can't read {0}: {1}".format(unit_file, ustr(exception))
-                    logger.info(message)
-                    add_event(op=WALAEventOperation.CGroupsInitialize, message=message)
-
-        def create_slices(self):
-            if not self.enabled():
-                return
->>>>>>> 3eb9a0ca
+                    self.__log_cgroup_warning("Can't read {0}: {1}", unit_file, ustr(exception))
+
+        def __check_no_legacy_cgroups(self):
+            """
+            Older versions of the daemon (2.2.31-2.2.40) wrote their PID to /sys/fs/cgroup/{cpu,memory}/WALinuxAgent/WALinuxAgent. When running
+            under systemd this could produce invalid resource usage data. Cgroups should not be enabled under this condition.
+            """
+            legacy_cgroups = self._cgroups_api.cleanup_legacy_cgroups()
+            if legacy_cgroups > 0:
+                self.__log_cgroup_warning("The daemon's PID was added to a legacy cgroup; will not monitor resource usage.")
+                return False
+            return True
+
+        def __get_cgroup_controllers(self):
+            #
+            # check v1 controllers
+            #
+            cpu_controller_root, memory_controller_root = self._cgroups_api.get_cgroup_mount_points()
+
+            if cpu_controller_root is not None:
+                logger.info("The CPU cgroup controller is mounted at {0}", cpu_controller_root)
+            else:
+                self.__log_cgroup_warning("The CPU cgroup controller is not mounted")
+
+            if memory_controller_root is not None:
+                logger.info("The memory cgroup controller is mounted at {0}", memory_controller_root)
+            else:
+                self.__log_cgroup_warning("The memory cgroup controller is not mounted")
 
             #
             # check v2 controllers
