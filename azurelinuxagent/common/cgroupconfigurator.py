--- conflicted
+++ resolved
@@ -511,11 +511,7 @@
             Creates and returns the cgroups for the given extension
             """
             def __impl():
-<<<<<<< HEAD
-                cgroups = self.cgroups_api.create_extension_cgroups(name)
-=======
                 cgroups = self._cgroups_api.create_extension_cgroups(name)
->>>>>>> 8e537f52
 
                 # TODO: Add to tracking list
 
@@ -528,11 +524,7 @@
             Deletes the cgroup for the given extension
             """
             def __impl():
-<<<<<<< HEAD
-                cgroups = self.cgroups_api.remove_extension_cgroups(name)
-=======
                 cgroups = self._cgroups_api.remove_extension_cgroups(name)
->>>>>>> 8e537f52
 
                 # TODO: Add to tracking list
 
@@ -548,33 +540,8 @@
             :param cwd: The working directory for the command
             :param env:  The environment to pass to the command's process
             :param stdout: File object to redirect stdout to
-            :param stderr: File pbject to redirect stderr to
-            """
-<<<<<<< HEAD
-            def pre_exec_function():
-                os.setsid()
-
-                def add_to_cgroup():
-                    self.cgroups_api.add_process_to_extension_cgroup(extension_name, os.getpid())
-
-                self._invoke_cgroup_operation(add_to_cgroup, "Failed add extension '{0}' to its cgroup; resource usage will not be tracked".format(extension_name))
-
-            process = subprocess.Popen(
-                command,
-                shell=True,
-                cwd=cwd,
-                stdout=stdout,
-                stderr=stderr,
-                env=env,
-                preexec_fn=pre_exec_function)
-
-            def track_cgroups():
-                cgroups = self.cgroups_api.get_extension_cgroups(extension_name)
-
-                # TODO: Add to tracking list
-
-            self._invoke_cgroup_operation(track_cgroups, "Failed to add cgroups for extension '{0}' to the tracking list; resource usage will not be tracked".format(extension_name))
-=======
+            :param stderr: File object to redirect stderr to
+            """
             if not CGroupConfigurator.enabled():
                 process = subprocess.Popen(
                     command,
@@ -599,7 +566,6 @@
                     # TODO: Add to tracking list
 
                 self._invoke_cgroup_operation(track_cgroups, "Failed to add cgroups for extension '{0}' to the tracking list; resource usage will not be tracked".format(extension_name))
->>>>>>> 8e537f52
 
             return process
 
