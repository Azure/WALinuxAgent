--- conflicted
+++ resolved
@@ -113,12 +113,6 @@
         logger.info(
             "Firewalld service not running/unavailable, trying to set up {0}".format(self._network_setup_service_name))
 
-<<<<<<< HEAD
-=======
-        if not systemd.is_systemd():
-            raise Exception("Did not detect Systemd, unable to set {0}".format(self._network_setup_service_name))
-
->>>>>>> e62769e0
         self._setup_network_setup_service()
 
     def __verify_firewall_rules_enabled(self):
