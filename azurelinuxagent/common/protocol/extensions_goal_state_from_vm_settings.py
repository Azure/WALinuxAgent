--- conflicted
+++ resolved
@@ -36,10 +36,7 @@
         super(ExtensionsGoalStateFromVmSettings, self).__init__()
         self._id = "etag_{0}".format(etag)
         self._etag = etag
-<<<<<<< HEAD
         self._svd_sequence_number = 0
-=======
->>>>>>> 415882d7
         self._fetch_correlation_id = correlation_id
         self._text = json_text
         self._host_ga_plugin_version = FlexibleVersion('0.0.0.0')
@@ -100,10 +97,7 @@
         """
         The correlation id for the fetch operation (i.e. the call to the HostGAPlugin vmSettings API)
         """
-<<<<<<< HEAD
-=======
         return self._fetch_correlation_id
->>>>>>> 415882d7
 
     @property
     def created_on_timestamp(self):
