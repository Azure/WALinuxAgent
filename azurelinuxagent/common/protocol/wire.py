--- conflicted
+++ resolved
@@ -789,12 +789,8 @@
 
             if new_goal_state is not None:
                 self._goal_state = new_goal_state
-<<<<<<< HEAD
                 self._update_host_plugin(new_goal_state.container_id, new_goal_state.role_config_name)
-                if conf.get_fetch_vm_settings():
-=======
                 if conf.get_enable_fast_track():
->>>>>>> 265f46ee
                     self.update_extensions_goal_state()
                 self._save_goal_state()
 
