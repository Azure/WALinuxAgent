--- conflicted
+++ resolved
@@ -103,12 +103,9 @@
     def update_goal_state(self):
         self.client.update_goal_state()
 
-<<<<<<< HEAD
-=======
     def get_endpoint(self):
         return self.client.endpoint
 
->>>>>>> b775425d
     def get_vminfo(self):
         goal_state = self.client.get_goal_state()
         hosting_env = self.client.get_hosting_env()
