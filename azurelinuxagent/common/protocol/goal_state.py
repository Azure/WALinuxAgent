# Microsoft Azure Linux Agent
#
# Copyright 2020 Microsoft Corporation
#
# Licensed under the Apache License, Version 2.0 (the "License");
# you may not use this file except in compliance with the License.
# You may obtain a copy of the License at
#
#     http://www.apache.org/licenses/LICENSE-2.0
#
# Unless required by applicable law or agreed to in writing, software
# distributed under the License is distributed on an "AS IS" BASIS,
# WITHOUT WARRANTIES OR CONDITIONS OF ANY KIND, either express or implied.
# See the License for the specific language governing permissions and
# limitations under the License.
#
# Requires Python 2.6+ and Openssl 1.0+

import json
import os
import re
import traceback

from azurelinuxagent.common.exception import ProtocolError

import azurelinuxagent.common.conf as conf
import azurelinuxagent.common.logger as logger
from azurelinuxagent.common.AgentGlobals import AgentGlobals
from azurelinuxagent.common.datacontract import set_properties
from azurelinuxagent.common.event import add_event, WALAEventOperation
from azurelinuxagent.common.future import ustr
from azurelinuxagent.common.protocol.restapi import Cert, CertList, Extension, ExtHandler, ExtHandlerList, \
    ExtHandlerVersionUri, RemoteAccessUser, RemoteAccessUsersList, \
    VMAgentManifest, VMAgentManifestList, VMAgentManifestUri
from azurelinuxagent.common.utils import fileutil
from azurelinuxagent.common.utils.cryptutil import CryptUtil
from azurelinuxagent.common.utils.textutil import parse_doc, findall, find, findtext, getattrib, gettext
from azurelinuxagent.common.version import AGENT_NAME

GOAL_STATE_URI = "http://{0}/machine/?comp=goalstate"
CERTS_FILE_NAME = "Certificates.xml"
P7M_FILE_NAME = "Certificates.p7m"
PEM_FILE_NAME = "Certificates.pem"
TRANSPORT_CERT_FILE_NAME = "TransportCert.pem"
TRANSPORT_PRV_FILE_NAME = "TransportPrivate.pem"


<<<<<<< HEAD
# Type of update performed by _update_from_goal_state()
class UpdateType(object):
    # Update the Host GA Plugin client (Container ID and RoleConfigName)
    HostPlugin = 0
    # Update the full goal state only if the incarnation has changed
    GoalState = 1
    # Update the full goal state unconditionally
    GoalStateForced = 2


class GoalState(object):
    #
    # Some modules (e.g. telemetry) require an up-to-date container ID. We update this variable each time we
    # fetch the goal state.
    #
    ContainerID = "00000000-0000-0000-0000-000000000000"
    _HttpFailedIndicator = "[HTTP Failed]"
=======
class GoalState(object): # pylint: disable=R0902
>>>>>>> 5ea00ef0

    def __init__(self, wire_client, retrieval_mode):
        """
        Fetches the goal state using the given wire client.

        For better code readability, use the static fetch_* methods below instead of instantiating GoalState
        directly.

        """
        uri = GOAL_STATE_URI.format(wire_client.get_endpoint())
        self.xml_text = wire_client.fetch_config(uri, wire_client.get_header())
        xml_doc = parse_doc(self.xml_text)

        self.ext_conf = None
        self.hosting_env = None
        self.shared_conf = None
        self.certs = None
        self.remote_access = None

        # Retrieve goal state information
        self.incarnation = findtext(xml_doc, "Incarnation")
        role_instance = find(xml_doc, "RoleInstance")
        self.role_instance_id = findtext(role_instance, "InstanceId")
        role_config = find(role_instance, "Configuration")
        self.role_config_name = findtext(role_config, "ConfigName")
        container = find(xml_doc, "Container")
        self.container_id = findtext(container, "ContainerId")
        lbprobe_ports = find(xml_doc, "LBProbePorts")
        self.load_balancer_probe_port = findtext(lbprobe_ports, "Port")
        AgentGlobals.update_container_id(self.container_id)

        if retrieval_mode != UpdateType.HostPlugin:
            # Retrieve the extension config, which we need to determine if anything changed
            self._retrieve_ext_conf(xml_doc, wire_client)

            if self.ext_conf is not None or retrieval_mode == UpdateType.GoalStateForced:
                # We only need to retrieve the certificates if there's a Fabric incarnation change.
                # FastTrack doesn't affect them
                if self.ext_conf.is_fabric_change or retrieval_mode == UpdateType.GoalStateForced:
                    self._retrieve_certificates(xml_doc, wire_client)

                # Retrieve the other documents if we have either a Fabric or FastTrack change
                if self.ext_conf.changed or retrieval_mode == UpdateType.GoalStateForced:
                    self._retrieve_hosting_env(xml_doc, wire_client)
                    self._retrieve_shared_conf(xml_doc, wire_client)
                    self._retrieve_remote_access(xml_doc, wire_client)
                    self._retrieve_remote_access(xml_doc, wire_client)

    @staticmethod
    def fetch_goal_state(wire_client):
        """
        Fetches the goal state. If it has changed, it fetches the full goal state
        Otherwise it fetches the goal state not including any nested properties (such as remote access).
        """
        return GoalState(wire_client, retrieval_mode=UpdateType.GoalState)

    @staticmethod
    def fetch_limited_goal_state(wire_client):
        """
        Fetches only the wire server GoalState object. Does not include the extensions config
        """
        return GoalState(wire_client, retrieval_mode=UpdateType.HostPlugin)

    @staticmethod
    def fetch_full_goal_state(wire_client):
        """
        Fetches the full goal state, including nested properties (such as remote access).
        """
        return GoalState(wire_client, retrieval_mode=UpdateType.GoalStateForced)

    def _retrieve_hosting_env(self, xml_doc, wire_client):
        try:
            uri = findtext(xml_doc, "HostingEnvironmentConfig")
            if uri is None:
                logger.error("HostingEnvironmentConfig url doesn't exist in goal state")
            else:
                xml_text = wire_client.fetch_config(uri, wire_client.get_header())
                self.hosting_env = HostingEnv(xml_text)
        except Exception as e:
            self._log_document_retrieval_failure("hosting environment", e)
            raise

    def _retrieve_certificates(self, xml_doc, wire_client):
        try:
            uri = findtext(xml_doc, "Certificates")
            if uri is not None:
                xml_text = wire_client.fetch_config(uri, wire_client.get_header_for_cert())
                self.certs = Certificates(xml_text)
        except Exception as e:
            self._log_document_retrieval_failure("certificates", e)
            raise

    def _retrieve_shared_conf(self, xml_doc, wire_client):
        try:
            uri = findtext(xml_doc, "SharedConfig")
            if uri is None:
                logger.error("SharedConfig url doesn't exist in goal state")
            else:
                xml_text = wire_client.fetch_config(uri, wire_client.get_header())
                self.shared_conf = SharedConfig(xml_text)
        except Exception as e:
            self._log_document_retrieval_failure("shared config", e)
            raise

    def _retrieve_remote_access(self, xml_doc, wire_client):
        try:
            container = find(xml_doc, "Container")
            uri = findtext(container, "RemoteAccessInfo")
            if uri is None:
                self.remote_access = None
            else:
                xml_text = wire_client.fetch_config(uri, wire_client.get_header_for_cert())
                self.remote_access = RemoteAccess(xml_text)
<<<<<<< HEAD
        except Exception as e:
            self._log_document_retrieval_failure("remove access", e)
=======
        except Exception as e: # pylint: disable=C0103
            logger.warn("Fetching the goal state failed: {0}", ustr(e))
>>>>>>> 5ea00ef0
            raise

    def _retrieve_ext_conf(self, xml_doc, wire_client):
        try:
            uri = findtext(xml_doc, "ExtensionsConfig")
            self.ext_conf = wire_client.ext_config_retriever.get_ext_config(self.incarnation, uri)
        except Exception as e:
            self._log_document_retrieval_failure("extensions config", e)
            raise

    def _log_document_retrieval_failure(self, component_name, e):
        if isinstance(ProtocolError, e):
            logger.warn("Fetching the {0} failed: {1}", component_name, ustr(e))
        else:
            logger.warn("Fetching the {0} failed: {1}, {2}", component_name, ustr(e), traceback.format_exc())


class HostingEnv(object): # pylint: disable=R0903
    def __init__(self, xml_text):
        self.xml_text = xml_text
        xml_doc = parse_doc(xml_text)
        incarnation = find(xml_doc, "Incarnation")
        self.vm_name = getattrib(incarnation, "instance")
        role = find(xml_doc, "Role")
        self.role_name = getattrib(role, "name")
        deployment = find(xml_doc, "Deployment")
        self.deployment_name = getattrib(deployment, "name")


class SharedConfig(object): # pylint: disable=R0903
    def __init__(self, xml_text):
        self.xml_text = xml_text


class Certificates(object): # pylint: disable=R0903
    def __init__(self, xml_text): # pylint: disable=R0912,R0914
        self.cert_list = CertList()

        # Save the certificates
        local_file = os.path.join(conf.get_lib_dir(), CERTS_FILE_NAME)
        fileutil.write_file(local_file, xml_text)

        # Separate the certificates into individual files.
        xml_doc = parse_doc(xml_text)
        data = findtext(xml_doc, "Data")
        if data is None:
            return

        # if the certificates format is not Pkcs7BlobWithPfxContents do not parse it
        certificateFormat = findtext(xml_doc, "Format") # pylint: disable=C0103
        if certificateFormat and certificateFormat != "Pkcs7BlobWithPfxContents":
            logger.warn("The Format is not Pkcs7BlobWithPfxContents. Format is " + certificateFormat)
            return

        cryptutil = CryptUtil(conf.get_openssl_cmd())
        p7m_file = os.path.join(conf.get_lib_dir(), P7M_FILE_NAME)
        p7m = ("MIME-Version:1.0\n" # pylint: disable=W1308
               "Content-Disposition: attachment; filename=\"{0}\"\n"
               "Content-Type: application/x-pkcs7-mime; name=\"{1}\"\n"
               "Content-Transfer-Encoding: base64\n"
               "\n"
               "{2}").format(p7m_file, p7m_file, data)

        fileutil.write_file(p7m_file, p7m)

        trans_prv_file = os.path.join(conf.get_lib_dir(), TRANSPORT_PRV_FILE_NAME)
        trans_cert_file = os.path.join(conf.get_lib_dir(), TRANSPORT_CERT_FILE_NAME)
        pem_file = os.path.join(conf.get_lib_dir(), PEM_FILE_NAME)
        # decrypt certificates
        cryptutil.decrypt_p7m(p7m_file, trans_prv_file, trans_cert_file, pem_file)

        # The parsing process use public key to match prv and crt.
        buf = []
        begin_crt = False # pylint: disable=W0612
        begin_prv = False # pylint: disable=W0612
        prvs = {}
        thumbprints = {}
        index = 0
        v1_cert_list = []
        with open(pem_file) as pem:
            for line in pem.readlines():
                buf.append(line)
                if re.match(r'[-]+BEGIN.*KEY[-]+', line):
                    begin_prv = True
                elif re.match(r'[-]+BEGIN.*CERTIFICATE[-]+', line):
                    begin_crt = True
                elif re.match(r'[-]+END.*KEY[-]+', line):
                    tmp_file = Certificates._write_to_tmp_file(index, 'prv', buf)
                    pub = cryptutil.get_pubkey_from_prv(tmp_file)
                    prvs[pub] = tmp_file
                    buf = []
                    index += 1
                    begin_prv = False
                elif re.match(r'[-]+END.*CERTIFICATE[-]+', line):
                    tmp_file = Certificates._write_to_tmp_file(index, 'crt', buf)
                    pub = cryptutil.get_pubkey_from_crt(tmp_file)
                    thumbprint = cryptutil.get_thumbprint_from_crt(tmp_file)
                    thumbprints[pub] = thumbprint
                    # Rename crt with thumbprint as the file name
                    crt = "{0}.crt".format(thumbprint)
                    v1_cert_list.append({
                        "name": None,
                        "thumbprint": thumbprint
                    })
                    os.rename(tmp_file, os.path.join(conf.get_lib_dir(), crt))
                    buf = []
                    index += 1
                    begin_crt = False

        # Rename prv key with thumbprint as the file name
        for pubkey in prvs:
            thumbprint = thumbprints[pubkey]
            if thumbprint:
                tmp_file = prvs[pubkey]
                prv = "{0}.prv".format(thumbprint)
                os.rename(tmp_file, os.path.join(conf.get_lib_dir(), prv))
                logger.info("Found private key matching thumbprint {0}".format(thumbprint))
            else:
                # Since private key has *no* matching certificate,
                # it will not be named correctly
                logger.warn("Found NO matching cert/thumbprint for private key!")

        # Log if any certificates were found without matching private keys
        # This can happen (rarely), and is useful to know for debugging
        for pubkey in thumbprints:
            if not pubkey in prvs:
                msg = "Certificate with thumbprint {0} has no matching private key."
                logger.info(msg.format(thumbprints[pubkey]))

        for v1_cert in v1_cert_list:
            cert = Cert()
            set_properties("certs", cert, v1_cert)
            self.cert_list.certificates.append(cert)

    @staticmethod
    def _write_to_tmp_file(index, suffix, buf):
        file_name = os.path.join(conf.get_lib_dir(), "{0}.{1}".format(index, suffix))
        fileutil.write_file(file_name, "".join(buf))
        return file_name


class ExtensionsConfig(object): # pylint: disable=R0903
    def __init__(self, xml_text): # pylint: disable=R0914
        self.xml_text = xml_text
        self.ext_handlers = ExtHandlerList()
        self.vmagent_manifests = VMAgentManifestList()
        self.svd_seqNo = None
        self.created_on_ticks = None

        if xml_text is None:
            return

        xml_doc = parse_doc(self.xml_text)

        self.status_upload_blob_url = findtext(xml_doc, "StatusUploadBlob")
        self.artifacts_profile_blob_url = findtext(xml_doc, "InVMArtifactsProfileBlob")

        status_upload_node = find(xml_doc, "StatusUploadBlob")
        self.status_upload_blob_type = getattrib(status_upload_node, "statusBlobType")
        logger.verbose("Extension config shows status blob type as [{0}]", self.status_upload_blob_type)

        ga_families_list = find(xml_doc, "GAFamilies")
        ga_families = findall(ga_families_list, "GAFamily")

        for ga_family in ga_families:
            family = findtext(ga_family, "Name")
            uris_list = find(ga_family, "Uris")
            uris = findall(uris_list, "Uri")
            manifest = VMAgentManifest()
            manifest.family = family
            for uri in uris:
                manifestUri = VMAgentManifestUri(uri=gettext(uri)) # pylint: disable=C0103
                manifest.versionsManifestUris.append(manifestUri)
            self.vmagent_manifests.vmAgentManifests.append(manifest)

        plugins_list = find(xml_doc, "Plugins")
        plugins = findall(plugins_list, "Plugin")
        plugin_settings_list = find(xml_doc, "PluginSettings")
        plugin_settings = findall(plugin_settings_list, "Plugin")

        for plugin in plugins:
            ext_handler = ExtensionsConfig._parse_plugin(plugin)
            self.ext_handlers.extHandlers.append(ext_handler)
            ExtensionsConfig._parse_plugin_settings(ext_handler, plugin_settings)

        goal_state_metadata_node = find(xml_doc, "InVMGoalStateMetaData")
        if goal_state_metadata_node is not None:
            self.svd_seqNo = getattrib(goal_state_metadata_node, "inSvdSeqNo")
            self.created_on_ticks = getattrib(goal_state_metadata_node, "createdOnTicks")
            logger.verbose("Read inSvdSeqNo of {0} and createdOnTicks of {1}", self.svd_seqNo, self.created_on_ticks)

    @staticmethod
    def _parse_plugin(plugin):
        ext_handler = ExtHandler()
        ext_handler.name = getattrib(plugin, "name")
        ext_handler.properties.version = getattrib(plugin, "version")
        ext_handler.properties.state = getattrib(plugin, "state")

        location = getattrib(plugin, "location")
        failover_location = getattrib(plugin, "failoverlocation")
        for uri in [location, failover_location]:
            version_uri = ExtHandlerVersionUri()
            version_uri.uri = uri
            ext_handler.versionUris.append(version_uri)
        return ext_handler

    @staticmethod
    def _parse_plugin_settings(ext_handler, plugin_settings): # pylint: disable=R0914
        if plugin_settings is None:
            return

        name = ext_handler.name
        version = ext_handler.properties.version

        ext_handler_plugin_settings = [x for x in plugin_settings if getattrib(x, "name") == name]
        if ext_handler_plugin_settings is None or len(ext_handler_plugin_settings) == 0: # pylint: disable=len-as-condition
            return

        settings = [x for x in ext_handler_plugin_settings if getattrib(x, "version") == version]
        if len(settings) != len(ext_handler_plugin_settings):
            msg = "ExtHandler PluginSettings Version Mismatch! Expected PluginSettings version: {0} for Handler: " \
                  "{1} but found versions: ({2})".format(version, name, ', '.join(
                set([getattrib(x, "version") for x in ext_handler_plugin_settings]))) 
            add_event(AGENT_NAME, op=WALAEventOperation.PluginSettingsVersionMismatch, message=msg, log_event=False,
                      is_success=False)
            if len(settings) == 0: # pylint: disable=len-as-condition
                # If there is no corresponding settings for the specific extension handler, we will not process it at all,
                # this is an unexpected error as we always expect both versions to be in sync.
                logger.error(msg)
                return
            logger.warn(msg)

        runtime_settings = None
        runtime_settings_node = find(settings[0], "RuntimeSettings")
        seqNo = getattrib(runtime_settings_node, "seqNo") # pylint: disable=C0103
        runtime_settings_str = gettext(runtime_settings_node)
<<<<<<< HEAD
        if runtime_settings_str is not None:
            try:
                runtime_settings = json.loads(runtime_settings_str)
            except ValueError as e:
                logger.error("Invalid extension settings")
                return

        depends_on_level = 0
        depends_on_node = find(settings[0], "DependsOn")
        if depends_on_node is not None:
=======
        try:
            runtime_settings = json.loads(runtime_settings_str)
        except ValueError as e: # pylint: disable=W0612,C0103
            logger.error("Invalid extension settings")
            return

        depends_on_level = 0
        depends_on_node = find(settings[0], "DependsOn")
        if depends_on_node != None: # pylint: disable=C0121
>>>>>>> 5ea00ef0
            try:
                depends_on_level = int(getattrib(depends_on_node, "dependencyLevel"))
            except (ValueError, TypeError):
                logger.warn("Could not parse dependencyLevel for handler {0}. Setting it to 0".format(name))
                depends_on_level = 0

        if runtime_settings is not None:
            for plugin_settings_list in runtime_settings["runtimeSettings"]:
                handler_settings = plugin_settings_list["handlerSettings"]
                ext = Extension()
                # There is no "extension name" in wire protocol.
                # Put
                ext.name = ext_handler.name
                ext.sequenceNumber = seqNo
                ext.publicSettings = handler_settings.get("publicSettings")
                ext.protectedSettings = handler_settings.get("protectedSettings")
                ext.dependencyLevel = depends_on_level
                thumbprint = handler_settings.get(
                    "protectedSettingsCertThumbprint")
                ext.certificateThumbprint = thumbprint
                ext_handler.properties.extensions.append(ext)


class RemoteAccess(object): # pylint: disable=R0903
    """
    Object containing information about user accounts
    """
    #
    # <RemoteAccess>
    #   <Version/>
    #   <Incarnation/>
    #    <Users>
    #       <User>
    #         <Name/>
    #         <Password/>
    #         <Expiration/>
    #       </User>
    #     </Users>
    #   </RemoteAccess>
    #
    def __init__(self, xml_text):
        self.xml_text = xml_text
        self.version = None
        self.incarnation = None
        self.user_list = RemoteAccessUsersList()

        if self.xml_text is None or len(self.xml_text) == 0: # pylint: disable=len-as-condition
            return

        xml_doc = parse_doc(self.xml_text)
        self.version = findtext(xml_doc, "Version")
        self.incarnation = findtext(xml_doc, "Incarnation")
        user_collection = find(xml_doc, "Users")
        users = findall(user_collection, "User")

        for user in users:
            remote_access_user = RemoteAccess._parse_user(user)
            self.user_list.users.append(remote_access_user)

    @staticmethod
    def _parse_user(user):
        name = findtext(user, "Name")
        encrypted_password = findtext(user, "Password")
        expiration = findtext(user, "Expiration")
        remote_access_user = RemoteAccessUser(name, encrypted_password, expiration)
        return remote_access_user
<|MERGE_RESOLUTION|>--- conflicted
+++ resolved
@@ -45,7 +45,6 @@
 TRANSPORT_PRV_FILE_NAME = "TransportPrivate.pem"
 
 
-<<<<<<< HEAD
 # Type of update performed by _update_from_goal_state()
 class UpdateType(object):
     # Update the Host GA Plugin client (Container ID and RoleConfigName)
@@ -56,16 +55,13 @@
     GoalStateForced = 2
 
 
-class GoalState(object):
+class GoalState(object): # pylint: disable=R0902
     #
     # Some modules (e.g. telemetry) require an up-to-date container ID. We update this variable each time we
     # fetch the goal state.
     #
     ContainerID = "00000000-0000-0000-0000-000000000000"
     _HttpFailedIndicator = "[HTTP Failed]"
-=======
-class GoalState(object): # pylint: disable=R0902
->>>>>>> 5ea00ef0
 
     def __init__(self, wire_client, retrieval_mode):
         """
@@ -179,13 +175,8 @@
             else:
                 xml_text = wire_client.fetch_config(uri, wire_client.get_header_for_cert())
                 self.remote_access = RemoteAccess(xml_text)
-<<<<<<< HEAD
-        except Exception as e:
+        except Exception as e: # pylint: disable=C0103
             self._log_document_retrieval_failure("remove access", e)
-=======
-        except Exception as e: # pylint: disable=C0103
-            logger.warn("Fetching the goal state failed: {0}", ustr(e))
->>>>>>> 5ea00ef0
             raise
 
     def _retrieve_ext_conf(self, xml_doc, wire_client):
@@ -422,28 +413,16 @@
         runtime_settings_node = find(settings[0], "RuntimeSettings")
         seqNo = getattrib(runtime_settings_node, "seqNo") # pylint: disable=C0103
         runtime_settings_str = gettext(runtime_settings_node)
-<<<<<<< HEAD
         if runtime_settings_str is not None:
             try:
                 runtime_settings = json.loads(runtime_settings_str)
-            except ValueError as e:
+            except ValueError as e: # pylint: disable=W0612,C0103
                 logger.error("Invalid extension settings")
                 return
 
         depends_on_level = 0
         depends_on_node = find(settings[0], "DependsOn")
         if depends_on_node is not None:
-=======
-        try:
-            runtime_settings = json.loads(runtime_settings_str)
-        except ValueError as e: # pylint: disable=W0612,C0103
-            logger.error("Invalid extension settings")
-            return
-
-        depends_on_level = 0
-        depends_on_node = find(settings[0], "DependsOn")
-        if depends_on_node != None: # pylint: disable=C0121
->>>>>>> 5ea00ef0
             try:
                 depends_on_level = int(getattrib(depends_on_node, "dependencyLevel"))
             except (ValueError, TypeError):
