# Microsoft Azure Linux Agent
#
# Copyright 2020 Microsoft Corporation
#
# Licensed under the Apache License, Version 2.0 (the "License");
# you may not use this file except in compliance with the License.
# You may obtain a copy of the License at
#
#     http://www.apache.org/licenses/LICENSE-2.0
#
# Unless required by applicable law or agreed to in writing, software
# distributed under the License is distributed on an "AS IS" BASIS,
# WITHOUT WARRANTIES OR CONDITIONS OF ANY KIND, either express or implied.
# See the License for the specific language governing permissions and
# limitations under the License.
#
# Requires Python 2.6+ and Openssl 1.0+

import json
import os
import re
import traceback

from azurelinuxagent.common.exception import ProtocolError

import azurelinuxagent.common.conf as conf
import azurelinuxagent.common.logger as logger
from azurelinuxagent.common.AgentGlobals import AgentGlobals
from azurelinuxagent.common.datacontract import set_properties
from azurelinuxagent.common.event import add_event, WALAEventOperation
from azurelinuxagent.common.future import ustr
from azurelinuxagent.common.protocol.restapi import Cert, CertList, Extension, ExtHandler, ExtHandlerList, \
    ExtHandlerVersionUri, RemoteAccessUser, RemoteAccessUsersList, \
    VMAgentManifest, VMAgentManifestList, VMAgentManifestUri
from azurelinuxagent.common.utils import fileutil
from azurelinuxagent.common.utils.cryptutil import CryptUtil
from azurelinuxagent.common.utils.textutil import parse_doc, findall, find, findtext, getattrib, gettext
from azurelinuxagent.common.version import AGENT_NAME

GOAL_STATE_URI = "http://{0}/machine/?comp=goalstate"
CERTS_FILE_NAME = "Certificates.xml"
P7M_FILE_NAME = "Certificates.p7m"
PEM_FILE_NAME = "Certificates.pem"
TRANSPORT_CERT_FILE_NAME = "TransportCert.pem"
TRANSPORT_PRV_FILE_NAME = "TransportPrivate.pem"


# Type of update performed by _update_from_goal_state()
class UpdateType(object):
    # Update the Host GA Plugin client (Container ID and RoleConfigName)
    HostPlugin = 0
    # Update the full goal state only if the incarnation has changed
    GoalState = 1
    # Update the full goal state unconditionally
    GoalStateForced = 2


class GoalState(object):
<<<<<<< HEAD
    #
    # Some modules (e.g. telemetry) require an up-to-date container ID. We update this variable each time we
    # fetch the goal state.
    #
    ContainerID = "00000000-0000-0000-0000-000000000000"
    _HttpFailedIndicator = "[HTTP Failed]"
=======
>>>>>>> 6951bb5f

    def __init__(self, wire_client, retrieval_mode):
        """
        Fetches the goal state using the given wire client.

        For better code readability, use the static fetch_* methods below instead of instantiating GoalState
        directly.

        """
        uri = GOAL_STATE_URI.format(wire_client.get_endpoint())
        self.xml_text = wire_client.fetch_config(uri, wire_client.get_header())
        xml_doc = parse_doc(self.xml_text)

        self.ext_conf = None
        self.hosting_env = None
        self.shared_conf = None
        self.certs = None
        self.remote_access = None

        # Retrieve goal state information
        self.incarnation = findtext(xml_doc, "Incarnation")
        role_instance = find(xml_doc, "RoleInstance")
        self.role_instance_id = findtext(role_instance, "InstanceId")
        role_config = find(role_instance, "Configuration")
        self.role_config_name = findtext(role_config, "ConfigName")
        container = find(xml_doc, "Container")
        self.container_id = findtext(container, "ContainerId")
        lbprobe_ports = find(xml_doc, "LBProbePorts")
        self.load_balancer_probe_port = findtext(lbprobe_ports, "Port")
<<<<<<< HEAD
        GoalState.ContainerID = self.container_id
=======

        AgentGlobals.update_container_id(self.container_id)
>>>>>>> 6951bb5f

        if retrieval_mode != UpdateType.HostPlugin:
            # Retrieve the extension config, which we need to determine if anything changed
            self._retrieve_ext_conf(xml_doc, wire_client)

            if self.ext_conf is not None or retrieval_mode == UpdateType.GoalStateForced:
                # We only need to retrieve the certificates if there's a Fabric incarnation change.
                # FastTrack doesn't affect them
                if self.ext_conf.is_fabric_change or retrieval_mode == UpdateType.GoalStateForced:
                    self._retrieve_certificates(xml_doc, wire_client)

                # Retrieve the other documents if we have either a Fabric or FastTrack change
                if self.ext_conf.changed or retrieval_mode == UpdateType.GoalStateForced:
                    self._retrieve_hosting_env(xml_doc, wire_client)
                    self._retrieve_shared_conf(xml_doc, wire_client)
                    self._retrieve_remote_access(xml_doc, wire_client)
                    self._retrieve_remote_access(xml_doc, wire_client)

    @staticmethod
    def fetch_goal_state(wire_client):
        """
        Fetches the goal state. If it has changed, it fetches the full goal state
        Otherwise it fetches the goal state not including any nested properties (such as remote access).
        """
        return GoalState(wire_client, retrieval_mode=UpdateType.GoalState)

    @staticmethod
    def fetch_limited_goal_state(wire_client):
        """
        Fetches only the wire server GoalState object. Does not include the extensions config
        """
        return GoalState(wire_client, retrieval_mode=UpdateType.HostPlugin)

    @staticmethod
    def fetch_full_goal_state(wire_client):
        """
        Fetches the full goal state, including nested properties (such as remote access).
        """
        return GoalState(wire_client, retrieval_mode=UpdateType.GoalStateForced)

    def _retrieve_hosting_env(self, xml_doc, wire_client):
        try:
            uri = findtext(xml_doc, "HostingEnvironmentConfig")
            if uri is None:
                logger.error("HostingEnvironmentConfig url doesn't exist in goal state")
            else:
                xml_text = wire_client.fetch_config(uri, wire_client.get_header())
                self.hosting_env = HostingEnv(xml_text)
        except Exception as e:
            self._log_document_retrieval_failure("hosting environment", e)
            raise

    def _retrieve_certificates(self, xml_doc, wire_client):
        try:
            uri = findtext(xml_doc, "Certificates")
            if uri is not None:
                xml_text = wire_client.fetch_config(uri, wire_client.get_header_for_cert())
                self.certs = Certificates(xml_text)
        except Exception as e:
            self._log_document_retrieval_failure("certificates", e)
            raise

    def _retrieve_shared_conf(self, xml_doc, wire_client):
        try:
            uri = findtext(xml_doc, "SharedConfig")
            if uri is None:
                logger.error("SharedConfig url doesn't exist in goal state")
            else:
                xml_text = wire_client.fetch_config(uri, wire_client.get_header())
                self.shared_conf = SharedConfig(xml_text)
        except Exception as e:
            self._log_document_retrieval_failure("shared config", e)
            raise

    def _retrieve_remote_access(self, xml_doc, wire_client):
        try:
            container = find(xml_doc, "Container")
            uri = findtext(container, "RemoteAccessInfo")
            if uri is None:
                self.remote_access = None
            else:
                xml_text = wire_client.fetch_config(uri, wire_client.get_header_for_cert())
                self.remote_access = RemoteAccess(xml_text)
        except Exception as e:
            self._log_document_retrieval_failure("remove access", e)
            raise

    def _retrieve_ext_conf(self, xml_doc, wire_client):
        try:
            uri = findtext(xml_doc, "ExtensionsConfig")
            self.ext_conf = wire_client.ext_config_retriever.get_ext_config(self.incarnation, uri)
        except Exception as e:
            self._log_document_retrieval_failure("extensions config", e)
            raise

    def _log_document_retrieval_failure(self, component_name, e):
        if isinstance(ProtocolError, e):
            logger.warn("Fetching the {0} failed: {1}", component_name, ustr(e))
        else:
            logger.warn("Fetching the {0} failed: {1}, {2}", component_name, ustr(e), traceback.format_exc())


class HostingEnv(object):
    def __init__(self, xml_text):
        self.xml_text = xml_text
        xml_doc = parse_doc(xml_text)
        incarnation = find(xml_doc, "Incarnation")
        self.vm_name = getattrib(incarnation, "instance")
        role = find(xml_doc, "Role")
        self.role_name = getattrib(role, "name")
        deployment = find(xml_doc, "Deployment")
        self.deployment_name = getattrib(deployment, "name")


class SharedConfig(object):
    def __init__(self, xml_text):
        self.xml_text = xml_text


class Certificates(object):
    def __init__(self, xml_text):
        self.cert_list = CertList()

        # Save the certificates
        local_file = os.path.join(conf.get_lib_dir(), CERTS_FILE_NAME)
        fileutil.write_file(local_file, xml_text)

        # Separate the certificates into individual files.
        xml_doc = parse_doc(xml_text)
        data = findtext(xml_doc, "Data")
        if data is None:
            return

        # if the certificates format is not Pkcs7BlobWithPfxContents do not parse it
        certificateFormat = findtext(xml_doc, "Format")
        if certificateFormat and certificateFormat != "Pkcs7BlobWithPfxContents":
            logger.warn("The Format is not Pkcs7BlobWithPfxContents. Format is " + certificateFormat)
            return

        cryptutil = CryptUtil(conf.get_openssl_cmd())
        p7m_file = os.path.join(conf.get_lib_dir(), P7M_FILE_NAME)
        p7m = ("MIME-Version:1.0\n"
               "Content-Disposition: attachment; filename=\"{0}\"\n"
               "Content-Type: application/x-pkcs7-mime; name=\"{1}\"\n"
               "Content-Transfer-Encoding: base64\n"
               "\n"
               "{2}").format(p7m_file, p7m_file, data)

        fileutil.write_file(p7m_file, p7m)

        trans_prv_file = os.path.join(conf.get_lib_dir(), TRANSPORT_PRV_FILE_NAME)
        trans_cert_file = os.path.join(conf.get_lib_dir(), TRANSPORT_CERT_FILE_NAME)
        pem_file = os.path.join(conf.get_lib_dir(), PEM_FILE_NAME)
        # decrypt certificates
        cryptutil.decrypt_p7m(p7m_file, trans_prv_file, trans_cert_file, pem_file)

        # The parsing process use public key to match prv and crt.
        buf = []
        begin_crt = False
        begin_prv = False
        prvs = {}
        thumbprints = {}
        index = 0
        v1_cert_list = []
        with open(pem_file) as pem:
            for line in pem.readlines():
                buf.append(line)
                if re.match(r'[-]+BEGIN.*KEY[-]+', line):
                    begin_prv = True
                elif re.match(r'[-]+BEGIN.*CERTIFICATE[-]+', line):
                    begin_crt = True
                elif re.match(r'[-]+END.*KEY[-]+', line):
                    tmp_file = Certificates._write_to_tmp_file(index, 'prv', buf)
                    pub = cryptutil.get_pubkey_from_prv(tmp_file)
                    prvs[pub] = tmp_file
                    buf = []
                    index += 1
                    begin_prv = False
                elif re.match(r'[-]+END.*CERTIFICATE[-]+', line):
                    tmp_file = Certificates._write_to_tmp_file(index, 'crt', buf)
                    pub = cryptutil.get_pubkey_from_crt(tmp_file)
                    thumbprint = cryptutil.get_thumbprint_from_crt(tmp_file)
                    thumbprints[pub] = thumbprint
                    # Rename crt with thumbprint as the file name
                    crt = "{0}.crt".format(thumbprint)
                    v1_cert_list.append({
                        "name": None,
                        "thumbprint": thumbprint
                    })
                    os.rename(tmp_file, os.path.join(conf.get_lib_dir(), crt))
                    buf = []
                    index += 1
                    begin_crt = False

        # Rename prv key with thumbprint as the file name
        for pubkey in prvs:
            thumbprint = thumbprints[pubkey]
            if thumbprint:
                tmp_file = prvs[pubkey]
                prv = "{0}.prv".format(thumbprint)
                os.rename(tmp_file, os.path.join(conf.get_lib_dir(), prv))
                logger.info("Found private key matching thumbprint {0}".format(thumbprint))
            else:
                # Since private key has *no* matching certificate,
                # it will not be named correctly
                logger.warn("Found NO matching cert/thumbprint for private key!")

        # Log if any certificates were found without matching private keys
        # This can happen (rarely), and is useful to know for debugging
        for pubkey in thumbprints:
            if not pubkey in prvs:
                msg = "Certificate with thumbprint {0} has no matching private key."
                logger.info(msg.format(thumbprints[pubkey]))

        for v1_cert in v1_cert_list:
            cert = Cert()
            set_properties("certs", cert, v1_cert)
            self.cert_list.certificates.append(cert)

    @staticmethod
    def _write_to_tmp_file(index, suffix, buf):
        file_name = os.path.join(conf.get_lib_dir(), "{0}.{1}".format(index, suffix))
        fileutil.write_file(file_name, "".join(buf))
        return file_name


class ExtensionsConfig(object):
    def __init__(self, xml_text):
        self.xml_text = xml_text
        self.ext_handlers = ExtHandlerList()
        self.vmagent_manifests = VMAgentManifestList()
        self.svd_seqNo = None
        self.created_on_ticks = None

        if xml_text is None:
            return

        xml_doc = parse_doc(self.xml_text)

        self.status_upload_blob_url = findtext(xml_doc, "StatusUploadBlob")
        self.artifacts_profile_blob_url = findtext(xml_doc, "InVMArtifactsProfileBlob")

        status_upload_node = find(xml_doc, "StatusUploadBlob")
        self.status_upload_blob_type = getattrib(status_upload_node, "statusBlobType")
        logger.verbose("Extension config shows status blob type as [{0}]", self.status_upload_blob_type)

        ga_families_list = find(xml_doc, "GAFamilies")
        ga_families = findall(ga_families_list, "GAFamily")

        for ga_family in ga_families:
            family = findtext(ga_family, "Name")
            uris_list = find(ga_family, "Uris")
            uris = findall(uris_list, "Uri")
            manifest = VMAgentManifest()
            manifest.family = family
            for uri in uris:
                manifestUri = VMAgentManifestUri(uri=gettext(uri))
                manifest.versionsManifestUris.append(manifestUri)
            self.vmagent_manifests.vmAgentManifests.append(manifest)

        plugins_list = find(xml_doc, "Plugins")
        plugins = findall(plugins_list, "Plugin")
        plugin_settings_list = find(xml_doc, "PluginSettings")
        plugin_settings = findall(plugin_settings_list, "Plugin")

        for plugin in plugins:
            ext_handler = ExtensionsConfig._parse_plugin(plugin)
            self.ext_handlers.extHandlers.append(ext_handler)
            ExtensionsConfig._parse_plugin_settings(ext_handler, plugin_settings)

        goal_state_metadata_node = find(xml_doc, "InVMGoalStateMetaData")
        if goal_state_metadata_node is not None:
            self.svd_seqNo = getattrib(goal_state_metadata_node, "inSvdSeqNo")
            self.created_on_ticks = getattrib(goal_state_metadata_node, "createdOnTicks")
            logger.verbose("Read inSvdSeqNo of {0} and createdOnTicks of {1}", self.svd_seqNo, self.created_on_ticks)

    @staticmethod
    def _parse_plugin(plugin):
        ext_handler = ExtHandler()
        ext_handler.name = getattrib(plugin, "name")
        ext_handler.properties.version = getattrib(plugin, "version")
        ext_handler.properties.state = getattrib(plugin, "state")

        location = getattrib(plugin, "location")
        failover_location = getattrib(plugin, "failoverlocation")
        for uri in [location, failover_location]:
            version_uri = ExtHandlerVersionUri()
            version_uri.uri = uri
            ext_handler.versionUris.append(version_uri)
        return ext_handler

    @staticmethod
    def _parse_plugin_settings(ext_handler, plugin_settings):
        if plugin_settings is None:
            return

        name = ext_handler.name
        version = ext_handler.properties.version

        ext_handler_plugin_settings = [x for x in plugin_settings if getattrib(x, "name") == name]
        if ext_handler_plugin_settings is None or len(ext_handler_plugin_settings) == 0:
            return

        settings = [x for x in ext_handler_plugin_settings if getattrib(x, "version") == version]
        if len(settings) != len(ext_handler_plugin_settings):
            msg = "ExtHandler PluginSettings Version Mismatch! Expected PluginSettings version: {0} for Handler: " \
                  "{1} but found versions: ({2})".format(version, name, ', '.join(
                set([getattrib(x, "version") for x in ext_handler_plugin_settings])))
            add_event(AGENT_NAME, op=WALAEventOperation.PluginSettingsVersionMismatch, message=msg, log_event=False,
                      is_success=False)
            if len(settings) == 0:
                # If there is no corresponding settings for the specific extension handler, we will not process it at all,
                # this is an unexpected error as we always expect both versions to be in sync.
                logger.error(msg)
                return
            logger.warn(msg)

        runtime_settings = None
        runtime_settings_node = find(settings[0], "RuntimeSettings")
        seqNo = getattrib(runtime_settings_node, "seqNo")
        runtime_settings_str = gettext(runtime_settings_node)
        if runtime_settings_str is not None:
            try:
                runtime_settings = json.loads(runtime_settings_str)
            except ValueError as e:
                logger.error("Invalid extension settings")
                return

        depends_on_level = 0
        depends_on_node = find(settings[0], "DependsOn")
        if depends_on_node is not None:
            try:
                depends_on_level = int(getattrib(depends_on_node, "dependencyLevel"))
            except (ValueError, TypeError):
                logger.warn("Could not parse dependencyLevel for handler {0}. Setting it to 0".format(name))
                depends_on_level = 0

        if runtime_settings is not None:
            for plugin_settings_list in runtime_settings["runtimeSettings"]:
                handler_settings = plugin_settings_list["handlerSettings"]
                ext = Extension()
                # There is no "extension name" in wire protocol.
                # Put
                ext.name = ext_handler.name
                ext.sequenceNumber = seqNo
                ext.publicSettings = handler_settings.get("publicSettings")
                ext.protectedSettings = handler_settings.get("protectedSettings")
                ext.dependencyLevel = depends_on_level
                thumbprint = handler_settings.get(
                    "protectedSettingsCertThumbprint")
                ext.certificateThumbprint = thumbprint
                ext_handler.properties.extensions.append(ext)


class RemoteAccess(object):
    """
    Object containing information about user accounts
    """
    #
    # <RemoteAccess>
    #   <Version/>
    #   <Incarnation/>
    #    <Users>
    #       <User>
    #         <Name/>
    #         <Password/>
    #         <Expiration/>
    #       </User>
    #     </Users>
    #   </RemoteAccess>
    #
    def __init__(self, xml_text):
        self.xml_text = xml_text
        self.version = None
        self.incarnation = None
        self.user_list = RemoteAccessUsersList()

        if self.xml_text is None or len(self.xml_text) == 0:
            return

        xml_doc = parse_doc(self.xml_text)
        self.version = findtext(xml_doc, "Version")
        self.incarnation = findtext(xml_doc, "Incarnation")
        user_collection = find(xml_doc, "Users")
        users = findall(user_collection, "User")

        for user in users:
            remote_access_user = RemoteAccess._parse_user(user)
            self.user_list.users.append(remote_access_user)

    @staticmethod
    def _parse_user(user):
        name = findtext(user, "Name")
        encrypted_password = findtext(user, "Password")
        expiration = findtext(user, "Expiration")
        remote_access_user = RemoteAccessUser(name, encrypted_password, expiration)
        return remote_access_user
<|MERGE_RESOLUTION|>--- conflicted
+++ resolved
@@ -56,15 +56,12 @@
 
 
 class GoalState(object):
-<<<<<<< HEAD
     #
     # Some modules (e.g. telemetry) require an up-to-date container ID. We update this variable each time we
     # fetch the goal state.
     #
     ContainerID = "00000000-0000-0000-0000-000000000000"
     _HttpFailedIndicator = "[HTTP Failed]"
-=======
->>>>>>> 6951bb5f
 
     def __init__(self, wire_client, retrieval_mode):
         """
@@ -94,12 +91,7 @@
         self.container_id = findtext(container, "ContainerId")
         lbprobe_ports = find(xml_doc, "LBProbePorts")
         self.load_balancer_probe_port = findtext(lbprobe_ports, "Port")
-<<<<<<< HEAD
-        GoalState.ContainerID = self.container_id
-=======
-
         AgentGlobals.update_container_id(self.container_id)
->>>>>>> 6951bb5f
 
         if retrieval_mode != UpdateType.HostPlugin:
             # Retrieve the extension config, which we need to determine if anything changed
