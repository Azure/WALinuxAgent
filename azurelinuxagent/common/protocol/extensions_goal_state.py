# Microsoft Azure Linux Agent
#
# Copyright 2020 Microsoft Corporation
#
# Licensed under the Apache License, Version 2.0 (the "License");
# you may not use this file except in compliance with the License.
# You may obtain a copy of the License at
#
#     http://www.apache.org/licenses/LICENSE-2.0
#
# Unless required by applicable law or agreed to in writing, software
# distributed under the License is distributed on an "AS IS" BASIS,
# WITHOUT WARRANTIES OR CONDITIONS OF ANY KIND, either express or implied.
# See the License for the specific language governing permissions and
# limitations under the License.
#
# Requires Python 2.6+ and Openssl 1.0+
import datetime

import azurelinuxagent.common.logger as logger
from azurelinuxagent.common.future import ustr
from azurelinuxagent.common.AgentGlobals import AgentGlobals
from azurelinuxagent.common.exception import AgentError
from azurelinuxagent.common.utils import textutil
from azurelinuxagent.common.utils.flexible_version import FlexibleVersion


class GoalStateMismatchError(AgentError):
    def __init__(self, msg):
        super(GoalStateMismatchError, self).__init__(msg)


class ExtensionsGoalState(object):
    """
    ExtensionsGoalState represents the extensions information in the goal state; that information can originate from
    ExtensionsConfig when the goal state is retrieved from the WireServe or from vmSettings when it is retrieved from
    the HostGAPlugin.

    NOTE: This is an abstract class. The corresponding concrete classes can be instantiated using the ExtensionsGoalStateFactory.
    """
    @property
    def id(self):
        """
        Returns the incarnation number if the ExtensionsGoalState was created from ExtensionsConfig, or the etag if it
        was created from vmSettings.
        """
        raise NotImplementedError()

    @property
    def activity_id(self):
        raise NotImplementedError()

    @property
    def correlation_id(self):
        raise NotImplementedError()

    @property
    def created_on_timestamp(self):
        raise NotImplementedError()

    @property
    def status_upload_blob(self):
        raise NotImplementedError()

    @property
    def status_upload_blob_type(self):
        raise NotImplementedError()

    def _set_status_upload_blob_type(self, value):
        raise NotImplementedError()

    @property
    def required_features(self):
        raise NotImplementedError()

    @property
    def on_hold(self):
        raise NotImplementedError()

    @property
    def agent_manifests(self):
        raise NotImplementedError()

    @property
    def extensions(self):
        raise NotImplementedError()

    def get_redacted_text(self):
        """
        Returns the raw text (either the ExtensionsConfig or the vmSettings) with any confidential data removed, or an empty string for empty goal states.
        """
        raise NotImplementedError()

    @staticmethod
    def compare(from_extensions_config, from_vm_settings):
        """
        Compares the two instances given as argument and logs a GoalStateMismatch message if they are different.

        NOTE: The order of the two instances is important for the debug info to be logged correctly (ExtensionsConfig first, vmSettings second)
        """
        context = []  # used to keep track of the attribute that is being compared

        def compare_goal_states(first, second):
            compare_attributes(first, second, "activity_id")
            compare_attributes(first, second, "correlation_id")
            compare_attributes(first, second, "created_on_timestamp")
            # The status blob was added after version 112
            if from_vm_settings.host_ga_plugin_version > FlexibleVersion("1.0.8.112"):
                compare_attributes(first, second, "status_upload_blob")
                compare_attributes(first, second, "status_upload_blob_type")
            compare_attributes(first, second, "required_features")
            compare_attributes(first, second, "on_hold")
            compare_array(first.agent_manifests, second.agent_manifests, compare_agent_manifests, "agent_manifests")
            compare_array(first.extensions, second.extensions, compare_extensions, "extensions")

        def compare_agent_manifests(first, second):
            compare_attributes(first, second, "family")
<<<<<<< HEAD
            compare_attributes(first, second, "version")
            compare_attributes(first, second, "uris", ignore_order=True)
=======
            compare_attributes(first, second, "requested_version_string")
            compare_attributes(first, second, "uris")
>>>>>>> 130161c6

        def compare_extensions(first, second):
            compare_attributes(first, second, "name")
            compare_attributes(first, second, "version")
            compare_attributes(first, second, "state")
            compare_attributes(first, second, "supports_multi_config")
            compare_attributes(first, second, "manifest_uris", ignore_order=True)
            compare_array(first.settings, second.settings, compare_settings, "settings")

        def compare_settings(first, second):
            compare_attributes(first, second, "name")
            compare_attributes(first, second, "sequenceNumber")
            compare_attributes(first, second, "publicSettings")
            compare_attributes(first, second, "protectedSettings")
            compare_attributes(first, second, "certificateThumbprint")
            compare_attributes(first, second, "dependencyLevel")
            compare_attributes(first, second, "state")

        def compare_array(first, second, comparer, name):
            if len(first) != len(second):
                raise Exception("Number of items in {0} mismatch: {1} != {2}".format(name, len(first), len(second)))
            for i in range(len(first)):
                context.append("{0}[{1}]".format(name, i))
                try:
                    comparer(first[i], second[i])
                finally:
                    context.pop()

        def compare_attributes(first, second, attribute, ignore_order=False):
            context.append(attribute)
            try:
                first_value = getattr(first, attribute)
                second_value = getattr(second, attribute)
                if ignore_order:
                    first_value = first_value[:]
                    first_value.sort()
                    second_value = second_value[:]
                    second_value.sort()

                if first_value != second_value:
                    raise Exception("[{0}] != [{1}] (Attribute: {2})".format(first_value, second_value, ".".join(context)))
            finally:
                context.pop()

        try:
            compare_goal_states(from_extensions_config, from_vm_settings)
        except Exception as exception:
            raise GoalStateMismatchError("Mismatch in Goal States [Incarnation {0}] != [Etag: {1}]: {2}".format(from_extensions_config.id, from_vm_settings.id, ustr(exception)))

    def _do_common_validations(self):
        """
        Does validations common to vmSettings and ExtensionsConfig
        """
        if self.status_upload_blob_type not in ["BlockBlob", "PageBlob"]:
            logger.info("Status Blob type '{0}' is not valid, assuming BlockBlob", self.status_upload_blob)
            self._set_status_upload_blob_type("BlockBlob")

    @staticmethod
    def _ticks_to_utc_timestamp(ticks_string):
        """
        Takes 'ticks', a string indicating the number of ticks since midnight 0001-01-01 00:00:00, and
        returns a UTC timestamp  (every tick is 1/10000000 of a second).
        """
        minimum = datetime.datetime(1900, 1, 1, 0, 0)  # min value accepted by datetime.strftime()
        as_date_time = minimum
        if ticks_string not in (None, ""):
            try:
                as_date_time = datetime.datetime.min + datetime.timedelta(seconds=float(ticks_string) / 10 ** 7)
            except Exception as exception:
                logger.verbose("Can't parse ticks: {0}", textutil.format_exception(exception))
        as_date_time = max(as_date_time, minimum)

        return as_date_time.strftime(logger.Logger.LogTimeFormatInUTC)

    @staticmethod
    def _string_to_id(id_string):
        """
        Takes 'id', a string indicating an ID, and returns a null GUID if the string is None or empty; otherwise
        return 'id' unchanged
        """
        if id_string in (None, ""):
            return AgentGlobals.GUID_ZERO
        return id_string


class EmptyExtensionsGoalState(ExtensionsGoalState):
    @property
    def id(self):
        return self._string_to_id(None)

    @property
    def activity_id(self):
        return AgentGlobals.GUID_ZERO

    @property
    def correlation_id(self):
        return AgentGlobals.GUID_ZERO

    @property
    def created_on_timestamp(self):
        return datetime.datetime.min

    @property
    def status_upload_blob(self):
        return None

    @property
    def status_upload_blob_type(self):
        return None

    def _set_status_upload_blob_type(self, value):
        raise TypeError("EmptyExtensionsGoalState is immutable; cannot change the value of the status upload blob")

    @property
    def required_features(self):
        return []

    @property
    def on_hold(self):
        return False

    @property
    def agent_manifests(self):
        return []

    @property
    def extensions(self):
        return []

    def get_redacted_text(self):
        return ''<|MERGE_RESOLUTION|>--- conflicted
+++ resolved
@@ -115,13 +115,9 @@
 
         def compare_agent_manifests(first, second):
             compare_attributes(first, second, "family")
-<<<<<<< HEAD
             compare_attributes(first, second, "version")
+            compare_attributes(first, second, "requested_version_string")
             compare_attributes(first, second, "uris", ignore_order=True)
-=======
-            compare_attributes(first, second, "requested_version_string")
-            compare_attributes(first, second, "uris")
->>>>>>> 130161c6
 
         def compare_extensions(first, second):
             compare_attributes(first, second, "name")
