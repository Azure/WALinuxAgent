# Microsoft Azure Linux Agent
#
# Copyright 2018 Microsoft Corporation
#
# Licensed under the Apache License, Version 2.0 (the "License");
# you may not use this file except in compliance with the License.
# You may obtain a copy of the License at
#
#     http://www.apache.org/licenses/LICENSE-2.0
#
# Unless required by applicable law or agreed to in writing, software
# distributed under the License is distributed on an "AS IS" BASIS,
# WITHOUT WARRANTIES OR CONDITIONS OF ANY KIND, either express or implied.
# See the License for the specific language governing permissions and
# limitations under the License.
#
# Requires Python 2.6+ and Openssl 1.0+
#

import base64
import datetime
import json
import uuid

from azurelinuxagent.common import logger
from azurelinuxagent.common.errorstate import ErrorState, ERROR_STATE_HOST_PLUGIN_FAILURE
from azurelinuxagent.common.event import WALAEventOperation, add_event
from azurelinuxagent.common.exception import HttpError, ProtocolError
from azurelinuxagent.common.future import ustr
from azurelinuxagent.common.protocol.healthservice import HealthService
from azurelinuxagent.common.utils import restutil
from azurelinuxagent.common.utils import textutil
from azurelinuxagent.common.utils.textutil import remove_bom
from azurelinuxagent.common.version import AGENT_NAME, AGENT_VERSION, PY_VERSION_MAJOR

HOST_PLUGIN_PORT = 32526

URI_FORMAT_GET_API_VERSIONS = "http://{0}:{1}/versions"
URI_FORMAT_GET_EXTENSION_ARTIFACT = "http://{0}:{1}/extensionArtifact"
URI_FORMAT_PUT_VM_STATUS = "http://{0}:{1}/status"
URI_FORMAT_PUT_LOG = "http://{0}:{1}/vmAgentLog"
URI_FORMAT_HEALTH = "http://{0}:{1}/health"

API_VERSION = "2015-09-01"

_HEADER_CLIENT_NAME = "x-ms-client-name"
_HEADER_CLIENT_VERSION = "x-ms-client-version"
_HEADER_CORRELATION_ID = "x-ms-client-correlationid"
_HEADER_CONTAINER_ID = "x-ms-containerid"
_HEADER_DEPLOYMENT_ID = "x-ms-vmagentlog-deploymentid"
_HEADER_VERSION = "x-ms-version"
_HEADER_HOST_CONFIG_NAME = "x-ms-host-config-name"
_HEADER_ARTIFACT_LOCATION = "x-ms-artifact-location"
_HEADER_ARTIFACT_MANIFEST_LOCATION = "x-ms-artifact-manifest-location"

MAXIMUM_PAGEBLOB_PAGE_SIZE = 4 * 1024 * 1024  # Max page size: 4MB


<<<<<<< HEAD
class HostPluginProtocol(object): # pylint: disable=R0902
    is_default_channel = False
=======
class HostPluginProtocol(object):  # pylint: disable=R0902
    _is_default_channel = False
>>>>>>> 7a275e4d

    FETCH_REPORTING_PERIOD = datetime.timedelta(minutes=1)
    STATUS_REPORTING_PERIOD = datetime.timedelta(minutes=1)

    def __init__(self, endpoint, container_id, role_config_name):
        if endpoint is None:
            raise ProtocolError("HostGAPlugin: Endpoint not provided")
        self.is_initialized = False
        self.is_available = False
        self.api_versions = None
        self.endpoint = endpoint
        self.container_id = container_id
        self.deployment_id = self._extract_deployment_id(role_config_name)
        self.role_config_name = role_config_name
        self.manifest_uri = None
        self.health_service = HealthService(endpoint)
        self.fetch_error_state = ErrorState(min_timedelta=ERROR_STATE_HOST_PLUGIN_FAILURE)
        self.status_error_state = ErrorState(min_timedelta=ERROR_STATE_HOST_PLUGIN_FAILURE)
        self.fetch_last_timestamp = None
        self.status_last_timestamp = None

    @staticmethod
    def _extract_deployment_id(role_config_name):
        # Role config name consists of: <deployment id>.<incarnation>(...)
        return role_config_name.split(".")[0] if role_config_name is not None else None

    def update_container_id(self, new_container_id):
        self.container_id = new_container_id

    def update_role_config_name(self, new_role_config_name):
        self.role_config_name = new_role_config_name
        self.deployment_id = self._extract_deployment_id(new_role_config_name)

    def update_manifest_uri(self, new_manifest_uri):
        self.manifest_uri = new_manifest_uri

    def ensure_initialized(self):
        if not self.is_initialized:
            self.api_versions = self.get_api_versions()
            self.is_available = API_VERSION in self.api_versions
            self.is_initialized = self.is_available
            add_event(WALAEventOperation.InitializeHostPlugin,
                      is_success=self.is_available)
        return self.is_available

    def get_health(self):
        """
        Call the /health endpoint
        :return: True if 200 received, False otherwise
        """
        url = URI_FORMAT_HEALTH.format(self.endpoint,
                                       HOST_PLUGIN_PORT)
        logger.verbose("HostGAPlugin: Getting health from [{0}]", url)
        response = restutil.http_get(url, max_retry=1)
        return restutil.request_succeeded(response)

    def get_api_versions(self):
        url = URI_FORMAT_GET_API_VERSIONS.format(self.endpoint,
                                                 HOST_PLUGIN_PORT)
        logger.verbose("HostGAPlugin: Getting API versions at [{0}]"
                       .format(url))
        return_val = []
        error_response = ''
        is_healthy = False
        try:
            headers = {_HEADER_CONTAINER_ID: self.container_id}
            response = restutil.http_get(url, headers)

            if restutil.request_failed(response):
                error_response = restutil.read_response_error(response)
                logger.error("HostGAPlugin: Failed Get API versions: {0}".format(error_response))
                is_healthy = not restutil.request_failed_at_hostplugin(response)
            else:
                return_val = ustr(remove_bom(response.read()), encoding='utf-8')
                is_healthy = True
        except HttpError as e:  # pylint: disable=C0103
            logger.error("HostGAPlugin: Exception Get API versions: {0}".format(e))

        self.health_service.report_host_plugin_versions(is_healthy=is_healthy, response=error_response)

        return return_val

    def get_artifact_request(self, artifact_url, artifact_manifest_url=None):
        if not self.ensure_initialized():
            raise ProtocolError("HostGAPlugin: Host plugin channel is not available")

        if textutil.is_str_none_or_whitespace(artifact_url):
            raise ProtocolError("HostGAPlugin: No extension artifact url was provided")

        url = URI_FORMAT_GET_EXTENSION_ARTIFACT.format(self.endpoint,
                                                       HOST_PLUGIN_PORT)
        headers = {_HEADER_VERSION: API_VERSION,
                   _HEADER_CONTAINER_ID: self.container_id,
                   _HEADER_HOST_CONFIG_NAME: self.role_config_name,
                   _HEADER_ARTIFACT_LOCATION: artifact_url}

        if artifact_manifest_url is not None:
            headers[_HEADER_ARTIFACT_MANIFEST_LOCATION] = artifact_manifest_url

        return url, headers

    def report_fetch_health(self, uri, is_healthy=True, source='', response=''):

        if uri != URI_FORMAT_GET_EXTENSION_ARTIFACT.format(self.endpoint, HOST_PLUGIN_PORT):
            return

        if self.should_report(is_healthy,
                              self.fetch_error_state,
                              self.fetch_last_timestamp,
                              HostPluginProtocol.FETCH_REPORTING_PERIOD):
            self.fetch_last_timestamp = datetime.datetime.utcnow()
            health_signal = self.fetch_error_state.is_triggered() is False
            self.health_service.report_host_plugin_extension_artifact(is_healthy=health_signal,
                                                                      source=source,
                                                                      response=response)

    def report_status_health(self, is_healthy, response=''):
        if self.should_report(is_healthy,
                              self.status_error_state,
                              self.status_last_timestamp,
                              HostPluginProtocol.STATUS_REPORTING_PERIOD):
            self.status_last_timestamp = datetime.datetime.utcnow()
            health_signal = self.status_error_state.is_triggered() is False
            self.health_service.report_host_plugin_status(is_healthy=health_signal,
                                                          response=response)

    @staticmethod
    def should_report(is_healthy, error_state, last_timestamp, period):
        """
        Determine whether a health signal should be reported
        :param is_healthy: whether the current measurement is healthy
        :param error_state: the error state which is tracking time since failure
        :param last_timestamp: the last measurement time stamp
        :param period: the reporting period
        :return: True if the signal should be reported, False otherwise
        """

        if is_healthy:
            # we only reset the error state upon success, since we want to keep
            # reporting the failure; this is different to other uses of error states
            # which do not have a separate periodicity
            error_state.reset()
        else:
            error_state.incr()

        if last_timestamp is None:
            last_timestamp = datetime.datetime.utcnow() - period

        return datetime.datetime.utcnow() >= (last_timestamp + period)

    def put_vm_log(self, content):
        """
        Try to upload VM logs, a compressed zip file, via the host plugin /vmAgentLog channel.
        :param content: the binary content of the zip file to upload
        """
        if not self.ensure_initialized():
            raise ProtocolError("HostGAPlugin: HostGAPlugin is not available")

        if content is None:
            raise ProtocolError("HostGAPlugin: Invalid argument passed to upload VM logs. Content was not provided.")

        url = URI_FORMAT_PUT_LOG.format(self.endpoint, HOST_PLUGIN_PORT)
        response = restutil.http_put(url,
                                     data=content,
                                     headers=self._build_log_headers(),
                                     redact_data=True)

        if restutil.request_failed(response):  # pylint: disable=R1720
            error_response = restutil.read_response_error(response)
            raise HttpError("HostGAPlugin: Upload VM logs failed: {0}".format(error_response))

        return response

    def put_vm_status(self, status_blob, sas_url, config_blob_type=None):
        """
        Try to upload the VM status via the host plugin /status channel
        :param sas_url: the blob SAS url to pass to the host plugin
        :param config_blob_type: the blob type from the extension config
        :type status_blob: StatusBlob
        """
        if not self.ensure_initialized():
            raise ProtocolError("HostGAPlugin: HostGAPlugin is not available")

        if status_blob is None or status_blob.vm_status is None:
            raise ProtocolError("HostGAPlugin: Status blob was not provided")

        logger.verbose("HostGAPlugin: Posting VM status")
        blob_type = status_blob.type if status_blob.type else config_blob_type

        if blob_type == "BlockBlob":
            self._put_block_blob_status(sas_url, status_blob)
        else:
            self._put_page_blob_status(sas_url, status_blob)

    def _put_block_blob_status(self, sas_url, status_blob):
        url = URI_FORMAT_PUT_VM_STATUS.format(self.endpoint, HOST_PLUGIN_PORT)

        response = restutil.http_put(url,
                                     data=self._build_status_data(
                                         sas_url,
                                         status_blob.get_block_blob_headers(len(status_blob.data)),
                                         bytearray(status_blob.data, encoding='utf-8')),
                                     headers=self._build_status_headers())

        if restutil.request_failed(response):  # pylint: disable=R1720
            error_response = restutil.read_response_error(response)
            is_healthy = not restutil.request_failed_at_hostplugin(response)
            self.report_status_health(is_healthy=is_healthy, response=error_response)
            raise HttpError("HostGAPlugin: Put BlockBlob failed: {0}"
                            .format(error_response))
        else:
            self.report_status_health(is_healthy=True)
            logger.verbose("HostGAPlugin: Put BlockBlob status succeeded")

    def _put_page_blob_status(self, sas_url, status_blob):
        url = URI_FORMAT_PUT_VM_STATUS.format(self.endpoint, HOST_PLUGIN_PORT)

        # Convert the status into a blank-padded string whose length is modulo 512
        status = bytearray(status_blob.data, encoding='utf-8')
        status_size = int((len(status) + 511) / 512) * 512
        status = bytearray(status_blob.data.ljust(status_size), encoding='utf-8')

        # First, initialize an empty blob
        response = restutil.http_put(url,
                                     data=self._build_status_data(
                                         sas_url,
                                         status_blob.get_page_blob_create_headers(status_size)),
                                     headers=self._build_status_headers())

        if restutil.request_failed(response):  # pylint: disable=R1720
            error_response = restutil.read_response_error(response)
            is_healthy = not restutil.request_failed_at_hostplugin(response)
            self.report_status_health(is_healthy=is_healthy, response=error_response)
            raise HttpError("HostGAPlugin: Failed PageBlob clean-up: {0}"
                            .format(error_response))
        else:
            self.report_status_health(is_healthy=True)
            logger.verbose("HostGAPlugin: PageBlob clean-up succeeded")
        
        # Then, upload the blob in pages
        if sas_url.count("?") <= 0:
            sas_url = "{0}?comp=page".format(sas_url)
        else:
            sas_url = "{0}&comp=page".format(sas_url)

        start = 0
        end = 0
        while start < len(status):
            # Create the next page
            end = start + min(len(status) - start, MAXIMUM_PAGEBLOB_PAGE_SIZE)
            page_size = int((end - start + 511) / 512) * 512
            buf = bytearray(page_size)
            buf[0: end - start] = status[start: end]

            # Send the page
            response = restutil.http_put(url,
                                         data=self._build_status_data(
                                             sas_url,
                                             status_blob.get_page_blob_page_headers(start, end),
                                             buf),
                                         headers=self._build_status_headers())

            if restutil.request_failed(response):
                error_response = restutil.read_response_error(response)
                is_healthy = not restutil.request_failed_at_hostplugin(response)
                self.report_status_health(is_healthy=is_healthy, response=error_response)
                raise HttpError(
                    "HostGAPlugin Error: Put PageBlob bytes "
                    "[{0},{1}]: {2}".format(start, end, error_response))

            # Advance to the next page (if any)
            start = end
        
    def _build_status_data(self, sas_url, blob_headers, content=None):
        headers = []
        for name in iter(blob_headers.keys()):
            headers.append({
                'headerName': name,
                'headerValue': blob_headers[name]
            })

        data = {
            'requestUri': sas_url,
            'headers': headers
        }
        if not content is None:
            data['content'] = self._base64_encode(content)
        return json.dumps(data, sort_keys=True)
    
    def _build_status_headers(self):
        return {
            _HEADER_VERSION: API_VERSION,
            "Content-type": "application/json",
            _HEADER_CONTAINER_ID: self.container_id,
            _HEADER_HOST_CONFIG_NAME: self.role_config_name
        }

    def _build_log_headers(self):
        return {
            _HEADER_VERSION: API_VERSION,
            _HEADER_CONTAINER_ID: self.container_id,
            _HEADER_DEPLOYMENT_ID: self.deployment_id,
            _HEADER_CLIENT_NAME: AGENT_NAME,
            _HEADER_CLIENT_VERSION: AGENT_VERSION,
            _HEADER_CORRELATION_ID: str(uuid.uuid4())
        }

    def _base64_encode(self, data):
        s = base64.b64encode(bytes(data))  # pylint: disable=C0103
        if PY_VERSION_MAJOR > 2:
            return s.decode('utf-8')
        return s<|MERGE_RESOLUTION|>--- conflicted
+++ resolved
@@ -56,13 +56,8 @@
 MAXIMUM_PAGEBLOB_PAGE_SIZE = 4 * 1024 * 1024  # Max page size: 4MB
 
 
-<<<<<<< HEAD
 class HostPluginProtocol(object): # pylint: disable=R0902
     is_default_channel = False
-=======
-class HostPluginProtocol(object):  # pylint: disable=R0902
-    _is_default_channel = False
->>>>>>> 7a275e4d
 
     FETCH_REPORTING_PERIOD = datetime.timedelta(minutes=1)
     STATUS_REPORTING_PERIOD = datetime.timedelta(minutes=1)
