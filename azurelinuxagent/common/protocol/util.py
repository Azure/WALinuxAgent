--- conflicted
+++ resolved
@@ -175,19 +175,11 @@
                     logger.info("WireServer endpoint {0} read from file", self.endpoint)
                     return self.endpoint
 
-<<<<<<< HEAD
-                    logger.error("[GetWireserverEndpoint] Unexpected empty file {0}", file_path)
-                except (IOError, OSError) as e:
-                    logger.error("[GetWireserverEndpoint] Error reading file {0}: {1}", file_path, str(e))
-            else:
-                logger.error("[GetWireserverEndpoint] Missing file {0}", file_path)
-=======
-                logger.error("[GetWireserverEndpoint] Unexpected empty file {0}: {1}", file_path, str(e))
+                logger.error("[GetWireserverEndpoint] Unexpected empty file {0}", file_path)
             except (IOError, OSError) as e:
                 logger.error("[GetWireserverEndpoint] Error reading file {0}: {1}", file_path, str(e))
         else:
             logger.error("[GetWireserverEndpoint] Missing file {0}", file_path)
->>>>>>> 5b60264f
 
         self.endpoint = KNOWN_WIRESERVER_IP
         logger.info("Using hardcoded Wireserver endpoint {0}", self.endpoint)
