--- conflicted
+++ resolved
@@ -169,14 +169,6 @@
     def _detect_wire_protocol(self):
         endpoint = self.dhcp_handler.endpoint
         if endpoint is None:
-<<<<<<< HEAD
-            logger.info("WireServer endpoint is not found. Rerun dhcp handler")
-            try:
-                self.dhcp_handler.run()
-            except DhcpError as e:
-                raise ProtocolError(ustr(e))
-            endpoint = self.dhcp_handler.endpoint
-=======
             '''
             Check if DHCP can be used to get the wire protocol endpoint
             '''
@@ -196,7 +188,6 @@
                     logger.info("Using hardcoded WireServer endpoint {0}", endpoint)
                 else:
                     logger.info("WireServer endpoint {0} read from file", endpoint)
->>>>>>> febca5e0
 
         try:
             protocol = WireProtocol(endpoint)
