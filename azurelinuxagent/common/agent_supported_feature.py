--- conflicted
+++ resolved
@@ -103,9 +103,6 @@
                 MultipleExtensionsPerHandler: _MultiConfigFeature()
             }
     """
-<<<<<<< HEAD
-    return dict((name, feature) for name, feature in __CRP_SUPPORTED_FEATURES.items() if feature.is_supported)
-=======
     return __CRP_ADVERTISED_FEATURES
 
 
@@ -120,5 +117,4 @@
                 CRPSupportedFeatureNames.ExtensionTelemetryPipeline: _ETPFeature()
             }
     """
-    return __EXTENSION_ADVERTISED_FEATURES
->>>>>>> e62769e0
+    return __EXTENSION_ADVERTISED_FEATURES