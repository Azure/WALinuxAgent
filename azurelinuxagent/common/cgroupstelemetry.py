--- conflicted
+++ resolved
@@ -188,7 +188,6 @@
 
         self.marked_for_delete = False
 
-<<<<<<< HEAD
     def collect_data(self, cgroup):
         # noinspection PyBroadException
         try:
@@ -202,16 +201,12 @@
         except Exception as e:
             if not isinstance(e, (IOError, OSError)) or e.errno != errno.ENOENT:
                 logger.periodic_warn(logger.EVERY_HALF_HOUR, 'Could not collect metrics for cgroup {0}. Error : {1}'.format(cgroup.path, ustr(e)))
-=======
-    def add_memory_usage(self, usage):
-        self._memory_usage.append(usage)
 
     def add_max_memory_usage(self, usage):
         self._max_memory_usage.append(usage)
 
     def add_cpu_usage(self, usage):
         self._cpu_usage.append(usage)
->>>>>>> 5ef3e86b
 
     def get_memory_usage(self):
         return self._memory_usage.metric
