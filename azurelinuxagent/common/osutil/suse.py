#
# Copyright 2018 Microsoft Corporation
#
# Licensed under the Apache License, Version 2.0 (the "License");
# you may not use this file except in compliance with the License.
# You may obtain a copy of the License at
#
#     http://www.apache.org/licenses/LICENSE-2.0
#
# Unless required by applicable law or agreed to in writing, software
# distributed under the License is distributed on an "AS IS" BASIS,
# WITHOUT WARRANTIES OR CONDITIONS OF ANY KIND, either express or implied.
# See the License for the specific language governing permissions and
# limitations under the License.
#
# Requires Python 2.6+ and Openssl 1.0+
#

import time

import azurelinuxagent.common.logger as logger
import azurelinuxagent.common.utils.fileutil as fileutil
import azurelinuxagent.common.utils.shellutil as shellutil  # pylint: disable=W0611
from azurelinuxagent.common.exception import OSUtilError  # pylint: disable=W0611
from azurelinuxagent.common.future import ustr  # pylint: disable=W0611
from azurelinuxagent.common.osutil.default import DefaultOSUtil


class SUSE11OSUtil(DefaultOSUtil):
    def __init__(self):
        super(SUSE11OSUtil, self).__init__()
        self.jit_enabled = True
        self.dhclient_name = 'dhcpcd'

    def set_hostname(self, hostname):
        fileutil.write_file('/etc/HOSTNAME', hostname)
        self._run_command_without_raising(["hostname", hostname], log_error=False)

    def get_dhcp_pid(self):
        return self._get_dhcp_pid(["pidof", self.dhclient_name])

    def is_dhcp_enabled(self):
        return True

    def stop_dhcp_service(self):
        self._run_command_without_raising(["/sbin/service", self.dhclient_name, "stop"], log_error=False)

    def start_dhcp_service(self):
        self._run_command_without_raising(["/sbin/service", self.dhclient_name, "start"], log_error=False)

    def start_network(self):
        self._run_command_without_raising(["/sbin/service", "network", "start"], log_error=False)

    def restart_ssh_service(self):
        self._run_command_without_raising(["/sbin/service", "sshd", "restart"], log_error=False)

    def stop_agent_service(self):
        self._run_command_without_raising(["/sbin/service", self.service_name, "stop"], log_error=False)

    def start_agent_service(self):
        self._run_command_without_raising(["/sbin/service", self.service_name, "start"], log_error=False)

    def register_agent_service(self):
        self._run_command_without_raising(["/sbin/insserv", self.service_name], log_error=False)

    def unregister_agent_service(self):
        self._run_command_without_raising(["/sbin/insserv", "-r", self.service_name], log_error=False)


class SUSEOSUtil(SUSE11OSUtil):
    def __init__(self):
        super(SUSEOSUtil, self).__init__()
        self.dhclient_name = 'wickedd-dhcp4'

<<<<<<< HEAD
    def publish_hostname(self, hostname):
        self.set_dhcp_hostname(hostname)
        self.set_hostname_record(hostname)
        ifname = self.get_if_name()
        # To push the hostname to the dhcp server we do not need to
        # bring down the interface, just make the make ifup do whatever is
        # necessary
        self.ifup(ifname)

    def ifup(self, ifname, retries=3, wait=5):
        logger.info('Interface {0} bounce with ifup'.format(ifname))
        retry_limit=retries+1
        for attempt in range(1, retry_limit):
            try:
                shellutil.run_command(['ifup', ifname], log_error=True)
            except Exception:
                if attempt < retry_limit:
                    logger.info("retrying in {0} seconds".format(wait))
                    time.sleep(wait)
                else:
                    logger.warn("exceeded restart retries")
=======
    @staticmethod
    def get_systemd_unit_file_install_path():
        return "/usr/lib/systemd/system"
>>>>>>> d33acb45

    def set_hostname(self, hostname):
        self._run_command_without_raising(
            ["hostnamectl", "set-hostname", hostname], log_error=False
        )

    def set_dhcp_hostname(self, hostname):
        dhcp_config_file_path = '/etc/sysconfig/network/dhcp'
        hostname_send_setting = fileutil.get_line_startingwith(
            'DHCLIENT_HOSTNAME_OPTION', dhcp_config_file_path
        )
        if hostname_send_setting:
            value = hostname_send_setting.split('=')[-1]
            if value == "AUTO" or value == '"{0}"'.format(hostname):
                # Return if auto send host-name is configured or the current
                # hostname is already set up to be sent
                return
            else:
                # Do not use update_conf_file as it moves the setting to the
                # end of the file separating it from the contextual comment
                new_conf = []
                dhcp_conf = fileutil.read_file(
                    dhcp_config_file_path).split('\n')
                for entry in dhcp_conf:
                    if entry.startswith('DHCLIENT_HOSTNAME_OPTION'):
                        new_conf.append(
                           'DHCLIENT_HOSTNAME_OPTION="{0}"'. format(hostname)
                        )
                        continue
                    new_conf.append(entry)
                fileutil.write_file(dhcp_config_file_path, '\n'.join(new_conf))
        else:
            fileutil.append_file(
                dhcp_config_file_path,
                'DHCLIENT_HOSTNAME_OPTION="{0}"'. format(hostname)
            )

    def stop_dhcp_service(self):
        self._run_command_without_raising(["systemctl", "stop", "{}.service".format(self.dhclient_name)],
                                          log_error=False)

    def start_dhcp_service(self):
        self._run_command_without_raising(["systemctl", "start", "{}.service".format(self.dhclient_name)],
                                          log_error=False)

    def start_network(self):
        self._run_command_without_raising(["systemctl", "start", "network.service"], log_error=False)

    def restart_ssh_service(self):
        self._run_command_without_raising(["systemctl", "restart", "sshd.service"], log_error=False)

    def stop_agent_service(self):
        self._run_command_without_raising(["systemctl", "stop", "{}.service".format(self.service_name)],
                                          log_error=False)

    def start_agent_service(self):
        self._run_command_without_raising(["systemctl", "start", "{}.service".format(self.service_name)],
                                          log_error=False)

    def register_agent_service(self):
        self._run_command_without_raising(["systemctl", "enable", "{}.service".format(self.service_name)],
                                          log_error=False)

    def unregister_agent_service(self):
        self._run_command_without_raising(["systemctl", "disable", "{}.service".format(self.service_name)],
                                          log_error=False)<|MERGE_RESOLUTION|>--- conflicted
+++ resolved
@@ -72,7 +72,6 @@
         super(SUSEOSUtil, self).__init__()
         self.dhclient_name = 'wickedd-dhcp4'
 
-<<<<<<< HEAD
     def publish_hostname(self, hostname):
         self.set_dhcp_hostname(hostname)
         self.set_hostname_record(hostname)
@@ -94,11 +93,10 @@
                     time.sleep(wait)
                 else:
                     logger.warn("exceeded restart retries")
-=======
+
     @staticmethod
     def get_systemd_unit_file_install_path():
         return "/usr/lib/systemd/system"
->>>>>>> d33acb45
 
     def set_hostname(self, hostname):
         self._run_command_without_raising(
