--- conflicted
+++ resolved
@@ -96,11 +96,7 @@
         return wait
 
     def remove_firewall(self):
-<<<<<<< HEAD
-        # If a previous attempt threw an exception, do not retry
-=======
         # If a previous attempt failed, do not retry
->>>>>>> 4316e399
         global _enable_firewall
         if not _enable_firewall:
             return False
@@ -109,13 +105,8 @@
             wait = self.get_firewall_will_wait()
 
             flush_rule = FIREWALL_FLUSH.format(wait)
-<<<<<<< HEAD
-            if shellutil.run(flush_rule, chk_err=False) != 0:
-                logger.warn("Failed to flush firewall")
-=======
             if shellutil.run(flush_rule, chk_err=True) != 0:
                 raise Exception("non-zero return code")
->>>>>>> 4316e399
 
             return True
 
