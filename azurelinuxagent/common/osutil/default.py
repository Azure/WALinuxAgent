--- conflicted
+++ resolved
@@ -1423,7 +1423,6 @@
             shellutil.run_command(cmd, log_error=log_error)
         # Original implementation of run() does a blanket catch, so mimicking the behaviour here
         except Exception:
-<<<<<<< HEAD
             pass
 
     @staticmethod
@@ -1446,7 +1445,4 @@
             raise OSUtilError(
                 "{0}, Retcode: {1}, Output: {2}, Error: {3}".format(err_msg, e.returncode, e.stdout, e.stderr))
         except Exception as e:
-            raise OSUtilError("{0}, Retcode: {1}, Error: {2}".format(err_msg, -1, ustr(e)))
-=======
-            pass
->>>>>>> 11d0881c
+            raise OSUtilError("{0}, Retcode: {1}, Error: {2}".format(err_msg, -1, ustr(e)))