--- conflicted
+++ resolved
@@ -668,12 +668,10 @@
                 time.sleep(1)
         return False
 
-<<<<<<< HEAD
     def mount(self, device, mount_point, option=[], chk_err=True):
         cmd = ["mount"]
         cmd.extend(option + [device, mount_point])
-        logger.warn("[KEVIN] mount command: '{cmd}'".format(cmd=" ".join(cmd)))
-
+        
         try:
             output = shellutil.run_command(cmd, log_error=chk_err)
         except shellutil.CommandError as cmd_err:
@@ -682,15 +680,6 @@
             return cmd_err.returncode, detail
 
         return 0, output
-=======
-    def mount(self, device, mount_point, option="", chk_err=True):
-        cmd = "mount {0} {1} {2}".format(option, device, mount_point)
-        retcode, err = shellutil.run_get_output(cmd, chk_err)
-        if retcode != 0:
-            detail = "[{0}] returned {1}: {2}".format(cmd, retcode, err)
-            err = detail
-        return retcode, err
->>>>>>> 10655930
 
     def umount(self, mount_point, chk_err=True):
         return shellutil.run("umount {0}".format(mount_point), chk_err=chk_err)
