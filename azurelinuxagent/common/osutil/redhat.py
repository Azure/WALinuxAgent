#
# Copyright 2018 Microsoft Corporation
#
# Licensed under the Apache License, Version 2.0 (the "License");
# you may not use this file except in compliance with the License.
# You may obtain a copy of the License at
#
#     http://www.apache.org/licenses/LICENSE-2.0
#
# Unless required by applicable law or agreed to in writing, software
# distributed under the License is distributed on an "AS IS" BASIS,
# WITHOUT WARRANTIES OR CONDITIONS OF ANY KIND, either express or implied.
# See the License for the specific language governing permissions and
# limitations under the License.
#
# Requires Python 2.6+ and Openssl 1.0+
#

import os  # pylint: disable=W0611
import re  # pylint: disable=W0611
import pwd  # pylint: disable=W0611
import shutil  # pylint: disable=W0611
import socket  # pylint: disable=W0611
import array  # pylint: disable=W0611
import struct  # pylint: disable=W0611
import fcntl  # pylint: disable=W0611
import time  # pylint: disable=W0611
import base64  # pylint: disable=W0611
import azurelinuxagent.common.conf as conf
import azurelinuxagent.common.logger as logger
from azurelinuxagent.common.future import ustr, bytebuffer  # pylint: disable=W0611
from azurelinuxagent.common.exception import OSUtilError, CryptError
import azurelinuxagent.common.utils.fileutil as fileutil
import azurelinuxagent.common.utils.shellutil as shellutil
import azurelinuxagent.common.utils.textutil as textutil  # pylint: disable=W0611
from azurelinuxagent.common.utils.cryptutil import CryptUtil
from azurelinuxagent.common.osutil.default import DefaultOSUtil


class Redhat6xOSUtil(DefaultOSUtil):

    def __init__(self):
        super(Redhat6xOSUtil, self).__init__()
        self.jit_enabled = True

    def start_network(self):
        return shellutil.run("/sbin/service networking start", chk_err=False)

    def restart_ssh_service(self):
        return shellutil.run("/sbin/service sshd condrestart", chk_err=False)

    def stop_agent_service(self):
        return shellutil.run("/sbin/service {0} stop".format(self.service_name), chk_err=False)

    def start_agent_service(self):
        return shellutil.run("/sbin/service {0} start".format(self.service_name), chk_err=False)

    def register_agent_service(self):
        return shellutil.run("chkconfig --add {0}".format(self.service_name), chk_err=False)

    def unregister_agent_service(self):
        return shellutil.run("chkconfig --del {0}".format(self.service_name), chk_err=False)

    def openssl_to_openssh(self, input_file, output_file):
        pubkey = fileutil.read_file(input_file)
        try:
            cryptutil = CryptUtil(conf.get_openssl_cmd())
            ssh_rsa_pubkey = cryptutil.asn1_to_ssh(pubkey)
        except CryptError as e:
            raise OSUtilError(ustr(e))
        fileutil.append_file(output_file, ssh_rsa_pubkey)

    # Override
    def get_dhcp_pid(self):
        return self._get_dhcp_pid(["pidof", "dhclient"])

    def set_hostname(self, hostname):
        """
        Set /etc/sysconfig/network
        """
        fileutil.update_conf_file('/etc/sysconfig/network',
                                  'HOSTNAME',
                                  'HOSTNAME={0}'.format(hostname))
        self._run_command_without_raising(["hostname", hostname], log_error=False)

    def set_dhcp_hostname(self, hostname):
        ifname = self.get_if_name()
        filepath = "/etc/sysconfig/network-scripts/ifcfg-{0}".format(ifname)
        fileutil.update_conf_file(filepath,
                                  'DHCP_HOSTNAME',
                                  'DHCP_HOSTNAME={0}'.format(hostname))

    def get_dhcp_lease_endpoint(self):
        return self.get_endpoint_from_leases_path('/var/lib/dhclient/dhclient-*.leases')


class RedhatOSUtil(Redhat6xOSUtil):
    def __init__(self):
        super(RedhatOSUtil, self).__init__()
        self.service_name = self.get_service_name()

    @staticmethod
    def get_systemd_unit_file_install_path():
        return "/usr/lib/systemd/system"

    def set_hostname(self, hostname):
        """
        Unlike redhat 6.x, redhat 7.x will set hostname via hostnamectl
        Due to a bug in systemd in Centos-7.0, if this call fails, fallback
        to hostname.
        """
        hostnamectl_cmd = ['hostnamectl', 'set-hostname', hostname, '--static']

        try:
            shellutil.run_command(hostnamectl_cmd, log_error=False)
        except shellutil.CommandError:
            logger.warn("[{0}] failed, attempting fallback".format(' '.join(hostnamectl_cmd)))
            DefaultOSUtil.set_hostname(self, hostname)

    def get_nm_controlled(self, ifname):
        filepath = "/etc/sysconfig/network-scripts/ifcfg-{0}".format(ifname)
        nm_controlled_cmd = ['grep', 'NM_CONTROLLED=', filepath]
        try:
            result = shellutil.run_command(nm_controlled_cmd, log_error=False).rstrip()

            if result and len(result.split('=')) > 1:
                # Remove trailing white space and ' or " characters
                value = result.split('=')[1].replace("'", '').replace('"', '').rstrip()
                if value == "n" or value == "no":
                    return False
        except shellutil.CommandError as e:
            # Command might fail because NM_CONTROLLED value is not in interface config file (exit code 1).
            # Log warning for any other exit code.
            # NM_CONTROLLED=y by default if not specified.
            if e.returncode != 1:
                logger.warn("[{0}] failed: {1}.\nAgent will continue to publish hostname without NetworkManager restart".format(' '.join(nm_controlled_cmd), e))
        except Exception as e:
            logger.warn("Unexpected error while retrieving value of NM_CONTROLLED in {0}: {1}.\nAgent will continue to publish hostname without NetworkManager restart".format(filepath, e))

        return True

    def get_nic_operational_and_general_states(self, ifname):
        """
        Checks the contents of /sys/class/net/{ifname}/operstate and the results of 'nmcli -g general.state device show {ifname}' to determine the state of the provided interface.
        Raises an exception if the network interface state cannot be determined.
        """
        filepath = "/sys/class/net/{0}/operstate".format(ifname)
        nic_general_state_cmd = ['nmcli', '-g', 'general.state', 'device', 'show', ifname]
        if not os.path.isfile(filepath):
            msg = "Unable to determine primary network interface {0} state, because state file does not exist: {1}".format(ifname, filepath)
            logger.warn(msg)
            raise Exception(msg)

        try:
            nic_oper_state = fileutil.read_file(filepath).rstrip().lower()
            nic_general_state = shellutil.run_command(nic_general_state_cmd, log_error=True).rstrip().lower()
            if nic_oper_state != "up":
                logger.warn("The primary network interface {0} operational state is '{1}'.".format(ifname, nic_oper_state))
            else:
                logger.info("The primary network interface {0} operational state is '{1}'.".format(ifname, nic_oper_state))
            if nic_general_state != "100 (connected)":
                logger.warn("The primary network interface {0} general state is '{1}'.".format(ifname, nic_general_state))
            else:
                logger.info("The primary network interface {0} general state is '{1}'.".format(ifname, nic_general_state))
            return nic_oper_state, nic_general_state
        except Exception as e:
            msg = "Unexpected error while determining the primary network interface state: {0}".format(e)
            logger.warn(msg)
            raise Exception(msg)

    def check_and_recover_nic_state(self, ifname):
        """
        Checks if the provided network interface is in an 'up' state. If the network interface is in a 'down' state,
        attempt to recover the interface by restarting the Network Manager service.

        Raises an exception if an attempt to bring the interface into an 'up' state fails, or if the state
         of the network interface cannot be determined.
        """
        nic_operstate, nic_general_state = self.get_nic_operational_and_general_states(ifname)
        if nic_operstate == "down" or "disconnected" in nic_general_state:
            logger.info("Restarting the Network Manager service to recover network interface {0}".format(ifname))
            self.restart_network_manager()
            # Interface does not come up immediately after NetworkManager restart. Wait 5 seconds before checking
            # network interface state.
            time.sleep(5)
            nic_operstate, nic_general_state = self.get_nic_operational_and_general_states(ifname)
            # It is possible for network interface to be in an unknown or unmanaged state. Log warning if state is not
            # down, disconnected, up, or connected
            if nic_operstate != "up" or nic_general_state != "100 (connected)":
                msg = "Network Manager restart failed to bring network interface {0} into 'up' and 'connected' state".format(ifname)
                logger.warn(msg)
                raise Exception(msg)
            else:
                logger.info("Network Manager restart successfully brought the network interface {0} into 'up' and 'connected' state".format(ifname))
        elif nic_operstate != "up" or nic_general_state != "100 (connected)":
            # We already logged a warning with the network interface state in get_nic_operstate(). Raise an exception
            # for the env thread to send to telemetry.
            raise Exception("The primary network interface {0} operational state is '{1}' and general state is '{2}'.".format(ifname, nic_operstate, nic_general_state))

    def restart_network_manager(self):
        shellutil.run("service NetworkManager restart")

    def publish_hostname(self, hostname, recover_nic=False):
        """
        Restart NetworkManager first before publishing hostname, only if the network interface is not controlled by the
        NetworkManager service (as determined by NM_CONTROLLED=n in the interface configuration). If the NetworkManager
        service is restarted before the agent publishes the hostname, and NM_controlled=y, a race condition may happen
        between the NetworkManager service and the Guest Agent making changes to the network interface configuration
        simultaneously.

        Note: check_and_recover_nic_state(ifname) raises an Exception if an attempt to recover the network interface
        fails, or if the network interface state cannot be determined. Callers should handle this exception by sending
        an event to telemetry.

        TODO: Improve failure reporting and add success reporting to telemetry for hostname changes. Right now we are only reporting failures to telemetry by raising an Exception in publish_hostname for the calling thread to handle by reporting the failure to telemetry.
        """
        ifname = self.get_if_name()
        nm_controlled = self.get_nm_controlled(ifname)
        if not nm_controlled:
            self.restart_network_manager()
        # TODO: Current recover logic is only effective when the NetworkManager manages the network interface. Update the recover logic so it is effective even when NM_CONTROLLED=n
        super(RedhatOSUtil, self).publish_hostname(hostname, recover_nic and nm_controlled)

    def register_agent_service(self):
        return shellutil.run("systemctl enable {0}".format(self.service_name), chk_err=False)

    def unregister_agent_service(self):
        return shellutil.run("systemctl disable {0}".format(self.service_name), chk_err=False)

    def openssl_to_openssh(self, input_file, output_file):
        DefaultOSUtil.openssl_to_openssh(self, input_file, output_file)

    def get_dhcp_lease_endpoint(self):
        # dhclient
        endpoint = self.get_endpoint_from_leases_path('/var/lib/dhclient/dhclient-*.lease')

        if endpoint is None:
            # NetworkManager
            endpoint = self.get_endpoint_from_leases_path('/var/lib/NetworkManager/dhclient-*.lease')

        return endpoint


class RedhatOSModernUtil(RedhatOSUtil):
    def __init__(self):  # pylint: disable=W0235
        super(RedhatOSModernUtil, self).__init__()

    def restart_if(self, ifname, retries=3, wait=5):
        """
        Restart an interface by bouncing the link. systemd-networkd observes
        this event, and forces a renew of DHCP.
        """
        retry_limit = retries + 1
        for attempt in range(1, retry_limit):
            return_code = shellutil.run("ip link set {0} down && ip link set {0} up".format(ifname))
            if return_code == 0:
                return
            logger.warn("failed to restart {0}: return code {1}".format(ifname, return_code))
            if attempt < retry_limit:
                logger.info("retrying in {0} seconds".format(wait))
                time.sleep(wait)
            else:
                logger.warn("exceeded restart retries")

<<<<<<< HEAD
    def check_and_recover_nic_state(self, ifname):
        # TODO: Implement and test a way to recover the network interface for RedhatOSModernUtil
        pass
=======
    def publish_hostname(self, hostname):
        # RedhatOSUtil was updated to conditionally run NetworkManager restart in response to a race condition between
        # NetworkManager restart and the agent restarting the network interface during publish_hostname. Keeping the
        # NetworkManager restart in RedhatOSModernUtil because the issue was not reproduced on these versions.
        shellutil.run("service NetworkManager restart")
        DefaultOSUtil.publish_hostname(self, hostname)
>>>>>>> 20f06702
<|MERGE_RESOLUTION|>--- conflicted
+++ resolved
@@ -262,15 +262,13 @@
             else:
                 logger.warn("exceeded restart retries")
 
-<<<<<<< HEAD
     def check_and_recover_nic_state(self, ifname):
         # TODO: Implement and test a way to recover the network interface for RedhatOSModernUtil
         pass
-=======
+
     def publish_hostname(self, hostname):
         # RedhatOSUtil was updated to conditionally run NetworkManager restart in response to a race condition between
         # NetworkManager restart and the agent restarting the network interface during publish_hostname. Keeping the
         # NetworkManager restart in RedhatOSModernUtil because the issue was not reproduced on these versions.
         shellutil.run("service NetworkManager restart")
-        DefaultOSUtil.publish_hostname(self, hostname)
->>>>>>> 20f06702
+        DefaultOSUtil.publish_hostname(self, hostname)