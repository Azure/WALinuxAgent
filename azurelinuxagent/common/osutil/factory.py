# Copyright 2018 Microsoft Corporation
#
# Licensed under the Apache License, Version 2.0 (the "License");
# you may not use this file except in compliance with the License.
# You may obtain a copy of the License at
#
#     http://www.apache.org/licenses/LICENSE-2.0
#
# Unless required by applicable law or agreed to in writing, software
# distributed under the License is distributed on an "AS IS" BASIS,
# WITHOUT WARRANTIES OR CONDITIONS OF ANY KIND, either express or implied.
# See the License for the specific language governing permissions and
# limitations under the License.
#
# Requires Python 2.6+ and Openssl 1.0+
#


import azurelinuxagent.common.logger as logger
from azurelinuxagent.common.version import *
from .default import DefaultOSUtil
from .arch import ArchUtil
from .clearlinux import ClearLinuxUtil
from .coreos import CoreOSUtil
<<<<<<< HEAD
from .debian import DebianOSUtil
from .kali import KaliOSUtil
=======
from .debian import DebianOSUtil, DebianOS8Util
>>>>>>> 26f47c09
from .freebsd import FreeBSDOSUtil
from .openbsd import OpenBSDOSUtil
from .redhat import RedhatOSUtil, Redhat6xOSUtil
from .suse import SUSEOSUtil, SUSE11OSUtil
from .ubuntu import UbuntuOSUtil, Ubuntu12OSUtil, Ubuntu14OSUtil, \
    UbuntuSnappyOSUtil, Ubuntu16OSUtil, Ubuntu18OSUtil
from .alpine import AlpineOSUtil
from .bigip import BigIpOSUtil
from .gaia import GaiaOSUtil
from .iosxe import IosxeOSUtil
from .nsbsd import NSBSDOSUtil
from .openwrt import OpenWRTOSUtil

from distutils.version import LooseVersion as Version


def get_osutil(distro_name=DISTRO_NAME,
               distro_code_name=DISTRO_CODE_NAME,
               distro_version=DISTRO_VERSION,
               distro_full_name=DISTRO_FULL_NAME):

    # We are adding another layer of abstraction here since we want to be able to mock the final result of the
    # function call. Since the get_osutil function is imported in various places in our tests, we can't mock
    # it globally. Instead, we add _get_osutil function and mock it in the test base class, AgentTestCase.
    return _get_osutil(distro_name, distro_code_name, distro_version, distro_full_name)


def _get_osutil(distro_name, distro_code_name, distro_version, distro_full_name):

    if distro_name == "arch":
        return ArchUtil()

    if "Clear Linux" in distro_full_name:
        return ClearLinuxUtil()

    if distro_name == "ubuntu":
        if Version(distro_version) in [Version("12.04"), Version("12.10")]:
            return Ubuntu12OSUtil()
        elif Version(distro_version) in [Version("14.04"), Version("14.10")]:
            return Ubuntu14OSUtil()
        elif Version(distro_version) in [Version('16.04'), Version('16.10'), Version('17.04')]:
            return Ubuntu16OSUtil()
        elif Version(distro_version) in [Version('18.04')]:
            return Ubuntu18OSUtil()
        elif distro_full_name == "Snappy Ubuntu Core":
            return UbuntuSnappyOSUtil()
        else:
            return UbuntuOSUtil()

    if distro_name == "alpine":
        return AlpineOSUtil()

    if distro_name == "kali":
        return KaliOSUtil()

    if distro_name == "coreos" or distro_code_name == "coreos":
        return CoreOSUtil()

    if distro_name in ("suse", "sles", "opensuse"):
        if distro_full_name == 'SUSE Linux Enterprise Server' \
                and Version(distro_version) < Version('12') \
                or distro_full_name == 'openSUSE' and Version(distro_version) < Version('13.2'):
            return SUSE11OSUtil()
        else:
            return SUSEOSUtil()

    if distro_name == "debian":
        if Version(distro_version) > Version("7"):
            return DebianOS8Util()
        else:
            return DebianOSUtil()

    if distro_name == "redhat" \
            or distro_name == "centos" \
            or distro_name == "oracle":
        if Version(distro_version) < Version("7"):
            return Redhat6xOSUtil()
        else:
            return RedhatOSUtil()

    if distro_name == "euleros":
        return RedhatOSUtil()

    if distro_name == "freebsd":
        return FreeBSDOSUtil()

    if distro_name == "openbsd":
        return OpenBSDOSUtil()

    if distro_name == "bigip":
        return BigIpOSUtil()

    if distro_name == "gaia":
        return GaiaOSUtil()

    if distro_name == "iosxe":
        return IosxeOSUtil()

    if distro_name == "nsbsd":
        return NSBSDOSUtil()

    if distro_name == "openwrt":
        return OpenWRTOSUtil()

    else:
        logger.warn("Unable to load distro implementation for {0}. Using "
                    "default distro implementation instead.",
                    distro_name)
        return DefaultOSUtil()<|MERGE_RESOLUTION|>--- conflicted
+++ resolved
@@ -22,12 +22,8 @@
 from .arch import ArchUtil
 from .clearlinux import ClearLinuxUtil
 from .coreos import CoreOSUtil
-<<<<<<< HEAD
-from .debian import DebianOSUtil
+from .debian import DebianOSUtil, DebianOS8Util
 from .kali import KaliOSUtil
-=======
-from .debian import DebianOSUtil, DebianOS8Util
->>>>>>> 26f47c09
 from .freebsd import FreeBSDOSUtil
 from .openbsd import OpenBSDOSUtil
 from .redhat import RedhatOSUtil, Redhat6xOSUtil
