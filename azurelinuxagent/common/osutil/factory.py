# Copyright 2018 Microsoft Corporation
#
# Licensed under the Apache License, Version 2.0 (the "License");
# you may not use this file except in compliance with the License.
# You may obtain a copy of the License at
#
#     http://www.apache.org/licenses/LICENSE-2.0
#
# Unless required by applicable law or agreed to in writing, software
# distributed under the License is distributed on an "AS IS" BASIS,
# WITHOUT WARRANTIES OR CONDITIONS OF ANY KIND, either express or implied.
# See the License for the specific language governing permissions and
# limitations under the License.
#
# Requires Python 2.6+ and Openssl 1.0+
#


from distutils.version import LooseVersion as Version  # pylint: disable=no-name-in-module, import-error

import azurelinuxagent.common.logger as logger
from azurelinuxagent.common.version import DISTRO_NAME, DISTRO_CODE_NAME, DISTRO_VERSION, DISTRO_FULL_NAME
from .alpine import AlpineOSUtil
from .arch import ArchUtil
from .bigip import BigIpOSUtil
from .clearlinux import ClearLinuxUtil
from .coreos import CoreOSUtil
from .debian import DebianOSBaseUtil, DebianOSModernUtil
from .default import DefaultOSUtil
from .freebsd import FreeBSDOSUtil
from .gaia import GaiaOSUtil
from .iosxe import IosxeOSUtil
from .mariner import MarinerOSUtil
from .nsbsd import NSBSDOSUtil
from .openbsd import OpenBSDOSUtil
from .openwrt import OpenWRTOSUtil
from .redhat import RedhatOSUtil, Redhat6xOSUtil
from .suse import SUSEOSUtil, SUSE11OSUtil
from .ubuntu import UbuntuOSUtil, Ubuntu12OSUtil, Ubuntu14OSUtil, \
    UbuntuSnappyOSUtil, Ubuntu16OSUtil, Ubuntu18OSUtil


def get_osutil(distro_name=DISTRO_NAME,
               distro_code_name=DISTRO_CODE_NAME,
               distro_version=DISTRO_VERSION,
               distro_full_name=DISTRO_FULL_NAME):

    # We are adding another layer of abstraction here since we want to be able to mock the final result of the
    # function call. Since the get_osutil function is imported in various places in our tests, we can't mock
    # it globally. Instead, we add _get_osutil function and mock it in the test base class, AgentTestCase.
    return _get_osutil(distro_name, distro_code_name, distro_version, distro_full_name)


def _get_osutil(distro_name, distro_code_name, distro_version, distro_full_name):

    if distro_name == "arch":
        return ArchUtil()

    if "Clear Linux" in distro_full_name:
        return ClearLinuxUtil()

    if distro_name == "ubuntu":
        if Version(distro_version) in [Version("12.04"), Version("12.10")]:
            return Ubuntu12OSUtil()
        if Version(distro_version) in [Version("14.04"), Version("14.10")]:
            return Ubuntu14OSUtil()
        if Version(distro_version) in [Version('16.04'), Version('16.10'), Version('17.04')]:
            return Ubuntu16OSUtil()
        if Version(distro_version) in [Version('18.04'), Version('18.10'),
                                         Version('19.04'), Version('19.10'),
                                         Version('20.04')]:
            return Ubuntu18OSUtil()
        if distro_full_name == "Snappy Ubuntu Core":
            return UbuntuSnappyOSUtil()

        return UbuntuOSUtil()

    if distro_name == "alpine":
        return AlpineOSUtil()

    if distro_name == "kali":
        return DebianOSBaseUtil()

    if distro_name == "coreos" or distro_code_name == "coreos":
        return CoreOSUtil()

<<<<<<< HEAD
    if distro_name in ("suse", "sle_hpc", "sles", "opensuse"):
        if distro_full_name == 'SUSE Linux Enterprise Server' \
                and Version(distro_version) < Version('12') \
=======
    if distro_name in ("suse", "sles", "opensuse"):
        if distro_full_name == 'SUSE Linux Enterprise Server' and Version(distro_version) < Version('12') \
>>>>>>> 24c3687a
                or distro_full_name == 'openSUSE' and Version(distro_version) < Version('13.2'):
            return SUSE11OSUtil()

        return SUSEOSUtil()

    if distro_name == "debian":
        if "sid" in distro_version or Version(distro_version) > Version("7"):
            return DebianOSModernUtil()

        return DebianOSBaseUtil()

    if distro_name in ("redhat", "rhel", "centos", "oracle"):
        if Version(distro_version) < Version("7"):
            return Redhat6xOSUtil()

        return RedhatOSUtil()

    if distro_name == "euleros":
        return RedhatOSUtil()

    if distro_name == "freebsd":
        return FreeBSDOSUtil()

    if distro_name == "openbsd":
        return OpenBSDOSUtil()

    if distro_name == "bigip":
        return BigIpOSUtil()

    if distro_name == "gaia":
        return GaiaOSUtil()

    if distro_name == "iosxe":
        return IosxeOSUtil()

    if distro_name == "mariner":
        return MarinerOSUtil()

    if distro_name == "nsbsd":
        return NSBSDOSUtil()

    if distro_name == "openwrt":
        return OpenWRTOSUtil()

    logger.warn("Unable to load distro implementation for {0}. Using default distro implementation instead.", distro_name)
    return DefaultOSUtil()<|MERGE_RESOLUTION|>--- conflicted
+++ resolved
@@ -84,14 +84,9 @@
     if distro_name == "coreos" or distro_code_name == "coreos":
         return CoreOSUtil()
 
-<<<<<<< HEAD
     if distro_name in ("suse", "sle_hpc", "sles", "opensuse"):
         if distro_full_name == 'SUSE Linux Enterprise Server' \
                 and Version(distro_version) < Version('12') \
-=======
-    if distro_name in ("suse", "sles", "opensuse"):
-        if distro_full_name == 'SUSE Linux Enterprise Server' and Version(distro_version) < Version('12') \
->>>>>>> 24c3687a
                 or distro_full_name == 'openSUSE' and Version(distro_version) < Version('13.2'):
             return SUSE11OSUtil()
 
