# Microsoft Azure Linux Agent
#
# Copyright 2018 Microsoft Corporation
#
# Licensed under the Apache License, Version 2.0 (the "License");
# you may not use this file except in compliance with the License.
# You may obtain a copy of the License at
#
#     http://www.apache.org/licenses/LICENSE-2.0
#
# Unless required by applicable law or agreed to in writing, software
# distributed under the License is distributed on an "AS IS" BASIS,
# WITHOUT WARRANTIES OR CONDITIONS OF ANY KIND, either express or implied.
# See the License for the specific language governing permissions and
# limitations under the License.
#
# Requires Python 2.6+ and Openssl 1.0+
#

"""
Module conf loads and parses configuration file
"""  # pylint: disable=W0105
import os
import os.path

from azurelinuxagent.common.utils.fileutil import read_file #pylint: disable=R0401
from azurelinuxagent.common.exception import AgentConfigError

DISABLE_AGENT_FILE = 'disable_agent'


class ConfigurationProvider(object):
    """
    Parse and store key:values in /etc/waagent.conf.
    """

    def __init__(self):
        self.values = dict()

    def load(self, content):
        if not content:
            raise AgentConfigError("Can't not parse empty configuration")
        for line in content.split('\n'):
            if not line.startswith("#") and "=" in line:
                parts = line.split('=', 1)
                if len(parts) < 2:
                    continue
                key = parts[0].strip()
                value = parts[1].split('#')[0].strip("\" ").strip()
                self.values[key] = value if value != "None" else None

    def get(self, key, default_val):
        val = self.values.get(key)
        return val if val is not None else default_val

    def get_switch(self, key, default_val):
        val = self.values.get(key)
        if val is not None and val.lower() == 'y':
            return True
        elif val is not None and val.lower() == 'n':
            return False
        return default_val

    def get_int(self, key, default_val):
        try:
            return int(self.values.get(key))
        except TypeError:
            return default_val
        except ValueError:
            return default_val


__conf__ = ConfigurationProvider()


def load_conf_from_file(conf_file_path, conf=__conf__):
    """
    Load conf file from: conf_file_path
    """
    if os.path.isfile(conf_file_path) == False:
        raise AgentConfigError(("Missing configuration in {0}"
                                "").format(conf_file_path))
    try:
        content = read_file(conf_file_path)
        conf.load(content)
    except IOError as err:
        raise AgentConfigError(("Failed to load conf file:{0}, {1}"
                                "").format(conf_file_path, err))


__SWITCH_OPTIONS__ = {
    "OS.AllowHTTP": False,
    "OS.EnableFirewall": False,
    "OS.EnableFIPS": False,
    "OS.EnableRDMA": False,
    "OS.UpdateRdmaDriver": False,
    "OS.CheckRdmaDriver": False,
    "Logs.Verbose": False,
    "Logs.Console": True,
    "Logs.Collect": False,
    "Extensions.Enabled": True,
    "Provisioning.AllowResetSysUser": False,
    "Provisioning.RegenerateSshHostKeyPair": False,
    "Provisioning.DeleteRootPassword": False,
    "Provisioning.DecodeCustomData": False,
    "Provisioning.ExecuteCustomData": False,
    "Provisioning.MonitorHostName": False,
    "DetectScvmmEnv": False,
    "ResourceDisk.Format": False,
    "ResourceDisk.EnableSwap": False,
    "ResourceDisk.EnableSwapEncryption": False,
    "AutoUpdate.Enabled": True,
    "EnableOverProvisioning": True,
    "CGroups.Enabled": True,
}


__STRING_OPTIONS__ = {
    "Lib.Dir": "/var/lib/waagent",
    "DVD.MountPoint": "/mnt/cdrom/secure",
    "Pid.File": "/var/run/waagent.pid",
    "Extension.LogDir": "/var/log/azure",
    "OS.OpensslPath": "/usr/bin/openssl",
    "OS.SshDir": "/etc/ssh",
    "OS.HomeDir": "/home",
    "OS.PasswordPath": "/etc/shadow",
    "OS.SudoersDir": "/etc/sudoers.d",
    "OS.RootDeviceScsiTimeout": None,
    "Provisioning.Agent": "auto",
    "Provisioning.SshHostKeyPairType": "rsa",
    "Provisioning.PasswordCryptId": "6",
    "HttpProxy.Host": None,
    "ResourceDisk.MountPoint": "/mnt/resource",
    "ResourceDisk.MountOptions": None,
    "ResourceDisk.Filesystem": "ext3",
    "AutoUpdate.GAFamily": "Prod",
}


__INTEGER_OPTIONS__ = {
    "Extensions.GoalStatePeriod": 6,
    "Extensions.GoalStateHistoryCleanupPeriod": 86400,
    "OS.EnableFirewallPeriod": 30,
    "OS.RemovePersistentNetRulesPeriod": 30,
    "OS.RootDeviceScsiTimeoutPeriod": 30,
    "OS.MonitorDhcpClientRestartPeriod": 30,
    "OS.SshClientAliveInterval": 180,
    "Provisioning.MonitorHostNamePeriod": 30,
    "Provisioning.PasswordCryptSaltLength": 10,
    "HttpProxy.Port": None,
    "ResourceDisk.SwapSizeMB": 0,
    "Autoupdate.Frequency": 3600,
    "Logs.CollectPeriod": 3600
}


def get_configuration(conf=__conf__):
    options = {}
    for option in __SWITCH_OPTIONS__:
        options[option] = conf.get_switch(option, __SWITCH_OPTIONS__[option])

    for option in __STRING_OPTIONS__:
        options[option] = conf.get(option, __STRING_OPTIONS__[option])

    for option in __INTEGER_OPTIONS__:
        options[option] = conf.get_int(option, __INTEGER_OPTIONS__[option])

    return options


def get_default_value(option):
    if option in __STRING_OPTIONS__:
        return __STRING_OPTIONS__[option]
    raise ValueError("{0} is not a valid configuration parameter.".format(option))


def get_int_default_value(option):
    if option in __INTEGER_OPTIONS__:
        return int(__INTEGER_OPTIONS__[option])
    raise ValueError("{0} is not a valid configuration parameter.".format(option))


def get_switch_default_value(option):
    if option in __SWITCH_OPTIONS__:
        return __SWITCH_OPTIONS__[option]
    raise ValueError("{0} is not a valid configuration parameter.".format(option))


def enable_firewall(conf=__conf__):
    return conf.get_switch("OS.EnableFirewall", False)


def get_enable_firewall_period(conf=__conf__):
    return conf.get_int("OS.EnableFirewallPeriod", 30)


def get_remove_persistent_net_rules_period(conf=__conf__):
    return conf.get_int("OS.RemovePersistentNetRulesPeriod", 30)


def get_monitor_dhcp_client_restart_period(conf=__conf__):
    return conf.get_int("OS.MonitorDhcpClientRestartPeriod", 30)


def enable_rdma(conf=__conf__):
    return conf.get_switch("OS.EnableRDMA", False) or \
           conf.get_switch("OS.UpdateRdmaDriver", False) or \
           conf.get_switch("OS.CheckRdmaDriver", False)


def enable_rdma_update(conf=__conf__):
    return conf.get_switch("OS.UpdateRdmaDriver", False)


def enable_check_rdma_driver(conf=__conf__):
    return conf.get_switch("OS.CheckRdmaDriver", True)


def get_logs_verbose(conf=__conf__):
    return conf.get_switch("Logs.Verbose", False)


def get_logs_console(conf=__conf__):
    return conf.get_switch("Logs.Console", True)


def get_collect_logs(conf=__conf__):
    return conf.get_switch("Logs.Collect", False)


def get_collect_logs_period(conf=__conf__):
    return conf.get_int("Logs.CollectPeriod", 3600)


def get_lib_dir(conf=__conf__):
    return conf.get("Lib.Dir", "/var/lib/waagent")


def get_published_hostname(conf=__conf__):
    return os.path.join(get_lib_dir(conf), 'published_hostname')


def get_dvd_mount_point(conf=__conf__):
    return conf.get("DVD.MountPoint", "/mnt/cdrom/secure")


def get_agent_pid_file_path(conf=__conf__):
    return conf.get("Pid.File", "/var/run/waagent.pid")


def get_ext_log_dir(conf=__conf__):
    return conf.get("Extension.LogDir", "/var/log/azure")


def get_agent_log_file():
    return "/var/log/waagent.log"


def get_fips_enabled(conf=__conf__):
    return conf.get_switch("OS.EnableFIPS", False)


def get_openssl_cmd(conf=__conf__):
    return conf.get("OS.OpensslPath", "/usr/bin/openssl")


def get_ssh_client_alive_interval(conf=__conf__):
    return conf.get("OS.SshClientAliveInterval", 180)


def get_ssh_dir(conf=__conf__):
    return conf.get("OS.SshDir", "/etc/ssh")


def get_home_dir(conf=__conf__):
    return conf.get("OS.HomeDir", "/home")


def get_passwd_file_path(conf=__conf__):
    return conf.get("OS.PasswordPath", "/etc/shadow")


def get_sudoers_dir(conf=__conf__):
    return conf.get("OS.SudoersDir", "/etc/sudoers.d")


def get_sshd_conf_file_path(conf=__conf__):
    return os.path.join(get_ssh_dir(conf), "sshd_config")


def get_ssh_key_glob(conf=__conf__):
    return os.path.join(get_ssh_dir(conf), 'ssh_host_*key*')


def get_ssh_key_private_path(conf=__conf__):
    return os.path.join(get_ssh_dir(conf),
        'ssh_host_{0}_key'.format(get_ssh_host_keypair_type(conf))) 


def get_ssh_key_public_path(conf=__conf__):
    return os.path.join(get_ssh_dir(conf),
        'ssh_host_{0}_key.pub'.format(get_ssh_host_keypair_type(conf))) 


def get_root_device_scsi_timeout(conf=__conf__):
    return conf.get("OS.RootDeviceScsiTimeout", None)


def get_root_device_scsi_timeout_period(conf=__conf__):
    return conf.get_int("OS.RootDeviceScsiTimeoutPeriod", 30)


def get_ssh_host_keypair_type(conf=__conf__):
    keypair_type = conf.get("Provisioning.SshHostKeyPairType", "rsa")
    if keypair_type == "auto":
        '''
        auto generates all supported key types and returns the
        rsa thumbprint as the default.
        '''
        return "rsa"
    return keypair_type


def get_ssh_host_keypair_mode(conf=__conf__):
    return conf.get("Provisioning.SshHostKeyPairType", "rsa")


def get_extensions_enabled(conf=__conf__):
    return conf.get_switch("Extensions.Enabled", True)


def get_goal_state_period(conf=__conf__):
    return conf.get_int("Extensions.GoalStatePeriod", 6)


def get_goal_state_history_cleanup_period(conf=__conf__):
    return conf.get_int("Extensions.GoalStateHistoryCleanupPeriod", 86400)


def get_allow_reset_sys_user(conf=__conf__):
    return conf.get_switch("Provisioning.AllowResetSysUser", False)


def get_regenerate_ssh_host_key(conf=__conf__):
    return conf.get_switch("Provisioning.RegenerateSshHostKeyPair", False)


def get_delete_root_password(conf=__conf__):
    return conf.get_switch("Provisioning.DeleteRootPassword", False)


def get_decode_customdata(conf=__conf__):
    return conf.get_switch("Provisioning.DecodeCustomData", False)


def get_execute_customdata(conf=__conf__):
    return conf.get_switch("Provisioning.ExecuteCustomData", False)


def get_password_cryptid(conf=__conf__):
    return conf.get("Provisioning.PasswordCryptId", "6")


def get_provisioning_agent(conf=__conf__):
    return conf.get("Provisioning.Agent", "auto")


def get_provision_enabled(conf=__conf__):
    """
    Provisioning (as far as waagent is concerned) is enabled if either the
    agent is set to 'auto' or 'waagent'. This wraps logic that was introduced
    for flexible provisioning agent configuration and detection. The replaces
    the older bool setting to turn provisioning on or off.
    """

    return get_provisioning_agent(conf) in ("auto", "waagent")


def get_password_crypt_salt_len(conf=__conf__):
    return conf.get_int("Provisioning.PasswordCryptSaltLength", 10)


def get_monitor_hostname(conf=__conf__):
    return conf.get_switch("Provisioning.MonitorHostName", False)


def get_monitor_hostname_period(conf=__conf__):
    return conf.get_int("Provisioning.MonitorHostNamePeriod", 30)


def get_httpproxy_host(conf=__conf__):
    return conf.get("HttpProxy.Host", None)


def get_httpproxy_port(conf=__conf__):
    return conf.get_int("HttpProxy.Port", None)


def get_detect_scvmm_env(conf=__conf__):
    return conf.get_switch("DetectScvmmEnv", False)


def get_resourcedisk_format(conf=__conf__):
    return conf.get_switch("ResourceDisk.Format", False)


def get_resourcedisk_enable_swap(conf=__conf__):
    return conf.get_switch("ResourceDisk.EnableSwap", False)


def get_resourcedisk_enable_swap_encryption(conf=__conf__):
    return conf.get_switch("ResourceDisk.EnableSwapEncryption", False)


def get_resourcedisk_mountpoint(conf=__conf__):
    return conf.get("ResourceDisk.MountPoint", "/mnt/resource")


def get_resourcedisk_mountoptions(conf=__conf__):
    return conf.get("ResourceDisk.MountOptions", None)


def get_resourcedisk_filesystem(conf=__conf__):
    return conf.get("ResourceDisk.Filesystem", "ext3")


def get_resourcedisk_swap_size_mb(conf=__conf__):
    return conf.get_int("ResourceDisk.SwapSizeMB", 0)


def get_autoupdate_gafamily(conf=__conf__):
    return conf.get("AutoUpdate.GAFamily", "Prod")


def get_autoupdate_enabled(conf=__conf__):
    return conf.get_switch("AutoUpdate.Enabled", True)


def get_autoupdate_frequency(conf=__conf__):
    return conf.get_int("Autoupdate.Frequency", 3600)


def get_enable_overprovisioning(conf=__conf__):
    return conf.get_switch("EnableOverProvisioning", True)


def get_allow_http(conf=__conf__):
    return conf.get_switch("OS.AllowHTTP", False)


def get_disable_agent_file_path(conf=__conf__):
    return os.path.join(get_lib_dir(conf), DISABLE_AGENT_FILE)


def get_cgroups_enabled(conf=__conf__):
    return conf.get_switch("CGroups.Enabled", True)


<<<<<<< HEAD
def get_cgroups_excluded(conf=__conf__):
    excluded_value = conf.get("CGroups.Excluded", "customscript, runcommand")
    return [s for s in [i.strip().lower() for i in excluded_value.split(',')] if len(s) > 0] if excluded_value else []

=======
>>>>>>> 49dcf6d5
def get_monitor_network_configuration_changes(conf=__conf__):
    return conf.get_switch("Monitor.NetworkConfigurationChanges", False)<|MERGE_RESOLUTION|>--- conflicted
+++ resolved
@@ -456,12 +456,5 @@
     return conf.get_switch("CGroups.Enabled", True)
 
 
-<<<<<<< HEAD
-def get_cgroups_excluded(conf=__conf__):
-    excluded_value = conf.get("CGroups.Excluded", "customscript, runcommand")
-    return [s for s in [i.strip().lower() for i in excluded_value.split(',')] if len(s) > 0] if excluded_value else []
-
-=======
->>>>>>> 49dcf6d5
 def get_monitor_network_configuration_changes(conf=__conf__):
     return conf.get_switch("Monitor.NetworkConfigurationChanges", False)