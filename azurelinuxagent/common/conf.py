--- conflicted
+++ resolved
@@ -164,10 +164,7 @@
 
 __INTEGER_OPTIONS__ = {
     "Extensions.GoalStatePeriod": 6,
-<<<<<<< HEAD
-=======
     "Extensions.InitialGoalStatePeriod": 6,
->>>>>>> 4488a621
     "Extensions.GoalStateHistoryCleanupPeriod": 1800,
     "OS.EnableFirewallPeriod": 30,
     "OS.RemovePersistentNetRulesPeriod": 30,
