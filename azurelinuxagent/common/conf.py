# Microsoft Azure Linux Agent
#
# Copyright 2018 Microsoft Corporation
#
# Licensed under the Apache License, Version 2.0 (the "License");
# you may not use this file except in compliance with the License.
# You may obtain a copy of the License at
#
#     http://www.apache.org/licenses/LICENSE-2.0
#
# Unless required by applicable law or agreed to in writing, software
# distributed under the License is distributed on an "AS IS" BASIS,
# WITHOUT WARRANTIES OR CONDITIONS OF ANY KIND, either express or implied.
# See the License for the specific language governing permissions and
# limitations under the License.
#
# Requires Python 2.6+ and Openssl 1.0+
#

"""
Module conf loads and parses configuration file
"""  # pylint: disable=W0105
import os
import os.path

from azurelinuxagent.common.utils.fileutil import read_file #pylint: disable=R0401
from azurelinuxagent.common.exception import AgentConfigError

DISABLE_AGENT_FILE = 'disable_agent'


class ConfigurationProvider(object):
    """
    Parse and store key:values in /etc/waagent.conf.
    """

    def __init__(self):
        self.values = dict()

    def load(self, content):
        if not content:
            raise AgentConfigError("Can't not parse empty configuration")
        for line in content.split('\n'):
            if not line.startswith("#") and "=" in line:
                parts = line.split('=', 1)
                if len(parts) < 2:
                    continue
                key = parts[0].strip()
                value = parts[1].split('#')[0].strip("\" ").strip()
                self.values[key] = value if value != "None" else None

    @staticmethod
    def _get_default(default):
        if hasattr(default, '__call__'):
            return default()
        return default

    def get(self, key, default_value):
        """
        Retrieves a string parameter by key and returns its value. If not found returns the default value,
        or if the default value is a callable returns the result of invoking the callable.
        """
        val = self.values.get(key)
        return val if val is not None else self._get_default(default_value)

    def get_switch(self, key, default_value):
        """
        Retrieves a switch parameter by key and returns its value as a boolean. If not found returns the default value,
        or if the default value is a callable returns the result of invoking the callable.
        """
        val = self.values.get(key)
        if val is not None and val.lower() == 'y':
            return True
        elif val is not None and val.lower() == 'n':
            return False
        return self._get_default(default_value)

    def get_int(self, key, default_value):
        """
        Retrieves an int parameter by key and returns its value. If not found returns the default value,
        or if the default value is a callable returns the result of invoking the callable.
        """
        try:
            return int(self.values.get(key))
        except TypeError:
            return self._get_default(default_value)
        except ValueError:
            return self._get_default(default_value)


__conf__ = ConfigurationProvider()


def load_conf_from_file(conf_file_path, conf=__conf__):
    """
    Load conf file from: conf_file_path
    """
    if os.path.isfile(conf_file_path) == False:
        raise AgentConfigError(("Missing configuration in {0}"
                                "").format(conf_file_path))
    try:
        content = read_file(conf_file_path)
        conf.load(content)
    except IOError as err:
        raise AgentConfigError(("Failed to load conf file:{0}, {1}"
                                "").format(conf_file_path, err))


__SWITCH_OPTIONS__ = {
    "OS.AllowHTTP": False,
    "OS.EnableFirewall": False,
    "OS.EnableFIPS": False,
    "OS.EnableRDMA": False,
    "OS.UpdateRdmaDriver": False,
    "OS.CheckRdmaDriver": False,
    "Logs.Verbose": False,
    "Logs.Console": True,
    "Logs.Collect": False,
    "Extensions.Enabled": True,
    "Provisioning.AllowResetSysUser": False,
    "Provisioning.RegenerateSshHostKeyPair": False,
    "Provisioning.DeleteRootPassword": False,
    "Provisioning.DecodeCustomData": False,
    "Provisioning.ExecuteCustomData": False,
    "Provisioning.MonitorHostName": False,
    "DetectScvmmEnv": False,
    "ResourceDisk.Format": False,
    "ResourceDisk.EnableSwap": False,
    "ResourceDisk.EnableSwapEncryption": False,
    "AutoUpdate.Enabled": True,
    "EnableOverProvisioning": True,
    #
    # "Debug" options are experimental and may be removed in later
    # versions of the Agent.
    #
    "Debug.CgroupLogMetrics": False,
    "Debug.CgroupDisableOnProcessCheckFailure": True,
    "Debug.CgroupDisableOnQuotaCheckFailure": True,
    "Debug.EnableFastTrack": False,
}


__STRING_OPTIONS__ = {
    "Lib.Dir": "/var/lib/waagent",
    "DVD.MountPoint": "/mnt/cdrom/secure",
    "Pid.File": "/var/run/waagent.pid",
    "Extension.LogDir": "/var/log/azure",
    "OS.OpensslPath": "/usr/bin/openssl",
    "OS.SshDir": "/etc/ssh",
    "OS.HomeDir": "/home",
    "OS.PasswordPath": "/etc/shadow",
    "OS.SudoersDir": "/etc/sudoers.d",
    "OS.RootDeviceScsiTimeout": None,
    "Provisioning.Agent": "auto",
    "Provisioning.SshHostKeyPairType": "rsa",
    "Provisioning.PasswordCryptId": "6",
    "HttpProxy.Host": None,
    "ResourceDisk.MountPoint": "/mnt/resource",
    "ResourceDisk.MountOptions": None,
    "ResourceDisk.Filesystem": "ext3",
    "AutoUpdate.GAFamily": "Prod",
}


__INTEGER_OPTIONS__ = {
    "Extensions.GoalStatePeriod": 6,
    "Extensions.InitialGoalStatePeriod": 6,
    "Extensions.GoalStateHistoryCleanupPeriod": 1800,
    "OS.EnableFirewallPeriod": 30,
    "OS.RemovePersistentNetRulesPeriod": 30,
    "OS.RootDeviceScsiTimeoutPeriod": 30,
    "OS.MonitorDhcpClientRestartPeriod": 30,
    "OS.SshClientAliveInterval": 180,
    "Provisioning.MonitorHostNamePeriod": 30,
    "Provisioning.PasswordCryptSaltLength": 10,
    "HttpProxy.Port": None,
    "ResourceDisk.SwapSizeMB": 0,
    "Autoupdate.Frequency": 3600,
    "Logs.CollectPeriod": 3600,
    #
    # "Debug" options are experimental and may be removed in later
    # versions of the Agent.
    #
    "Debug.CgroupCheckPeriod": 300,
    "Debug.AgentCpuQuota": 100,
}


def get_configuration(conf=__conf__):
    options = {}
    for option in __SWITCH_OPTIONS__:
        options[option] = conf.get_switch(option, __SWITCH_OPTIONS__[option])

    for option in __STRING_OPTIONS__:
        options[option] = conf.get(option, __STRING_OPTIONS__[option])

    for option in __INTEGER_OPTIONS__:
        options[option] = conf.get_int(option, __INTEGER_OPTIONS__[option])

    return options


def get_default_value(option):
    if option in __STRING_OPTIONS__:
        return __STRING_OPTIONS__[option]
    raise ValueError("{0} is not a valid configuration parameter.".format(option))


def get_int_default_value(option):
    if option in __INTEGER_OPTIONS__:
        return int(__INTEGER_OPTIONS__[option])
    raise ValueError("{0} is not a valid configuration parameter.".format(option))


def get_switch_default_value(option):
    if option in __SWITCH_OPTIONS__:
        return __SWITCH_OPTIONS__[option]
    raise ValueError("{0} is not a valid configuration parameter.".format(option))


def enable_firewall(conf=__conf__):
    return conf.get_switch("OS.EnableFirewall", False)


def get_enable_firewall_period(conf=__conf__):
    return conf.get_int("OS.EnableFirewallPeriod", 30)


def get_remove_persistent_net_rules_period(conf=__conf__):
    return conf.get_int("OS.RemovePersistentNetRulesPeriod", 30)


def get_monitor_dhcp_client_restart_period(conf=__conf__):
    return conf.get_int("OS.MonitorDhcpClientRestartPeriod", 30)


def enable_rdma(conf=__conf__):
    return conf.get_switch("OS.EnableRDMA", False) or \
           conf.get_switch("OS.UpdateRdmaDriver", False) or \
           conf.get_switch("OS.CheckRdmaDriver", False)


def enable_rdma_update(conf=__conf__):
    return conf.get_switch("OS.UpdateRdmaDriver", False)


def enable_check_rdma_driver(conf=__conf__):
    return conf.get_switch("OS.CheckRdmaDriver", True)


def get_logs_verbose(conf=__conf__):
    return conf.get_switch("Logs.Verbose", False)


def get_logs_console(conf=__conf__):
    return conf.get_switch("Logs.Console", True)


def get_collect_logs(conf=__conf__):
    return conf.get_switch("Logs.Collect", False)


def get_collect_logs_period(conf=__conf__):
    return conf.get_int("Logs.CollectPeriod", 3600)


def get_lib_dir(conf=__conf__):
    return conf.get("Lib.Dir", "/var/lib/waagent")


def get_published_hostname(conf=__conf__):
    # Some applications rely on this file; do not remove this setting
    return os.path.join(get_lib_dir(conf), 'published_hostname')


def get_dvd_mount_point(conf=__conf__):
    return conf.get("DVD.MountPoint", "/mnt/cdrom/secure")


def get_agent_pid_file_path(conf=__conf__):
    return conf.get("Pid.File", "/var/run/waagent.pid")


def get_ext_log_dir(conf=__conf__):
    return conf.get("Extension.LogDir", "/var/log/azure")


def get_agent_log_file():
    return "/var/log/waagent.log"


def get_fips_enabled(conf=__conf__):
    return conf.get_switch("OS.EnableFIPS", False)


def get_openssl_cmd(conf=__conf__):
    return conf.get("OS.OpensslPath", "/usr/bin/openssl")


def get_ssh_client_alive_interval(conf=__conf__):
    return conf.get("OS.SshClientAliveInterval", 180)


def get_ssh_dir(conf=__conf__):
    return conf.get("OS.SshDir", "/etc/ssh")


def get_home_dir(conf=__conf__):
    return conf.get("OS.HomeDir", "/home")


def get_passwd_file_path(conf=__conf__):
    return conf.get("OS.PasswordPath", "/etc/shadow")


def get_sudoers_dir(conf=__conf__):
    return conf.get("OS.SudoersDir", "/etc/sudoers.d")


def get_sshd_conf_file_path(conf=__conf__):
    return os.path.join(get_ssh_dir(conf), "sshd_config")


def get_ssh_key_glob(conf=__conf__):
    return os.path.join(get_ssh_dir(conf), 'ssh_host_*key*')


def get_ssh_key_private_path(conf=__conf__):
    return os.path.join(get_ssh_dir(conf),
        'ssh_host_{0}_key'.format(get_ssh_host_keypair_type(conf))) 


def get_ssh_key_public_path(conf=__conf__):
    return os.path.join(get_ssh_dir(conf),
        'ssh_host_{0}_key.pub'.format(get_ssh_host_keypair_type(conf))) 


def get_root_device_scsi_timeout(conf=__conf__):
    return conf.get("OS.RootDeviceScsiTimeout", None)


def get_root_device_scsi_timeout_period(conf=__conf__):
    return conf.get_int("OS.RootDeviceScsiTimeoutPeriod", 30)


def get_ssh_host_keypair_type(conf=__conf__):
    keypair_type = conf.get("Provisioning.SshHostKeyPairType", "rsa")
    if keypair_type == "auto":
        '''
        auto generates all supported key types and returns the
        rsa thumbprint as the default.
        '''
        return "rsa"
    return keypair_type


def get_ssh_host_keypair_mode(conf=__conf__):
    return conf.get("Provisioning.SshHostKeyPairType", "rsa")


def get_extensions_enabled(conf=__conf__):
    return conf.get_switch("Extensions.Enabled", True)


def get_goal_state_period(conf=__conf__):
    return conf.get_int("Extensions.GoalStatePeriod", 6)


def get_initial_goal_state_period(conf=__conf__):
    return conf.get_int("Extensions.InitialGoalStatePeriod", default_value=lambda: get_goal_state_period(conf=conf))


def get_goal_state_history_cleanup_period(conf=__conf__):
    return conf.get_int("Extensions.GoalStateHistoryCleanupPeriod", 1800)


def get_allow_reset_sys_user(conf=__conf__):
    return conf.get_switch("Provisioning.AllowResetSysUser", False)


def get_regenerate_ssh_host_key(conf=__conf__):
    return conf.get_switch("Provisioning.RegenerateSshHostKeyPair", False)


def get_delete_root_password(conf=__conf__):
    return conf.get_switch("Provisioning.DeleteRootPassword", False)


def get_decode_customdata(conf=__conf__):
    return conf.get_switch("Provisioning.DecodeCustomData", False)


def get_execute_customdata(conf=__conf__):
    return conf.get_switch("Provisioning.ExecuteCustomData", False)


def get_password_cryptid(conf=__conf__):
    return conf.get("Provisioning.PasswordCryptId", "6")


def get_provisioning_agent(conf=__conf__):
    return conf.get("Provisioning.Agent", "auto")


def get_provision_enabled(conf=__conf__):
    """
    Provisioning (as far as waagent is concerned) is enabled if either the
    agent is set to 'auto' or 'waagent'. This wraps logic that was introduced
    for flexible provisioning agent configuration and detection. The replaces
    the older bool setting to turn provisioning on or off.
    """

    return get_provisioning_agent(conf) in ("auto", "waagent")


def get_password_crypt_salt_len(conf=__conf__):
    return conf.get_int("Provisioning.PasswordCryptSaltLength", 10)


def get_monitor_hostname(conf=__conf__):
    return conf.get_switch("Provisioning.MonitorHostName", False)


def get_monitor_hostname_period(conf=__conf__):
    return conf.get_int("Provisioning.MonitorHostNamePeriod", 30)


def get_httpproxy_host(conf=__conf__):
    return conf.get("HttpProxy.Host", None)


def get_httpproxy_port(conf=__conf__):
    return conf.get_int("HttpProxy.Port", None)


def get_detect_scvmm_env(conf=__conf__):
    return conf.get_switch("DetectScvmmEnv", False)


def get_resourcedisk_format(conf=__conf__):
    return conf.get_switch("ResourceDisk.Format", False)


def get_resourcedisk_enable_swap(conf=__conf__):
    return conf.get_switch("ResourceDisk.EnableSwap", False)


def get_resourcedisk_enable_swap_encryption(conf=__conf__):
    return conf.get_switch("ResourceDisk.EnableSwapEncryption", False)


def get_resourcedisk_mountpoint(conf=__conf__):
    return conf.get("ResourceDisk.MountPoint", "/mnt/resource")


def get_resourcedisk_mountoptions(conf=__conf__):
    return conf.get("ResourceDisk.MountOptions", None)


def get_resourcedisk_filesystem(conf=__conf__):
    return conf.get("ResourceDisk.Filesystem", "ext3")


def get_resourcedisk_swap_size_mb(conf=__conf__):
    return conf.get_int("ResourceDisk.SwapSizeMB", 0)


def get_autoupdate_gafamily(conf=__conf__):
    return conf.get("AutoUpdate.GAFamily", "Prod")


def get_autoupdate_enabled(conf=__conf__):
    return conf.get_switch("AutoUpdate.Enabled", True)


def get_autoupdate_frequency(conf=__conf__):
    return conf.get_int("Autoupdate.Frequency", 3600)


def get_enable_overprovisioning(conf=__conf__):
    return conf.get_switch("EnableOverProvisioning", True)


def get_allow_http(conf=__conf__):
    return conf.get_switch("OS.AllowHTTP", False)


def get_disable_agent_file_path(conf=__conf__):
    return os.path.join(get_lib_dir(conf), DISABLE_AGENT_FILE)


def get_cgroups_enabled(conf=__conf__):
    return conf.get_switch("CGroups.Enabled", True)


def get_monitor_network_configuration_changes(conf=__conf__):
    return conf.get_switch("Monitor.NetworkConfigurationChanges", False)


def get_cgroup_check_period(conf=__conf__):
    """
    How often to perform checks on cgroups (are the processes in the cgroups as expected,
    has the agent exceeded its quota, etc)

    NOTE: This option is experimental and may be removed in later versions of the Agent.
    """
    return conf.get_int("Debug.CgroupCheckPeriod", 300)


def get_cgroup_log_metrics(conf=__conf__):
    """
    If True, resource usage metrics are written to the local log

    NOTE: This option is experimental and may be removed in later versions of the Agent.
    """
    return conf.get_switch("Debug.CgroupLogMetrics", False)


def get_cgroup_disable_on_process_check_failure(conf=__conf__):
    """
    If True, cgroups will be disabled if the process check fails

    NOTE: This option is experimental and may be removed in later versions of the Agent.
    """
    return conf.get_switch("Debug.CgroupDisableOnProcessCheckFailure", True)


def get_cgroup_disable_on_quota_check_failure(conf=__conf__):
    """
    If True, cgroups will be disabled if the CPU quota check fails

    NOTE: This option is experimental and may be removed in later versions of the Agent.
    """
    return conf.get_switch("Debug.CgroupDisableOnQuotaCheckFailure", True)

<<<<<<< HEAD
=======
def get_agent_cpu_quota(conf=__conf__):
    """
    CPU quota for the agent as a percentage of 1 CPU (100% == 1 CPU)

    NOTE: This option is experimental and may be removed in later versions of the Agent.
    """
    return conf.get_int("Debug.AgentCpuQuota", 100)
>>>>>>> 6884f7c0

def get_enable_fast_track(conf=__conf__):
    """
    If True, the agent use FastTrack when retrieving goal states

    NOTE: This option is experimental and may be removed in later versions of the Agent.
    """
    return conf.get_switch("Debug.EnableFastTrack", False)


def get_etp_collection_period(conf=__conf__):
    """
    Determines the frequency to perform ETP collection on extensions telemetry events.

    NOTE: This option is experimental and may be removed in later versions of the Agent.
    """
    return conf.get_int("Debug.EtpCollectionPeriod", 300)<|MERGE_RESOLUTION|>--- conflicted
+++ resolved
@@ -533,8 +533,7 @@
     """
     return conf.get_switch("Debug.CgroupDisableOnQuotaCheckFailure", True)
 
-<<<<<<< HEAD
-=======
+
 def get_agent_cpu_quota(conf=__conf__):
     """
     CPU quota for the agent as a percentage of 1 CPU (100% == 1 CPU)
@@ -542,7 +541,7 @@
     NOTE: This option is experimental and may be removed in later versions of the Agent.
     """
     return conf.get_int("Debug.AgentCpuQuota", 100)
->>>>>>> 6884f7c0
+
 
 def get_enable_fast_track(conf=__conf__):
     """
