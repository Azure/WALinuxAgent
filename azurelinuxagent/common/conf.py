--- conflicted
+++ resolved
@@ -574,10 +574,6 @@
 def get_etp_collection_period(conf=__conf__):
     """
     Determines the frequency to perform ETP collection on extensions telemetry events.
-<<<<<<< HEAD
-
-=======
->>>>>>> bf03740d
     NOTE: This option is experimental and may be removed in later versions of the Agent.
     """
     return conf.get_int("Debug.EtpCollectionPeriod", 300)