# Microsoft Azure Linux Agent
#
# Copyright 2018 Microsoft Corporation
#
# Licensed under the Apache License, Version 2.0 (the "License");
# you may not use this file except in compliance with the License.
# You may obtain a copy of the License at
#
#     http://www.apache.org/licenses/LICENSE-2.0
#
# Unless required by applicable law or agreed to in writing, software
# distributed under the License is distributed on an "AS IS" BASIS,
# WITHOUT WARRANTIES OR CONDITIONS OF ANY KIND, either express or implied.
# See the License for the specific language governing permissions and
# limitations under the License.
#
# Requires Python 2.6+ and Openssl 1.0+
#

"""
Module conf loads and parses configuration file
"""  # pylint: disable=W0105
import os
import os.path

from azurelinuxagent.common.utils.fileutil import read_file #pylint: disable=R0401
from azurelinuxagent.common.exception import AgentConfigError

DISABLE_AGENT_FILE = 'disable_agent'


class ConfigurationProvider(object):
    """
    Parse and store key:values in /etc/waagent.conf.
    """

    def __init__(self):
        self.values = {}

    def load(self, content):
        if not content:
            raise AgentConfigError("Can't not parse empty configuration")
        for line in content.split('\n'):
            if not line.startswith("#") and "=" in line:
                parts = line.split('=', 1)
                if len(parts) < 2:
                    continue
                key = parts[0].strip()
                value = parts[1].split('#')[0].strip("\" ").strip()
                self.values[key] = value if value != "None" else None

    @staticmethod
    def _get_default(default):
        if hasattr(default, '__call__'):
            return default()
        return default

    def get(self, key, default_value):
        """
        Retrieves a string parameter by key and returns its value. If not found returns the default value,
        or if the default value is a callable returns the result of invoking the callable.
        """
        val = self.values.get(key)
        return val if val is not None else self._get_default(default_value)

    def get_switch(self, key, default_value):
        """
        Retrieves a switch parameter by key and returns its value as a boolean. If not found returns the default value,
        or if the default value is a callable returns the result of invoking the callable.
        """
        val = self.values.get(key)
        if val is not None and val.lower() == 'y':
            return True
        elif val is not None and val.lower() == 'n':
            return False
        return self._get_default(default_value)

    def get_int(self, key, default_value):
        """
        Retrieves an int parameter by key and returns its value. If not found returns the default value,
        or if the default value is a callable returns the result of invoking the callable.
        """
        try:
            return int(self.values.get(key))
        except TypeError:
            return self._get_default(default_value)
        except ValueError:
            return self._get_default(default_value)

    def is_present(self, key):
        """
        Returns True if the given flag present in the configuration file, False otherwise.
        """
        return self.values.get(key) is not None


__conf__ = ConfigurationProvider()


def load_conf_from_file(conf_file_path, conf=__conf__):
    """
    Load conf file from: conf_file_path
    """
    if os.path.isfile(conf_file_path) == False:
        raise AgentConfigError(("Missing configuration in {0}"
                                "").format(conf_file_path))
    try:
        content = read_file(conf_file_path)
        conf.load(content)
    except IOError as err:
        raise AgentConfigError(("Failed to load conf file:{0}, {1}"
                                "").format(conf_file_path, err))


__SWITCH_OPTIONS__ = {
    "OS.AllowHTTP": False,
    "OS.EnableFirewall": False,
    "OS.EnableFIPS": False,
    "OS.EnableRDMA": False,
    "OS.UpdateRdmaDriver": False,
    "OS.CheckRdmaDriver": False,
    "Logs.Verbose": False,
    "Logs.Console": True,
    "Logs.Collect": True,
    "Extensions.Enabled": True,
    "Extensions.WaitForCloudInit": False,
    "Provisioning.AllowResetSysUser": False,
    "Provisioning.RegenerateSshHostKeyPair": False,
    "Provisioning.DeleteRootPassword": False,
    "Provisioning.DecodeCustomData": False,
    "Provisioning.ExecuteCustomData": False,
    "Provisioning.MonitorHostName": False,
    "DetectScvmmEnv": False,
    "ResourceDisk.Format": False,
    "ResourceDisk.EnableSwap": False,
    "ResourceDisk.EnableSwapEncryption": False,
    "AutoUpdate.Enabled": True,
    "AutoUpdate.UpdateToLatestVersion": True,
    "EnableOverProvisioning": True,
    #
    # "Debug" options are experimental and may be removed in later
    # versions of the Agent.
    #
    "Debug.CgroupLogMetrics": False,
    "Debug.CgroupDisableOnProcessCheckFailure": True,
    "Debug.CgroupDisableOnQuotaCheckFailure": True,
    "Debug.EnableAgentMemoryUsageCheck": False,
    "Debug.EnableFastTrack": True,
    "Debug.EnableGAVersioning": True,
<<<<<<< HEAD
    "Debug.EnableCgroupV2ResourceLimiting": False,
    "Debug.EnableExtensionPolicy": False
=======
    "Debug.EnableCgroupV2ResourceLimiting": False
>>>>>>> 04490fb9
}


__STRING_OPTIONS__ = {
    "Lib.Dir": "/var/lib/waagent",
    "DVD.MountPoint": "/mnt/cdrom/secure",
    "Pid.File": "/var/run/waagent.pid",
    "Extension.LogDir": "/var/log/azure",
    "OS.OpensslPath": "/usr/bin/openssl",
    "OS.SshDir": "/etc/ssh",
    "OS.HomeDir": "/home",
    "OS.PasswordPath": "/etc/shadow",
    "OS.SudoersDir": "/etc/sudoers.d",
    "OS.RootDeviceScsiTimeout": None,
    "Provisioning.Agent": "auto",
    "Provisioning.SshHostKeyPairType": "rsa",
    "Provisioning.PasswordCryptId": "6",
    "HttpProxy.Host": None,
    "ResourceDisk.MountPoint": "/mnt/resource",
    "ResourceDisk.MountOptions": None,
    "ResourceDisk.Filesystem": "ext3",
    "AutoUpdate.GAFamily": "Prod",
    "Debug.CgroupMonitorExpiryTime": "2022-03-31",
    "Debug.CgroupMonitorExtensionName": "Microsoft.Azure.Monitor.AzureMonitorLinuxAgent",
}


__INTEGER_OPTIONS__ = {
    "Extensions.GoalStatePeriod": 6,
    "Extensions.InitialGoalStatePeriod": 6,
    "Extensions.WaitForCloudInitTimeout": 3600,
    "OS.EnableFirewallPeriod": 300,
    "OS.RemovePersistentNetRulesPeriod": 30,
    "OS.RootDeviceScsiTimeoutPeriod": 30,
    "OS.MonitorDhcpClientRestartPeriod": 30,
    "OS.SshClientAliveInterval": 180,
    "Provisioning.MonitorHostNamePeriod": 30,
    "Provisioning.PasswordCryptSaltLength": 10,
    "HttpProxy.Port": None,
    "ResourceDisk.SwapSizeMB": 0,
    "Autoupdate.Frequency": 3600,
    "Logs.CollectPeriod": 3600,
    #
    # "Debug" options are experimental and may be removed in later
    # versions of the Agent.
    #
    "Debug.CgroupCheckPeriod": 300,
    "Debug.AgentCpuQuota": 50,
    "Debug.AgentCpuThrottledTimeThreshold": 120,
    "Debug.AgentMemoryQuota": 30 * 1024 ** 2,
    "Debug.EtpCollectionPeriod": 300,
    "Debug.AutoUpdateHotfixFrequency": 14400,
    "Debug.AutoUpdateNormalFrequency": 86400,
    "Debug.FirewallRulesLogPeriod": 86400,
    "Debug.LogCollectorInitialDelay": 5 * 60
}


def get_configuration(conf=__conf__):
    options = {}
    for option in __SWITCH_OPTIONS__:
        options[option] = conf.get_switch(option, __SWITCH_OPTIONS__[option])

    for option in __STRING_OPTIONS__:
        options[option] = conf.get(option, __STRING_OPTIONS__[option])

    for option in __INTEGER_OPTIONS__:
        options[option] = conf.get_int(option, __INTEGER_OPTIONS__[option])

    return options


def get_default_value(option):
    if option in __STRING_OPTIONS__:
        return __STRING_OPTIONS__[option]
    raise ValueError("{0} is not a valid configuration parameter.".format(option))


def get_int_default_value(option):
    if option in __INTEGER_OPTIONS__:
        return int(__INTEGER_OPTIONS__[option])
    raise ValueError("{0} is not a valid configuration parameter.".format(option))


def get_switch_default_value(option):
    if option in __SWITCH_OPTIONS__:
        return __SWITCH_OPTIONS__[option]
    raise ValueError("{0} is not a valid configuration parameter.".format(option))


def is_present(key, conf=__conf__):
    """
    Returns True if the given flag present in the configuration file, False otherwise.
    """
    return conf.is_present(key)


def enable_firewall(conf=__conf__):
    return conf.get_switch("OS.EnableFirewall", False)


def get_enable_firewall_period(conf=__conf__):
    return conf.get_int("OS.EnableFirewallPeriod", 300)


def get_remove_persistent_net_rules_period(conf=__conf__):
    return conf.get_int("OS.RemovePersistentNetRulesPeriod", 30)


def get_monitor_dhcp_client_restart_period(conf=__conf__):
    return conf.get_int("OS.MonitorDhcpClientRestartPeriod", 30)


def enable_rdma(conf=__conf__):
    return conf.get_switch("OS.EnableRDMA", False) or \
           conf.get_switch("OS.UpdateRdmaDriver", False) or \
           conf.get_switch("OS.CheckRdmaDriver", False)


def enable_rdma_update(conf=__conf__):
    return conf.get_switch("OS.UpdateRdmaDriver", False)


def enable_check_rdma_driver(conf=__conf__):
    return conf.get_switch("OS.CheckRdmaDriver", True)


def get_logs_verbose(conf=__conf__):
    return conf.get_switch("Logs.Verbose", False)


def get_logs_console(conf=__conf__):
    return conf.get_switch("Logs.Console", True)


def get_collect_logs(conf=__conf__):
    return conf.get_switch("Logs.Collect", True)


def get_collect_logs_period(conf=__conf__):
    return conf.get_int("Logs.CollectPeriod", 3600)


def get_lib_dir(conf=__conf__):
    return conf.get("Lib.Dir", "/var/lib/waagent")


def get_published_hostname(conf=__conf__):
    # Some applications rely on this file; do not remove this setting
    return os.path.join(get_lib_dir(conf), 'published_hostname')


def get_dvd_mount_point(conf=__conf__):
    return conf.get("DVD.MountPoint", "/mnt/cdrom/secure")


def get_agent_pid_file_path(conf=__conf__):
    return conf.get("Pid.File", "/var/run/waagent.pid")


def get_ext_log_dir(conf=__conf__):
    return conf.get("Extension.LogDir", "/var/log/azure")


def get_agent_log_file():
    return "/var/log/waagent.log"


def get_fips_enabled(conf=__conf__):
    return conf.get_switch("OS.EnableFIPS", False)


def get_openssl_cmd(conf=__conf__):
    return conf.get("OS.OpensslPath", "/usr/bin/openssl")


def get_ssh_client_alive_interval(conf=__conf__):
    return conf.get("OS.SshClientAliveInterval", 180)


def get_ssh_dir(conf=__conf__):
    return conf.get("OS.SshDir", "/etc/ssh")


def get_home_dir(conf=__conf__):
    return conf.get("OS.HomeDir", "/home")


def get_passwd_file_path(conf=__conf__):
    return conf.get("OS.PasswordPath", "/etc/shadow")


def get_sudoers_dir(conf=__conf__):
    return conf.get("OS.SudoersDir", "/etc/sudoers.d")


def get_sshd_conf_file_path(conf=__conf__):
    return os.path.join(get_ssh_dir(conf), "sshd_config")


def get_ssh_key_glob(conf=__conf__):
    return os.path.join(get_ssh_dir(conf), 'ssh_host_*key*')


def get_ssh_key_private_path(conf=__conf__):
    return os.path.join(get_ssh_dir(conf),
        'ssh_host_{0}_key'.format(get_ssh_host_keypair_type(conf))) 


def get_ssh_key_public_path(conf=__conf__):
    return os.path.join(get_ssh_dir(conf),
        'ssh_host_{0}_key.pub'.format(get_ssh_host_keypair_type(conf))) 


def get_root_device_scsi_timeout(conf=__conf__):
    return conf.get("OS.RootDeviceScsiTimeout", None)


def get_root_device_scsi_timeout_period(conf=__conf__):
    return conf.get_int("OS.RootDeviceScsiTimeoutPeriod", 30)


def get_ssh_host_keypair_type(conf=__conf__):
    keypair_type = conf.get("Provisioning.SshHostKeyPairType", "rsa")
    if keypair_type == "auto":
        '''
        auto generates all supported key types and returns the
        rsa thumbprint as the default.
        '''
        return "rsa"
    return keypair_type


def get_ssh_host_keypair_mode(conf=__conf__):
    return conf.get("Provisioning.SshHostKeyPairType", "rsa")


def get_extensions_enabled(conf=__conf__):
    return conf.get_switch("Extensions.Enabled", True)


def get_wait_for_cloud_init(conf=__conf__):
    return conf.get_switch("Extensions.WaitForCloudInit", False)


def get_wait_for_cloud_init_timeout(conf=__conf__):
    return conf.get_switch("Extensions.WaitForCloudInitTimeout", 3600)


def get_goal_state_period(conf=__conf__):
    return conf.get_int("Extensions.GoalStatePeriod", 6)


def get_initial_goal_state_period(conf=__conf__):
    return conf.get_int("Extensions.InitialGoalStatePeriod", default_value=lambda: get_goal_state_period(conf=conf))


def get_allow_reset_sys_user(conf=__conf__):
    return conf.get_switch("Provisioning.AllowResetSysUser", False)


def get_regenerate_ssh_host_key(conf=__conf__):
    return conf.get_switch("Provisioning.RegenerateSshHostKeyPair", False)


def get_delete_root_password(conf=__conf__):
    return conf.get_switch("Provisioning.DeleteRootPassword", False)


def get_decode_customdata(conf=__conf__):
    return conf.get_switch("Provisioning.DecodeCustomData", False)


def get_execute_customdata(conf=__conf__):
    return conf.get_switch("Provisioning.ExecuteCustomData", False)


def get_password_cryptid(conf=__conf__):
    return conf.get("Provisioning.PasswordCryptId", "6")


def get_provisioning_agent(conf=__conf__):
    return conf.get("Provisioning.Agent", "auto")


def get_provision_enabled(conf=__conf__):
    """
    Provisioning (as far as waagent is concerned) is enabled if either the
    agent is set to 'auto' or 'waagent'. This wraps logic that was introduced
    for flexible provisioning agent configuration and detection. The replaces
    the older bool setting to turn provisioning on or off.
    """

    return get_provisioning_agent(conf) in ("auto", "waagent")


def get_password_crypt_salt_len(conf=__conf__):
    return conf.get_int("Provisioning.PasswordCryptSaltLength", 10)


def get_monitor_hostname(conf=__conf__):
    return conf.get_switch("Provisioning.MonitorHostName", False)


def get_monitor_hostname_period(conf=__conf__):
    return conf.get_int("Provisioning.MonitorHostNamePeriod", 30)


def get_httpproxy_host(conf=__conf__):
    return conf.get("HttpProxy.Host", None)


def get_httpproxy_port(conf=__conf__):
    return conf.get_int("HttpProxy.Port", None)


def get_detect_scvmm_env(conf=__conf__):
    return conf.get_switch("DetectScvmmEnv", False)


def get_resourcedisk_format(conf=__conf__):
    return conf.get_switch("ResourceDisk.Format", False)


def get_resourcedisk_enable_swap(conf=__conf__):
    return conf.get_switch("ResourceDisk.EnableSwap", False)


def get_resourcedisk_enable_swap_encryption(conf=__conf__):
    return conf.get_switch("ResourceDisk.EnableSwapEncryption", False)


def get_resourcedisk_mountpoint(conf=__conf__):
    return conf.get("ResourceDisk.MountPoint", "/mnt/resource")


def get_resourcedisk_mountoptions(conf=__conf__):
    return conf.get("ResourceDisk.MountOptions", None)


def get_resourcedisk_filesystem(conf=__conf__):
    return conf.get("ResourceDisk.Filesystem", "ext3")


def get_resourcedisk_swap_size_mb(conf=__conf__):
    return conf.get_int("ResourceDisk.SwapSizeMB", 0)


def get_autoupdate_gafamily(conf=__conf__):
    return conf.get("AutoUpdate.GAFamily", "Prod")


def get_autoupdate_enabled(conf=__conf__):
    return conf.get_switch("AutoUpdate.Enabled", True)


def get_autoupdate_frequency(conf=__conf__):
    return conf.get_int("Autoupdate.Frequency", 3600)


def get_enable_overprovisioning(conf=__conf__):
    return conf.get_switch("EnableOverProvisioning", True)


def get_allow_http(conf=__conf__):
    return conf.get_switch("OS.AllowHTTP", False)


def get_disable_agent_file_path(conf=__conf__):
    return os.path.join(get_lib_dir(conf), DISABLE_AGENT_FILE)


def get_cgroups_enabled(conf=__conf__):
    return conf.get_switch("CGroups.Enabled", True)


def get_monitor_network_configuration_changes(conf=__conf__):
    return conf.get_switch("Monitor.NetworkConfigurationChanges", False)


def get_auto_update_to_latest_version(conf=__conf__):
    """
    If set to True, agent will update to the latest version
    NOTE:
        when both turned on, both AutoUpdate.Enabled and AutoUpdate.UpdateToLatestVersion same meaning: update to latest version
        when turned off, AutoUpdate.Enabled: reverts to pre-installed agent, AutoUpdate.UpdateToLatestVersion: uses latest version already installed on the vm and does not download new agents
        Even we are deprecating AutoUpdate.Enabled, we still need to support if users explicitly setting it instead new flag.
        If AutoUpdate.UpdateToLatestVersion is present, it overrides any value set for AutoUpdate.Enabled (if present).
        If AutoUpdate.UpdateToLatestVersion is not present but AutoUpdate.Enabled is present and set to 'n', we adhere to AutoUpdate.Enabled flag's behavior
        if both not present, we default to True.
    """
    default = get_autoupdate_enabled(conf=conf)
    return conf.get_switch("AutoUpdate.UpdateToLatestVersion", default)


def get_cgroup_check_period(conf=__conf__):
    """
    How often to perform checks on cgroups (are the processes in the cgroups as expected,
    has the agent exceeded its quota, etc)

    NOTE: This option is experimental and may be removed in later versions of the Agent.
    """
    return conf.get_int("Debug.CgroupCheckPeriod", 300)


def get_cgroup_log_metrics(conf=__conf__):
    """
    If True, resource usage metrics are written to the local log

    NOTE: This option is experimental and may be removed in later versions of the Agent.
    """
    return conf.get_switch("Debug.CgroupLogMetrics", False)


def get_cgroup_disable_on_process_check_failure(conf=__conf__):
    """
    If True, cgroups will be disabled if the process check fails

    NOTE: This option is experimental and may be removed in later versions of the Agent.
    """
    return conf.get_switch("Debug.CgroupDisableOnProcessCheckFailure", True)


def get_cgroup_disable_on_quota_check_failure(conf=__conf__):
    """
    If True, cgroups will be disabled if the CPU quota check fails

    NOTE: This option is experimental and may be removed in later versions of the Agent.
    """
    return conf.get_switch("Debug.CgroupDisableOnQuotaCheckFailure", True)


def get_agent_cpu_quota(conf=__conf__):
    """
    CPU quota for the agent as a percentage of 1 CPU (100% == 1 CPU)

    NOTE: This option is experimental and may be removed in later versions of the Agent.
    """
    return conf.get_int("Debug.AgentCpuQuota", 50)


def get_agent_cpu_throttled_time_threshold(conf=__conf__):
    """
    Throttled time threshold for agent cpu in seconds.

    NOTE: This option is experimental and may be removed in later versions of the Agent.
    """
    return conf.get_int("Debug.AgentCpuThrottledTimeThreshold", 120)


def get_agent_memory_quota(conf=__conf__):
    """
    Memory quota for the agent in bytes.

    NOTE: This option is experimental and may be removed in later versions of the Agent.
    """
    return conf.get_int("Debug.AgentMemoryQuota", 30 * 1024 ** 2)


def get_enable_agent_memory_usage_check(conf=__conf__):
    """
    If True, Agent checks it's Memory usage.

    NOTE: This option is experimental and may be removed in later versions of the Agent.
    """
    return conf.get_switch("Debug.EnableAgentMemoryUsageCheck", False)


def get_cgroup_monitor_expiry_time(conf=__conf__):
    """
    cgroups monitoring for pilot extensions disabled after expiry time

    NOTE: This option is experimental and may be removed in later versions of the Agent.
    """
    return conf.get("Debug.CgroupMonitorExpiryTime", "2022-03-31")


def get_cgroup_monitor_extension_name (conf=__conf__):
    """
    cgroups monitoring extension name

    NOTE: This option is experimental and may be removed in later versions of the Agent.
    """
    return conf.get("Debug.CgroupMonitorExtensionName", "Microsoft.Azure.Monitor.AzureMonitorLinuxAgent")


def get_enable_fast_track(conf=__conf__):
    """
    If True, the agent use FastTrack when retrieving goal states

    NOTE: This option is experimental and may be removed in later versions of the Agent.
    """
    return conf.get_switch("Debug.EnableFastTrack", True)


def get_etp_collection_period(conf=__conf__):
    """
    Determines the frequency to perform ETP collection on extensions telemetry events.
    NOTE: This option is experimental and may be removed in later versions of the Agent.
    """
    return conf.get_int("Debug.EtpCollectionPeriod", 300)


def get_self_update_hotfix_frequency(conf=__conf__):
    """
    Determines the frequency to check for Hotfix upgrades (<Build> version changed in new upgrades).
    NOTE: This option is experimental and may be removed in later versions of the Agent.
    """
    return conf.get_int("Debug.SelfUpdateHotfixFrequency", 4 * 60 * 60)


def get_self_update_regular_frequency(conf=__conf__):
    """
    Determines the frequency to check for regular upgrades (<Major>.<Minor>.<patch> version changed in new upgrades).
    NOTE: This option is experimental and may be removed in later versions of the Agent.
    """
    return conf.get_int("Debug.SelfUpdateRegularFrequency", 24 * 60 * 60)


def get_enable_ga_versioning(conf=__conf__):
    """
    If True, the agent looks for rsm updates(checking requested version in GS) otherwise it will fall back to self-update and finds the highest version from PIR.
    NOTE: This option is experimental and may be removed in later versions of the Agent.
    """
    return conf.get_switch("Debug.EnableGAVersioning", True)


def get_firewall_rules_log_period(conf=__conf__):
    """
    Determine the frequency to perform the periodic operation of logging firewall rules.

    NOTE: This option is experimental and may be removed in later versions of the Agent.
    """
    return conf.get_int("Debug.FirewallRulesLogPeriod", 86400)

<<<<<<< HEAD
def get_extension_policy_enabled(conf=__conf__):
    """
    Determine whether extension policy is enabled. If true, Regorus will be installed on the VM and
    the policy will be enforced before installing any extensions.
    NOTE: This option is experimental and may be removed in later versions of the Agent.
    """
    return conf.get_switch("Debug.EnableExtensionPolicy", False)
=======

def get_enable_cgroup_v2_resource_limiting(conf=__conf__):
    """
    If True, the agent will enable resource monitoring and enforcement for the log collector on machines using cgroup v2.
    NOTE: This option is experimental and may be removed in later versions of the Agent.
    """
    return conf.get_switch("Debug.EnableCgroupV2ResourceLimiting", False)


def get_log_collector_initial_delay(conf=__conf__):
    """
    Determine the initial delay at service start before the first periodic log collection.

    NOTE: This option is experimental and may be removed in later versions of the Agent.
    """
    return conf.get_int("Debug.LogCollectorInitialDelay", 5 * 60)
>>>>>>> 04490fb9
<|MERGE_RESOLUTION|>--- conflicted
+++ resolved
@@ -147,12 +147,8 @@
     "Debug.EnableAgentMemoryUsageCheck": False,
     "Debug.EnableFastTrack": True,
     "Debug.EnableGAVersioning": True,
-<<<<<<< HEAD
     "Debug.EnableCgroupV2ResourceLimiting": False,
     "Debug.EnableExtensionPolicy": False
-=======
-    "Debug.EnableCgroupV2ResourceLimiting": False
->>>>>>> 04490fb9
 }
 
 
@@ -688,7 +684,7 @@
     """
     return conf.get_int("Debug.FirewallRulesLogPeriod", 86400)
 
-<<<<<<< HEAD
+  
 def get_extension_policy_enabled(conf=__conf__):
     """
     Determine whether extension policy is enabled. If true, Regorus will be installed on the VM and
@@ -696,8 +692,8 @@
     NOTE: This option is experimental and may be removed in later versions of the Agent.
     """
     return conf.get_switch("Debug.EnableExtensionPolicy", False)
-=======
-
+
+  
 def get_enable_cgroup_v2_resource_limiting(conf=__conf__):
     """
     If True, the agent will enable resource monitoring and enforcement for the log collector on machines using cgroup v2.
@@ -712,5 +708,4 @@
 
     NOTE: This option is experimental and may be removed in later versions of the Agent.
     """
-    return conf.get_int("Debug.LogCollectorInitialDelay", 5 * 60)
->>>>>>> 04490fb9
+    return conf.get_int("Debug.LogCollectorInitialDelay", 5 * 60)