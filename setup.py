--- conflicted
+++ resolved
@@ -95,10 +95,6 @@
     systemd_dir_path = osutil.get_systemd_unit_file_install_path()
     agent_bin_path = osutil.get_agent_bin_path()
 
-<<<<<<< HEAD
-    if name == 'redhat' or name == 'centos':  # pylint: disable=R1714
-        set_bin_files(data_files, dest=agent_bin_path)
-=======
     if name == 'redhat' or name == 'centos' or name == 'almalinux':  # pylint: disable=R1714
         if version.startswith("8.2"):
             # redhat8+ default to py3
@@ -106,7 +102,6 @@
                           src=["bin/py3/waagent", "bin/waagent2.0"])
         else:
             set_bin_files(data_files, dest=agent_bin_path)
->>>>>>> 4488a621
         set_conf_files(data_files)
         set_logrotate_files(data_files)
         set_udev_files(data_files)
@@ -149,7 +144,6 @@
         set_systemd_files(data_files, dest=systemd_dir_path,
                           src=["init/mariner/waagent.service"])
     elif name == 'ubuntu':
-        set_bin_files(data_files, dest=agent_bin_path)
         set_conf_files(data_files, src=["config/ubuntu/waagent.conf"])
         set_logrotate_files(data_files)
         set_udev_files(data_files)
@@ -206,12 +200,8 @@
         set_conf_files(data_files, src=["config/openbsd/waagent.conf"])
         set_openbsd_rc_files(data_files)
     elif name == 'debian':
-<<<<<<< HEAD
-        set_bin_files(data_files, dest=agent_bin_path)
-=======
         set_bin_files(data_files, dest=agent_bin_path,
                       src=["bin/py3/waagent", "bin/waagent2.0"])
->>>>>>> 4488a621
         set_conf_files(data_files, src=["config/debian/waagent.conf"])
         set_logrotate_files(data_files)
         set_udev_files(data_files, dest="/lib/udev/rules.d")
