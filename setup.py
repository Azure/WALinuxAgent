--- conflicted
+++ resolved
@@ -18,26 +18,16 @@
 #
 
 import os
-import subprocess
-import sys
-
-<<<<<<< HEAD
-import setuptools
-from setuptools import find_packages
-from setuptools.command.install import install as _install
-
-from azurelinuxagent.common.osutil import get_osutil
 from azurelinuxagent.common.version import AGENT_NAME, AGENT_VERSION, \
     AGENT_DESCRIPTION, \
     DISTRO_NAME, DISTRO_VERSION, DISTRO_FULL_NAME
-=======
+
 from azurelinuxagent.common.osutil import get_osutil
 import setuptools # pylint: disable=C0411
 from setuptools import find_packages # pylint: disable=C0411
 from setuptools.command.install import install as _install # pylint: disable=C0411
 import subprocess # pylint: disable=C0411
 import sys # pylint: disable=C0411
->>>>>>> de5302b2
 
 root_dir = os.path.dirname(os.path.abspath(__file__)) # pylint: disable=invalid-name
 os.chdir(root_dir)
