--- conflicted
+++ resolved
@@ -2316,11 +2316,7 @@
         if Run("rpm --quiet -q python-pyasn1"):
             Error(GuestAgentLongName + " requires python-pyasn1.")
             return 1
-<<<<<<< HEAD
-    if UsesDpkg() and not Run("dpkg-query -s network-manager >/dev/null 2>&1"):
-=======
     if UsesDpkg() and not Run("dpkg-query -s network-manager >/dev/null 2>&1",chk_err=False):  # We want this to fail - supress error logging on error.
->>>>>>> 48d1bff5
         Error(GuestAgentLongName + " is not compatible with network-manager.")
         return 1
     for a in RulesFiles:
