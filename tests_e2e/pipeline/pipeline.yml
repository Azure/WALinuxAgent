# variables:
  #
  # NOTE: When creating the pipeline, "connection_info" must be added as a variable pointing to the
  #       corresponding key vault; see wiki for details.
  #

parameters:
    # See the test wiki for a description of the parameters
  - name: test_suites
    displayName: Test Suites
    type: string
<<<<<<< HEAD
    default: agent_bvt, no_outbound_connections, extensions_disabled, agent_ext_workflow
=======
    default: agent_bvt, no_outbound_connections, extensions_disabled, agent_not_provisioned
>>>>>>> b4951c8b

    # NOTES:
    #         * 'image', 'location' and 'vm_size' override any values in the test suites/images definition
    #            files. Those parameters are useful for 1-off tests, like testing a VHD or checking if
    #            an image is supported in a particular location.
    #         * Azure Pipelines do not allow empty string for the parameter value, using "-" instead.
    #
  - name: image
    displayName: Image (image/image set name, URN, or VHD)
    type: string
    default: "-"

  - name: location
    displayName: Location (region)
    type: string
    default: "-"

  - name: vm_size
    displayName: VM size
    type: string
    default: "-"

  - name: collect_logs
    displayName: Collect logs from test VMs
    type: string
    default: failed
    values:
    - always
    - failed
    - no

  - name: keep_environment
    displayName: Keep the test VMs (do not delete them)
    type: string
    default: no
    values:
    - always
    - failed
    - no

pool:
  vmImage: ubuntu-latest

jobs:
  - job: "ExecuteTests"

    steps:
      - task: UsePythonVersion@0
        displayName: "Set Python Version"
        inputs:
          versionSpec: '3.10'
          addToPath: true
          architecture: 'x64'

      # Extract the Azure cloud from the "connection_info" variable. Its value includes one of
      # 'public', 'china', or 'government' as a suffix (the suffix comes after the last '-').
      - bash: |
          case $(echo $CONNECTION_INFO | sed 's/^.*-//') in
              public)
                  echo "##vso[task.setvariable variable=cloud]AzureCloud"
                  ;;
              china)
                  echo "##vso[task.setvariable variable=cloud]AzureChinaCloud"
                  ;;
              government)
                  echo "##vso[task.setvariable variable=cloud]AzureUSGovernment"
                  ;;
              *)
                  echo "Invalid CONNECTION_INFO: $CONNECTION_INFO" >&2
                  exit 1
                  ;;
          esac
        displayName: "Set Cloud type"

      - task: DownloadSecureFile@1
        name: downloadSshKey
        displayName: "Download SSH key"
        inputs:
          secureFile: 'id_rsa'

      - task: AzureKeyVault@2
        displayName: "Fetch connection info"
        inputs:
          azureSubscription: 'azuremanagement'
          KeyVaultName: '$(connection_info)'
          SecretsFilter: '*'

      - bash: $(Build.SourcesDirectory)/tests_e2e/pipeline/scripts/execute_tests.sh
        displayName: "Execute tests"
        continueOnError: true
        env:
          SUBSCRIPTION_ID: $(SUBSCRIPTION-ID)
          AZURE_CLIENT_ID: $(AZURE-CLIENT-ID)
          AZURE_CLIENT_SECRET: $(AZURE-CLIENT-SECRET)
          AZURE_TENANT_ID: $(AZURE-TENANT-ID)
          CR_USER: $(CR-USER)
          CR_SECRET: $(CR-SECRET)
          CLOUD: ${{ variables.cloud }}
          COLLECT_LOGS: ${{ parameters.collect_logs }}
          IMAGE: ${{ parameters.image }}
          KEEP_ENVIRONMENT: ${{ parameters.keep_environment }}
          LOCATION: ${{ parameters.location }}
          TEST_SUITES: ${{ parameters.test_suites }}
          VM_SIZE: ${{ parameters.vm_size }}

      - publish: $(Build.ArtifactStagingDirectory)
        artifact: 'artifacts'
        displayName: 'Publish test artifacts'

      - task: PublishTestResults@2
        displayName: 'Publish test results'
        inputs:
          testResultsFormat: 'JUnit'
          testResultsFiles: 'runbook_logs/agent.junit.xml'
          searchFolder: $(Build.ArtifactStagingDirectory)
          failTaskOnFailedTests: true
<|MERGE_RESOLUTION|>--- conflicted
+++ resolved
@@ -9,11 +9,7 @@
   - name: test_suites
     displayName: Test Suites
     type: string
-<<<<<<< HEAD
-    default: agent_bvt, no_outbound_connections, extensions_disabled, agent_ext_workflow
-=======
-    default: agent_bvt, no_outbound_connections, extensions_disabled, agent_not_provisioned
->>>>>>> b4951c8b
+    default: agent_bvt, no_outbound_connections, extensions_disabled, agent_not_provisioned, agent_ext_workflow
 
     # NOTES:
     #         * 'image', 'location' and 'vm_size' override any values in the test suites/images definition
