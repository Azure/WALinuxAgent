--- conflicted
+++ resolved
@@ -7,14 +7,12 @@
 parameters:
     #
     # See the test wiki for a description of the parameters
-<<<<<<< HEAD
   - name: test_suites
     displayName: Test Suites
     type: string
     default: agent_bvt, no_outbound_connections, extensions_disabled, agent_not_provisioned, agent_update, fips, agent_ext_workflow
-=======
+
     #
->>>>>>> 9d90a2dc
     # NOTES:
     #         * 'image', 'location' and 'vm_size' override any values in the test suites/images definition
     #            files. Those parameters are useful for 1-off tests, like testing a VHD or checking if
