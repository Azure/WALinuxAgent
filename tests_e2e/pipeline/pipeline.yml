# variables:
  #
  # NOTE: When creating the pipeline, "connection_info" must be added as a variable pointing to the
  #       corresponding key vault; see wiki for details.
  #

parameters:
    # See the test wiki for a description of the parameters
  - name: test_suites
    displayName: Test Suites
    type: string
<<<<<<< HEAD
    default: agent_bvt, no_outbound_connections, extensions_disabled, agent_not_provisioned, fips

=======
    default: agent_bvt, no_outbound_connections, extensions_disabled, agent_not_provisioned, agent_update
>>>>>>> 37a014b2
    # NOTES:
    #         * 'image', 'location' and 'vm_size' override any values in the test suites/images definition
    #            files. Those parameters are useful for 1-off tests, like testing a VHD or checking if
    #            an image is supported in a particular location.
    #         * Azure Pipelines do not allow empty string for the parameter value, using "-" instead.
    #
  - name: image
    displayName: Image (image/image set name, URN, or VHD)
    type: string
    default: "-"

  - name: location
    displayName: Location (region)
    type: string
    default: "-"

  - name: vm_size
    displayName: VM size
    type: string
    default: "-"

  - name: collect_logs
    displayName: Collect logs from test VMs
    type: string
    default: failed
    values:
    - always
    - failed
    - no

  - name: keep_environment
    displayName: Keep the test VMs (do not delete them)
    type: string
    default: no
    values:
    - always
    - failed
    - no

pool:
  vmImage: ubuntu-latest

jobs:
  - job: "ExecuteTests"

    steps:
      - task: UsePythonVersion@0
        displayName: "Set Python Version"
        inputs:
          versionSpec: '3.10'
          addToPath: true
          architecture: 'x64'

      # Extract the Azure cloud from the "connection_info" variable. Its value includes one of
      # 'public', 'china', or 'government' as a suffix (the suffix comes after the last '-').
      - bash: |
          case $(echo $CONNECTION_INFO | sed 's/^.*-//') in
              public)
                  echo "##vso[task.setvariable variable=cloud]AzureCloud"
                  ;;
              china)
                  echo "##vso[task.setvariable variable=cloud]AzureChinaCloud"
                  ;;
              government)
                  echo "##vso[task.setvariable variable=cloud]AzureUSGovernment"
                  ;;
              *)
                  echo "Invalid CONNECTION_INFO: $CONNECTION_INFO" >&2
                  exit 1
                  ;;
          esac
        displayName: "Set Cloud type"

      - task: DownloadSecureFile@1
        name: downloadSshKey
        displayName: "Download SSH key"
        inputs:
          secureFile: 'id_rsa'

      - task: AzureKeyVault@2
        displayName: "Fetch connection info"
        inputs:
          azureSubscription: 'azuremanagement'
          KeyVaultName: '$(connection_info)'
          SecretsFilter: '*'

      - bash: $(Build.SourcesDirectory)/tests_e2e/pipeline/scripts/execute_tests.sh
        displayName: "Execute tests"
        continueOnError: true
        env:
          SUBSCRIPTION_ID: $(SUBSCRIPTION-ID)
          AZURE_CLIENT_ID: $(AZURE-CLIENT-ID)
          AZURE_CLIENT_SECRET: $(AZURE-CLIENT-SECRET)
          AZURE_TENANT_ID: $(AZURE-TENANT-ID)
          CR_USER: $(CR-USER)
          CR_SECRET: $(CR-SECRET)
          CLOUD: ${{ variables.cloud }}
          COLLECT_LOGS: ${{ parameters.collect_logs }}
          IMAGE: ${{ parameters.image }}
          KEEP_ENVIRONMENT: ${{ parameters.keep_environment }}
          LOCATION: ${{ parameters.location }}
          TEST_SUITES: ${{ parameters.test_suites }}
          VM_SIZE: ${{ parameters.vm_size }}

      - publish: $(Build.ArtifactStagingDirectory)
        artifact: 'artifacts'
        displayName: 'Publish test artifacts'

      - task: PublishTestResults@2
        displayName: 'Publish test results'
        inputs:
          testResultsFormat: 'JUnit'
          testResultsFiles: 'runbook_logs/agent.junit.xml'
          searchFolder: $(Build.ArtifactStagingDirectory)
          failTaskOnFailedTests: true
<|MERGE_RESOLUTION|>--- conflicted
+++ resolved
@@ -9,12 +9,7 @@
   - name: test_suites
     displayName: Test Suites
     type: string
-<<<<<<< HEAD
-    default: agent_bvt, no_outbound_connections, extensions_disabled, agent_not_provisioned, fips
-
-=======
-    default: agent_bvt, no_outbound_connections, extensions_disabled, agent_not_provisioned, agent_update
->>>>>>> 37a014b2
+    default: agent_bvt, no_outbound_connections, extensions_disabled, agent_not_provisioned, agent_update, fips
     # NOTES:
     #         * 'image', 'location' and 'vm_size' override any values in the test suites/images definition
     #            files. Those parameters are useful for 1-off tests, like testing a VHD or checking if
