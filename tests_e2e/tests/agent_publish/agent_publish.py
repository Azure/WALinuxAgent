#!/usr/bin/env python3

# Microsoft Azure Linux Agent
#
# Copyright 2018 Microsoft Corporation
#
# Licensed under the Apache License, Version 2.0 (the "License");
# you may not use this file except in compliance with the License.
# You may obtain a copy of the License at
#
#     http://www.apache.org/licenses/LICENSE-2.0
#
# Unless required by applicable law or agreed to in writing, software
# distributed under the License is distributed on an "AS IS" BASIS,
# WITHOUT WARRANTIES OR CONDITIONS OF ANY KIND, either express or implied.
# See the License for the specific language governing permissions and
# limitations under the License.
#
import uuid
from datetime import datetime
from typing import Any, Dict, List

from tests_e2e.tests.lib.agent_test import AgentVmTest
from tests_e2e.tests.lib.agent_test_context import AgentVmTestContext
from tests_e2e.tests.lib.vm_extension_identifier import VmExtensionIds, VmExtensionIdentifier
from tests_e2e.tests.lib.logging import log
from tests_e2e.tests.lib.ssh_client import SshClient
from tests_e2e.tests.lib.virtual_machine_extension_client import VirtualMachineExtensionClient


class AgentPublishTest(AgentVmTest):
    """
    This script verifies if the agent update performed in the vm.
    """

    def __init__(self, context: AgentVmTestContext):
        super().__init__(context)
        self._ssh_client: SshClient = self._context.create_ssh_client()

    def run(self):
        """
        we run the scenario in the following steps:
            1. Print the current agent version before the update
            2. Prepare the agent for the update
            3. Check for agent update from the log
            4. Print the agent version after the update
            5. Ensure CSE is working
        """
        self._get_agent_info()
        self._prepare_agent()
        self._check_update()
        self._get_agent_info()
        self._check_cse()

    def get_ignore_errors_before_timestamp(self) -> datetime:
        timestamp = self._ssh_client.run_command("agent_publish-get_agent_log_record_timestamp.py")
        return datetime.strptime(timestamp.strip(), u'%Y-%m-%d %H:%M:%S.%f')

    def _get_agent_info(self) -> None:
        stdout: str = self._ssh_client.run_command("waagent-version", use_sudo=True)
        log.info('Agent info \n%s', stdout)

    def _prepare_agent(self) -> None:
        log.info("Modifying agent update related config flags")
<<<<<<< HEAD
        self._run_remote_test(self._ssh_client, "update-waagent-conf Debug.DownloadNewAgents=y AutoUpdate.GAFamily=Test", use_sudo=True)
=======
        self._run_remote_test("update-waagent-conf Debug.DownloadNewAgents=y AutoUpdate.GAFamily=Test AutoUpdate.Enabled=y Extensions.Enabled=y", use_sudo=True)
>>>>>>> c323eb48
        log.info('Updated agent-update DownloadNewAgents  GAFamily config flags')

    def _check_update(self) -> None:
        log.info("Verifying for agent update status")
        self._run_remote_test(self._ssh_client, "agent_publish-check_update.py")
        log.info('Successfully checked the agent update')

    def _check_cse(self) -> None:
        custom_script_2_1 = VirtualMachineExtensionClient(
            self._context.vm,
            VmExtensionIdentifier(VmExtensionIds.CustomScript.publisher, VmExtensionIds.CustomScript.type, "2.1"),
            resource_name="CustomScript")

        log.info("Installing %s", custom_script_2_1)
        message = f"Hello {uuid.uuid4()}!"
        custom_script_2_1.enable(
            settings={
                'commandToExecute': f"echo \'{message}\'"
            },
            auto_upgrade_minor_version=False
        )
        custom_script_2_1.assert_instance_view(expected_version="2.1", expected_message=message)

    def get_ignore_error_rules(self) -> List[Dict[str, Any]]:
        ignore_rules = [
            #
            # This is expected as latest version can be the less than test version
            #
            # WARNING ExtHandler ExtHandler Agent WALinuxAgent-9.9.9.9 is permanently blacklisted
            #
            {
                'message': r"Agent WALinuxAgent-9.9.9.9 is permanently blacklisted"
            }

        ]
        return ignore_rules


if __name__ == "__main__":
    AgentPublishTest.run_from_command_line()<|MERGE_RESOLUTION|>--- conflicted
+++ resolved
@@ -62,11 +62,7 @@
 
     def _prepare_agent(self) -> None:
         log.info("Modifying agent update related config flags")
-<<<<<<< HEAD
-        self._run_remote_test(self._ssh_client, "update-waagent-conf Debug.DownloadNewAgents=y AutoUpdate.GAFamily=Test", use_sudo=True)
-=======
-        self._run_remote_test("update-waagent-conf Debug.DownloadNewAgents=y AutoUpdate.GAFamily=Test AutoUpdate.Enabled=y Extensions.Enabled=y", use_sudo=True)
->>>>>>> c323eb48
+        self._run_remote_test(self._ssh_client, "update-waagent-conf Debug.DownloadNewAgents=y AutoUpdate.GAFamily=Test AutoUpdate.Enabled=y Extensions.Enabled=y", use_sudo=True)
         log.info('Updated agent-update DownloadNewAgents  GAFamily config flags')
 
     def _check_update(self) -> None:
