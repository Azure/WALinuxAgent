--- conflicted
+++ resolved
@@ -58,16 +58,6 @@
         else:
             log.info("Some test certificates had already been downloaded to the test VM (they have been deleted now):\n%s", existing_certificates)
 
-<<<<<<< HEAD
-        vm: VirtualMachineClient = VirtualMachineClient(
-            cloud=self._context.vm.cloud,
-            location=self._context.vm.location,
-            subscription=self._context.vm.subscription,
-            resource_group=self._context.vm.resource_group,
-            name=self._context.vm.name)
-
-=======
->>>>>>> d638a3d6
         osprofile = {
             "location": self._context.vm.location,
             "properties": {
