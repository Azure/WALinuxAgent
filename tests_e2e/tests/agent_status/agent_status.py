#!/usr/bin/env python3

# Microsoft Azure Linux Agent
#
# Copyright 2018 Microsoft Corporation
#
# Licensed under the Apache License, Version 2.0 (the "License");
# you may not use this file except in compliance with the License.
# You may obtain a copy of the License at
#
#     http://www.apache.org/licenses/LICENSE-2.0
#
# Unless required by applicable law or agreed to in writing, software
# distributed under the License is distributed on an "AS IS" BASIS,
# WITHOUT WARRANTIES OR CONDITIONS OF ANY KIND, either express or implied.
# See the License for the specific language governing permissions and
# limitations under the License.
#

#
# Validates the agent status is updated without processing additional goal states (aside from the first goal state
# from fabric)
#

from azure.mgmt.compute.models import VirtualMachineInstanceView, InstanceViewStatus, VirtualMachineAgentInstanceView
from assertpy import assert_that
from datetime import datetime, timedelta
from time import sleep
import json

from tests_e2e.tests.lib.agent_test import AgentVmTest
from tests_e2e.tests.lib.agent_test_context import AgentVmTestContext
from tests_e2e.tests.lib.logging import log


class RetryableAgentStatusException(BaseException):
    pass


class AgentStatus(AgentVmTest):
    def __init__(self, context: AgentVmTestContext):
        super().__init__(context)
        self._ssh_client = self._context.create_ssh_client()

    def validate_instance_view_vmagent_status(self, instance_view: VirtualMachineInstanceView):
        status: InstanceViewStatus = instance_view.vm_agent.statuses[0]

        # Validate message field
        if status.message is None:
            raise RetryableAgentStatusException("Agent status is invalid: 'message' property in instance view is None")
        elif 'unresponsive' in status.message:
            raise RetryableAgentStatusException("Agent status is invalid: Instance view shows unresponsive agent")

        # Validate display status field
        if status.display_status is None:
            raise RetryableAgentStatusException("Agent status is invalid: 'display_status' property in instance view is None")
        elif 'Not Ready' in status.display_status:
            raise RetryableAgentStatusException("Agent status is invalid: Instance view shows agent status is not ready")

        # Validate time field
        if status.time is None:
            raise RetryableAgentStatusException("Agent status is invalid: 'time' property in instance view is None")

    def validate_instance_view_vmagent(self, instance_view: VirtualMachineInstanceView):
        """
        Checks that instance view has vm_agent.statuses and vm_agent.vm_agent_version properties which report the Guest
        Agent as running and Ready:

        "vm_agent": {
            "extension_handlers": [],
            "vm_agent_version": "9.9.9.9",
            "statuses": [
                {
                    "level": "Info",
                    "time": "2023-08-11T09:13:01.000Z",
                    "message": "Guest Agent is running",
                    "code": "ProvisioningState/succeeded",
                    "display_status": "Ready"
                }
            ]
        }
        """
        # Using dot operator for properties here because azure.mgmt.compute.models has classes for InstanceViewStatus
        # and VirtualMachineAgentInstanceView. All the properties we validate are attributes of these classes and
        # initialized to None
        if instance_view.vm_agent is None:
            raise RetryableAgentStatusException("Agent status is invalid: 'vm_agent' property in instance view is None")

        # Validate vm_agent_version field
        vm_agent: VirtualMachineAgentInstanceView = instance_view.vm_agent
        if vm_agent.vm_agent_version is None:
            raise RetryableAgentStatusException("Agent status is invalid: 'vm_agent_version' property in instance view is None")
        elif 'Unknown' in vm_agent.vm_agent_version:
            raise RetryableAgentStatusException("Agent status is invalid: Instance view shows agent version is unknown")

        # Validate statuses field
        if vm_agent.statuses is None:
            raise RetryableAgentStatusException("Agent status is invalid: 'statuses' property in instance view is None")
        elif len(instance_view.vm_agent.statuses) < 1:
            raise RetryableAgentStatusException("Agent status is invalid: Instance view is missing an agent status entry")
        else:
            self.validate_instance_view_vmagent_status(instance_view=instance_view)

        log.info("Instance view has valid agent status, agent version: {0}, status: {1}"
                 .format(vm_agent.vm_agent_version, vm_agent.statuses[0].display_status))

    def check_status_updated(self, status_timestamp: datetime, prev_status_timestamp: datetime, gs_processed_log: str, prev_gs_processed_log: str):
        log.info("")
        log.info("Check that the agent status updated without processing any additional goal states...")

        # If prev_ variables are not updated, then this is the first reported agent status
        if prev_status_timestamp is not None and prev_gs_processed_log is not None:
            # The agent status timestamp should be greater than the prev timestamp
            if status_timestamp > prev_status_timestamp:
                log.info(
                    "Current agent status timestamp {0} is greater than previous status timestamp {1}"
                    .format(status_timestamp, prev_status_timestamp))
            else:
                raise RetryableAgentStatusException("Agent status failed to update: Current agent status timestamp {0} "
                                                    "is not greater than previous status timestamp {1}"
                                                    .format(status_timestamp, prev_status_timestamp))

            # The last goal state processed in the agent log should be the same as before
            if prev_gs_processed_log == gs_processed_log:
                log.info(
                    "The last processed goal state is the same as the last processed goal state in the last agent "
                    "status update: \n{0}".format(gs_processed_log)
                    .format(status_timestamp, prev_status_timestamp))
            else:
                raise Exception("Agent status failed to update without additional goal state: The agent processed an "
                                "additional goal state since the last agent status update. \n{0}"
                                "".format(gs_processed_log))

            log.info("")
            log.info("The agent status successfully updated without additional goal states")

    def run(self):
        log.info("")
        log.info("*******Verifying the agent status updates 3 times*******")

<<<<<<< HEAD
        vm: VirtualMachineClient = VirtualMachineClient(
            cloud=self._context.vm.cloud,
            location=self._context.vm.location,
            subscription=self._context.vm.subscription,
            resource_group=self._context.vm.resource_group,
            name=self._context.vm.name)

=======
>>>>>>> d638a3d6
        timeout = datetime.now() + timedelta(minutes=6)
        instance_view_exception = None
        status_updated = 0
        prev_status_timestamp = None
        prev_gs_processed_log = None

        # Retry validating agent status updates 2 times with timeout of 6 minutes
        while datetime.now() <= timeout and status_updated < 2:
            instance_view = self._context.vm.get_instance_view()
            log.info("")
            log.info(
                "Check instance view to validate that the Guest Agent reports valid status...")
            log.info("Instance view of VM is:\n%s", json.dumps(instance_view.serialize(), indent=2))

            try:
                # Validate the guest agent reports valid status
                self.validate_instance_view_vmagent(instance_view)

                status_timestamp = instance_view.vm_agent.statuses[0].time
                gs_processed_log = self._ssh_client.run_command(
                    "agent_status-get_last_gs_processed.py", use_sudo=True)

                self.check_status_updated(status_timestamp, prev_status_timestamp, gs_processed_log, prev_gs_processed_log)

                # Update variables with timestamps for this update
                status_updated += 1
                prev_status_timestamp = status_timestamp
                prev_gs_processed_log = gs_processed_log

                # Sleep 30s to allow agent status to update before we check again
                sleep(30)

            except RetryableAgentStatusException as e:
                instance_view_exception = str(e)
                log.info("")
                log.info(instance_view_exception)
                log.info("Waiting 30s before retry...")
                sleep(30)

        # If status_updated is 0, we know the agent status in the instance view was never valid
        log.info("")
        assert_that(status_updated > 0).described_as(
            "Timeout has expired, instance view has invalid agent status: {0}".format(
                instance_view_exception)).is_true()

        # Fail the test if we weren't able to validate the agent status updated 3 times
        assert_that(status_updated == 2).described_as(
            "Timeout has expired, the agent status failed to update 2 times").is_true()


if __name__ == "__main__":
    AgentStatus.run_from_command_line()<|MERGE_RESOLUTION|>--- conflicted
+++ resolved
@@ -138,16 +138,6 @@
         log.info("")
         log.info("*******Verifying the agent status updates 3 times*******")
 
-<<<<<<< HEAD
-        vm: VirtualMachineClient = VirtualMachineClient(
-            cloud=self._context.vm.cloud,
-            location=self._context.vm.location,
-            subscription=self._context.vm.subscription,
-            resource_group=self._context.vm.resource_group,
-            name=self._context.vm.name)
-
-=======
->>>>>>> d638a3d6
         timeout = datetime.now() + timedelta(minutes=6)
         instance_view_exception = None
         status_updated = 0
