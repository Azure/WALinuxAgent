# Microsoft Azure Linux Agent
#
# Copyright 2018 Microsoft Corporation
#
# Licensed under the Apache License, Version 2.0 (the "License");
# you may not use this file except in compliance with the License.
# You may obtain a copy of the License at
#
#     http://www.apache.org/licenses/LICENSE-2.0
#
# Unless required by applicable law or agreed to in writing, software
# distributed under the License is distributed on an "AS IS" BASIS,
# WITHOUT WARRANTIES OR CONDITIONS OF ANY KIND, either express or implied.
# See the License for the specific language governing permissions and
# limitations under the License.
#

import json

from typing import Any, Dict, List

from azurelinuxagent.common.utils import shellutil
from tests_e2e.tests.lib.logging import log
from tests_e2e.tests.lib.retry import retry
from tests_e2e.tests.lib.update_arm_template import UpdateArmTemplate

# Name of the security group added by this class
NETWORK_SECURITY_GROUP: str = "waagent-nsg"


class AddNetworkSecurityGroup(UpdateArmTemplate):
    """
    Updates the ARM template to add a network security group allowing SSH access from the current machine.
    """
    def update(self, template: Dict[str, Any], is_lisa_template: bool) -> None:
        resources: List[Dict[str, Any]] = template["resources"]

        # Append the NSG to the list of resources
        network_security_group = json.loads(f"""{{
            "type": "Microsoft.Network/networkSecurityGroups",
            "name": "{NETWORK_SECURITY_GROUP}",
            "location": "[resourceGroup().location]",
            "apiVersion": "2020-05-01",
            "properties": {{
                "securityRules": []
            }}
        }}""")
        resources.append(network_security_group)

        # Add the SSH rule, but if anything fails just go ahead without it
        try:
            network_security_group["properties"]["securityRules"].append(json.loads(f"""{{
                "name": "waagent-ssh",
                "properties": {{
                    "description": "Allows inbound SSH connections from the orchestrator machine.",
                    "protocol": "Tcp",
                    "sourcePortRange": "*",
                    "destinationPortRange": "22",
                    "sourceAddressPrefix": "{self._my_ip_address}",
                    "destinationAddressPrefix": "*",
                    "access": "Allow",
                    "priority": 100,
                    "direction": "Inbound"
                }}
            }}"""))
        except Exception as e:
            log.warning("******** Waagent: Failed to create Allow security rule for SSH, skipping rule: %s", e)

        #
        # Add a dependency on the NSG to the virtual network
        #
        network_resource = self._get_resource(resources, "Microsoft.Network/virtualNetworks")
        network_resource_dependencies = network_resource.get("dependsOn")
        nsg_reference = f"[resourceId('Microsoft.Network/networkSecurityGroups', '{NETWORK_SECURITY_GROUP}')]"
        if network_resource_dependencies is None:
            network_resource["dependsOn"] = [nsg_reference]
        else:
            network_resource_dependencies.append(nsg_reference)

        #
        # Add a reference to the NSG to the properties of the subnets.
        #
        nsg_reference = json.loads(f"""{{
          "networkSecurityGroup": {{
            "id": "[resourceId('Microsoft.Network/networkSecurityGroups', '{NETWORK_SECURITY_GROUP}')]"
          }}
        }}""")

        if is_lisa_template:
            # The subnets are a copy property of the virtual network in LISA's ARM template:
            #
            #     {
            #         "condition": "[empty(parameters('virtual_network_resource_group'))]",
            #         "apiVersion": "2020-05-01",
            #         "type": "Microsoft.Network/virtualNetworks",
            #         "name": "[parameters('virtual_network_name')]",
            #         "location": "[parameters('location')]",
            #         "properties": {
            #             "addressSpace": {
            #                 "addressPrefixes": [
            #                     "10.0.0.0/16"
            #                 ]
            #             },
            #             "copy": [
            #                 {
            #                     "name": "subnets",
            #                     "count": "[parameters('subnet_count')]",
            #                     "input": {
            #                         "name": "[concat(parameters('subnet_prefix'), copyIndex('subnets'))]",
            #                         "properties": {
            #                             "addressPrefix": "[concat('10.0.', copyIndex('subnets'), '.0/24')]"
            #                         }
            #                     }
            #                 }
            #             ]
            #         }
            #     }
            #
            subnets_copy = network_resource["properties"].get("copy") if network_resource.get("properties") is not None else None
            if subnets_copy is None:
                raise Exception("Cannot find the copy property of the virtual network in the ARM template")

            subnets = [i for i in subnets_copy if "name" in i and i["name"] == 'subnets']
            if len(subnets) == 0:
                raise Exception("Cannot find the subnets of the virtual network in the ARM template")

            subnets_input = subnets[0].get("input")
            if subnets_input is None:
                raise Exception("Cannot find the input property of the subnets in the ARM template")

            subnets_properties = subnets_input.get("properties")
            if subnets_properties is None:
                subnets_input["properties"] = nsg_reference
            else:
                subnets_properties.update(nsg_reference)
        else:
<<<<<<< HEAD
=======
            #
            # The subnets are simple property of the virtual network in template for scale sets:
>>>>>>> d638a3d6
            #     {
            #         "apiVersion": "2023-06-01",
            #         "type": "Microsoft.Network/virtualNetworks",
            #         "name": "[variables('virtualNetworkName')]",
            #         "location": "[resourceGroup().location]",
            #         "properties": {
            #             "addressSpace": {
            #                 "addressPrefixes": [
            #                     "[variables('vnetAddressPrefix')]"
            #                 ]
            #             },
            #             "subnets": [
            #                 {
            #                     "name": "[variables('subnetName')]",
            #                     "properties": {
            #                         "addressPrefix": "[variables('subnetPrefix')]",
            #                     }
            #                 }
            #             ]
            #         }
            #     }
            subnets = network_resource["properties"].get("subnets") if network_resource.get("properties") is not None else None
            if subnets is None:
                raise Exception("Cannot find the subnets property of the virtual network in the ARM template")

            subnets_properties = subnets[0].get("properties")
            if subnets_properties is None:
                subnets["properties"] = nsg_reference
            else:
                subnets_properties.update(nsg_reference)

    @property
    def _my_ip_address(self) -> str:
        """
        Gets the IP address of the current machine.
        """
        if self.__my_ip_address is None:
            def get_my_address():
                # Forcing -4 option to fetch the ipv4 address
                cmd = ["curl", "-4", "ifconfig.io/ip"]
                stdout = shellutil.run_command(cmd)
                return stdout.strip()
            self.__my_ip_address = retry(get_my_address, attempts=3, delay=10)
        return self.__my_ip_address

    __my_ip_address: str = None<|MERGE_RESOLUTION|>--- conflicted
+++ resolved
@@ -134,11 +134,8 @@
             else:
                 subnets_properties.update(nsg_reference)
         else:
-<<<<<<< HEAD
-=======
             #
             # The subnets are simple property of the virtual network in template for scale sets:
->>>>>>> d638a3d6
             #     {
             #         "apiVersion": "2023-06-01",
             #         "type": "Microsoft.Network/virtualNetworks",
