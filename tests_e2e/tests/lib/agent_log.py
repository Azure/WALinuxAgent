--- conflicted
+++ resolved
@@ -356,13 +356,12 @@
                 'message': r"name=Microsoft\.EnterpriseCloud\.Monitoring\.OmsAgentForLinux.+Non-zero exit code: 51",
                 'if': lambda r: DISTRO_NAME == 'azurelinux' and DISTRO_VERSION == '3.0'
             },
-<<<<<<< HEAD
 
             # Ubuntu 16 has an issue representing no quota as infinity, instead it outputs weird values. https://github.com/systemd/systemd/issues/5965, so ignoring in ubuntu 16
             # 2024-11-26T00:07:38.716162Z INFO ExtHandler ExtHandler [CGW] Error parsing current CPUQuotaPerSecUSec: could not convert string to float: '584542y 2w 2d 20h 1min 49.549568'
             {'message': r"Error parsing current CPUQuotaPerSecUSec: could not convert string to float",
-             'if': lambda r: DISTRO_NAME == 'ubuntu' and DISTRO_VERSION == '16.04'}
-=======
+             'if': lambda r: DISTRO_NAME == 'ubuntu' and DISTRO_VERSION == '16.04'
+             },
             #
             # TODO: Currently GuestConfiguration does not support ARM; remove this message when it does.
             #
@@ -379,7 +378,6 @@
             {
                 'message': r"(?s)name=Microsoft.GuestConfiguration.ConfigurationforLinux.*op=Install.*Non-zero exit code: 126.*Exec format error",
             },
->>>>>>> 9f9e78f0
         ]
 
         def is_error(r: AgentLogRecord) -> bool:
