--- conflicted
+++ resolved
@@ -54,13 +54,8 @@
                 # Instance of 'Exception' has no 'exit_code' member (no-member) - Disabled: e is actually an CommandError
                 if e.exit_code != 255 or i == attempts:  # pylint: disable=no-member
                     raise
-<<<<<<< HEAD
             log.warning("The SSH operation failed, retrying in %s secs [Attempt %s/%s].\n%s", e, attempt_delay, i, attempts)
         time.sleep(attempt_delay)
-=======
-            log.warning("The operation failed, retrying in 30 secs.\n%s", e)
-        time.sleep(30)
-
 
 def retry_if_false(operation: Callable[[], bool], attempts: int = 5, duration: int = 30) -> bool:
     """
@@ -79,5 +74,4 @@
         if not found:
             log.info(f"Current execution didn't find it, retrying in {duration} secs.")
         time.sleep(duration)
-    return found
->>>>>>> 37a014b2
+    return found