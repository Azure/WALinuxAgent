--- conflicted
+++ resolved
@@ -105,12 +105,9 @@
 
 
 class _TestNode(object):
-<<<<<<< HEAD
-=======
     """
     Name and IP address of a test VM
     """
->>>>>>> d638a3d6
     def __init__(self, name: str, ip_address: str):
         self.name = name
         self.ip_address = ip_address
@@ -172,14 +169,11 @@
         self._delete_scale_set: bool
 
     def _initialize(self, environment: Environment, variables: Dict[str, Any], lisa_working_path: str, lisa_log_path: str, lisa_log: Logger):
-<<<<<<< HEAD
-=======
         """
         Initializes the AgentTestSuite from the data passed as arguments by LISA.
 
         NOTE: All the interface with LISA should be confined to this method. The rest of the test code should not have any dependencies on LISA.
         """
->>>>>>> d638a3d6
         self._working_directory = self._get_working_directory(lisa_working_path)
         self._log_path = self._get_log_path(variables, lisa_log_path)
         self._test_agent_package_path = self._working_directory/"eggs"/f"WALinuxAgent-{AGENT_VERSION}.zip"
@@ -223,11 +217,7 @@
         #      The AgentTestSuite will create the scale set before executing the tests. The platform will be 'ready' and the environment will a single 'local' node.
         #
         #    * Existing VMSS
-<<<<<<< HEAD
-        #      The VMSS was passed as argument to the runbook. The platform will be 'ready' and the environment will contain a list 'remote' nodes,
-=======
         #      The VMSS was passed as argument to the runbook. The platform will be 'ready' and the environment will contain a list of 'remote' nodes,
->>>>>>> d638a3d6
         #      one for each instance of the scale set.
         #
 
@@ -240,13 +230,8 @@
 
         if isinstance(environment.nodes[0], LocalNode):
             # We need to create a new VMSS.
-<<<<<<< HEAD
-            # Use the same naming convention as LISA for the scale set name: lisa-<runbook name>-<run id>-e0-n0.  Note that we hardcode the resource group
-            # id to "n0" and the scale set name to "n0" since we are creating a single scale set.
-=======
             # Use the same naming convention as LISA for the scale set name: lisa-<runbook name>-<run id>-e0-n0. Note that we hardcode the resource group
             # id to "e0" and the scale set name to "n0" since we are creating a single scale set.
->>>>>>> d638a3d6
             self._resource_group_name = f"lisa-{self._runbook_name}-{RUN_ID}-e0"
             self._vmss_name = f"{self._resource_group_name}-n0"
             self._test_nodes = []  # we'll fill this up when the scale set is created
@@ -398,11 +383,7 @@
 
     def _setup_test_nodes(self) -> None:
         """
-<<<<<<< HEAD
-        Prepares the provided remote nodes for executing the test suite (installs tools and the test agent, etc)
-=======
         Prepares the test nodes for execution of the test suite (installs tools and the test agent, etc)
->>>>>>> d638a3d6
         """
         install_test_agent = self._test_suites[0].install_test_agent  # All suites in the environment have the same value for install_test_agent
 
@@ -468,11 +449,7 @@
 
     def _collect_logs_from_test_nodes(self) -> None:
         """
-<<<<<<< HEAD
-        Collects the test logs from the provided remote nodes and copies them to the local machine
-=======
         Collects the test logs from the test nodes and copies them to the local machine
->>>>>>> d638a3d6
         """
         for node in self._test_nodes:
             node_name = node.name
@@ -698,23 +675,13 @@
                     if not suite_success:
                         self._mark_log_as_failed()
 
-<<<<<<< HEAD
-                suite_success = suite_success and self._check_agent_log_on_test_nodes(ignore_error_rules)
+                suite_success = suite_success and self._check_agent_log_on_test_nodes(ignore_error_rules, before_timestamp)
 
                 return suite_success
 
-    def _check_agent_log_on_test_nodes(self, ignore_error_rules: List[Dict[str, Any]]) -> bool:
-        """
-        Checks the agent log on the remote nodes for errors; returns true on success (no errors in the logs)
-=======
-                suite_success = suite_success and self._check_agent_log_on_test_nodes(ignore_error_rules, before_timestamp)
-
-                return suite_success
-
     def _check_agent_log_on_test_nodes(self, ignore_error_rules: List[Dict[str, Any]], before_timestamp: datetime) -> bool:
         """
         Checks the agent log on the test nodes for errors; returns true on success (no errors in the logs)
->>>>>>> d638a3d6
         """
         success: bool = True
 
@@ -740,12 +707,9 @@
                 if len(ignore_error_rules) > 0:
                     new = []
                     for e in errors:
-<<<<<<< HEAD
-=======
                         # Ignore errors that occurred before the timestamp
                         if e.timestamp < before_timestamp:
                             continue
->>>>>>> d638a3d6
                         if not AgentLog.matches_ignore_rule(e, ignore_error_rules):
                             new.append(e)
                     errors = new
@@ -781,11 +745,7 @@
 
     def _create_test_context(self,) -> AgentTestContext:
         """
-<<<<<<< HEAD
-        Creates the context for the test suite run. Returns a tuple containing the test context and the list of test nodes
-=======
         Creates the context for the test run.
->>>>>>> d638a3d6
         """
         if self._vm_name is not None:
             self._lisa_log.info("Creating test context for virtual machine")
@@ -869,11 +829,7 @@
 
     def _create_test_scale_set(self) -> None:
         """
-<<<<<<< HEAD
-        Creates a scale set for the test suite run
-=======
         Creates a scale set for the test run
->>>>>>> d638a3d6
         """
         self._lisa_log.info("Creating resource group %s", self._resource_group_name)
         resource_group = ResourceGroupClient(cloud=self._cloud, location=self._location, subscription=self._subscription_id, name=self._resource_group_name)
