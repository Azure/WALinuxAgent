# Microsoft Azure Linux Agent
#
# Copyright 2018 Microsoft Corporation
#
# Licensed under the Apache License, Version 2.0 (the "License");
# you may not use this file except in compliance with the License.
# You may obtain a copy of the License at
#
#     http://www.apache.org/licenses/LICENSE-2.0
#
# Unless required by applicable law or agreed to in writing, software
# distributed under the License is distributed on an "AS IS" BASIS,
# WITHOUT WARRANTIES OR CONDITIONS OF ANY KIND, either express or implied.
# See the License for the specific language governing permissions and
# limitations under the License.
#
import datetime
import json
import logging
import traceback
import uuid

from pathlib import Path
from threading import RLock
from typing import Any, Dict, List, Tuple

# Disable those warnings, since 'lisa' is an external, non-standard, dependency
#     E0401: Unable to import 'lisa' (import-error)
#     etc
from lisa import (  # pylint: disable=E0401
    Environment,
    Logger,
    notifier,
    simple_requirement,
    TestCaseMetadata,
    TestSuite as LisaTestSuite,
    TestSuiteMetadata,
)
from lisa.environment import EnvironmentStatus  # pylint: disable=E0401
from lisa.messages import TestStatus, TestResultMessage  # pylint: disable=E0401
from lisa.node import LocalNode  # pylint: disable=E0401
from lisa.util.constants import RUN_ID  # pylint: disable=E0401
from lisa.sut_orchestrator.azure.common import get_node_context  # pylint: disable=E0401
from lisa.sut_orchestrator.azure.platform_ import AzurePlatform  # pylint: disable=E0401

import makepkg
from azurelinuxagent.common.version import AGENT_VERSION

from tests_e2e.tests.lib.add_network_security_group import AddNetworkSecurityGroup
from tests_e2e.tests.lib.virtual_machine_client import VirtualMachineClient
from tests_e2e.tests.lib.virtual_machine_scale_set_client import VirtualMachineScaleSetClient

import tests_e2e
from tests_e2e.orchestrator.lib.agent_test_loader import TestSuiteInfo
from tests_e2e.tests.lib.agent_log import AgentLog
from tests_e2e.tests.lib.agent_test import TestSkipped, RemoteTestError
from tests_e2e.tests.lib.agent_test_context import AgentTestContext, AgentVmTestContext, AgentVmssTestContext
from tests_e2e.tests.lib.logging import log, set_thread_name, set_current_thread_log
from tests_e2e.tests.lib.agent_log import AgentLogRecord
from tests_e2e.tests.lib.resource_group_client import ResourceGroupClient
from tests_e2e.tests.lib.shell import run_command
from tests_e2e.tests.lib.ssh_client import SshClient


def _initialize_lisa_logger():
    """
    Customizes the LISA logger.

    The default behavior of this logger is too verbose, which makes reading the logs difficult. We set up a more succinct
    formatter and decrease the log level to INFO (the default is VERBOSE). In the future we may consider making this
    customization settable at runtime in case we need to debug LISA issues.
    """
    logger: Logger = logging.getLogger("lisa")

    logger.setLevel(logging.INFO)

    formatter = logging.Formatter('%(asctime)s.%(msecs)03d [%(levelname)s] [%(threadName)s] %(message)s', datefmt="%Y-%m-%dT%H:%M:%SZ")
    for handler in logger.handlers:
        handler.setFormatter(formatter)


#
# We want to customize the LISA logger as early as possible, so we do it when this module is first imported. That will
# happen early in the LISA workflow, when it loads the test suites to execute.
#
_initialize_lisa_logger()


#
# Possible values for the collect_logs parameter
#
class CollectLogs(object):
    Always = 'always'   # Always collect logs
    Failed = 'failed'   # Collect logs only on test failures
    No = 'no'           # Never collect logs


#
# Possible values for the keep_environment parameter
#
class KeepEnvironment(object):
    Always = 'always'   # Do not delete resources created by the test suite
    Failed = 'failed'   # Skip delete only on test failures
    No = 'no'           # Always delete resources created by the test suite


class _TestNode(object):
    """
    Name and IP address of a test VM
    """
    def __init__(self, name: str, ip_address: str):
        self.name = name
        self.ip_address = ip_address

    def __str__(self):
        return f"{self.name}:{self.ip_address}"


@TestSuiteMetadata(area="waagent", category="", description="")
class AgentTestSuite(LisaTestSuite):
    """
    Manages the setup of test VMs and execution of Agent test suites. This class acts as the interface with the LISA framework, which
    will invoke the execute() method when a runbook is executed.
    """
    def __init__(self, metadata: TestSuiteMetadata) -> None:
        super().__init__(metadata)
        self._working_directory: Path  # Root directory for temporary files
        self._log_path: Path  # Root directory for log files
        self._pypy_x64_path: Path  # Path to the Pypy x64 download
        self._pypy_arm64_path: Path  # Path to the Pypy ARM64 download
        self._test_agent_package_path: Path  # Path to the package for the test Agent
        self._test_source_directory: Path  # Root directory of the source code for the end-to-end tests
        self._test_tools_tarball_path: Path  # Path to the tarball with the tools needed on the test node

        self._runbook_name: str  # name of the runbook execution, used as prefix on ARM resources created by the AgentTestSuite

        self._lisa_log: Logger  # Main log for the LISA run

        self._lisa_environment_name: str  # Name assigned by LISA to the test environment, useful for correlation with LISA logs
        self._environment_name: str  # Name assigned by the AgentTestSuiteCombinator to the test environment

        self._test_suites: List[AgentTestSuite]  # Test suites to execute in the environment

        self._cloud: str  # Azure cloud where test VMs are located
        self._subscription_id: str  # Azure subscription where test VMs are located
        self._location: str  # Azure location (region) where test VMs are located
        self._image: str   # Image used to create the test VMs; it can be empty if LISA chose the size, or when using an existing VM

        self._is_vhd: bool  # True when the test VMs were created by LISA from a VHD; this is usually used to validate a new VHD and the test Agent is not installed

        # username and public SSH key for the admin account used to connect to the test VMs
        self._user: str
        self._identity_file: str

        self._skip_setup: bool  # If True, skip the setup of the test VMs
        self._collect_logs: str  # Whether to collect logs from the test VMs (one of 'always', 'failed', or 'no')
        self._keep_environment: str  # Whether to skip deletion of the resources created by the test suite (one of 'always', 'failed', or 'no')

        # Resource group and VM/VMSS for the test machines. self._vm_name and self._vmss_name are mutually exclusive, only one of them will be set.
        self._resource_group_name: str
        self._vm_name: str
        self._vm_ip_address: str
        self._vmss_name: str

        self._test_nodes: List[_TestNode]  # VMs or scale set instances the tests will run on

        # Whether to create and delete a scale set.
        self._create_scale_set: bool
        self._delete_scale_set: bool

    def _initialize(self, environment: Environment, variables: Dict[str, Any], lisa_working_path: str, lisa_log_path: str, lisa_log: Logger):
        """
        Initializes the AgentTestSuite from the data passed as arguments by LISA.

        NOTE: All the interface with LISA should be confined to this method. The rest of the test code should not have any dependencies on LISA.
        """
        self._working_directory = self._get_working_directory(lisa_working_path)
        self._log_path = self._get_log_path(variables, lisa_log_path)
        self._test_agent_package_path = self._working_directory/"eggs"/f"WALinuxAgent-{AGENT_VERSION}.zip"
        self._test_source_directory = Path(tests_e2e.__path__[0])
        self._test_tools_tarball_path = self._working_directory/"waagent-tools.tar"
        self._pypy_x64_path = Path("/tmp/pypy3.7-x64.tar.bz2")
        self._pypy_arm64_path = Path("/tmp/pypy3.7-arm64.tar.bz2")

        self._runbook_name = variables["name"]

        self._lisa_log = lisa_log

        self._lisa_environment_name = environment.name
        self._environment_name = variables["c_env_name"]

        self._test_suites = variables["c_test_suites"]

        self._cloud = variables["cloud"]
        self._subscription_id = variables["subscription_id"]
        self._location = variables["c_location"]
        self._image = variables["c_image"]

        self._is_vhd = variables["c_is_vhd"]

        self._user = variables["user"]
        self._identity_file = variables["identity_file"]

        self._skip_setup = variables["skip_setup"]
        self._keep_environment = variables["keep_environment"]
        self._collect_logs = variables["collect_logs"]

        # The AgentTestSuiteCombinator can create 4 kinds of platform/environment combinations:
        #
        #    * New VM
        #      The VM is created by LISA. The platform will be 'azure' and the environment will contain a single 'remote' node.
        #
        #    * Existing VM
        #      The VM was passed as argument to the runbook. The platform will be 'ready' and the environment will contain a single 'remote' node.
        #
        #    * New VMSS
        #      The AgentTestSuite will create the scale set before executing the tests. The platform will be 'ready' and the environment will a single 'local' node.
        #
        #    * Existing VMSS
        #      The VMSS was passed as argument to the runbook. The platform will be 'ready' and the environment will contain a list of 'remote' nodes,
        #      one for each instance of the scale set.
        #

        # Note that _vm_name and _vmss_name are mutually exclusive, only one of them will be set.
        self._vm_name = None
        self._vm_ip_address = None
        self._vmss_name = None
        self._create_scale_set = False
        self._delete_scale_set = False

        if isinstance(environment.nodes[0], LocalNode):
            # We need to create a new VMSS.
            # Use the same naming convention as LISA for the scale set name: lisa-<runbook name>-<run id>-e0-n0. Note that we hardcode the resource group
            # id to "e0" and the scale set name to "n0" since we are creating a single scale set.
            self._resource_group_name = f"lisa-{self._runbook_name}-{RUN_ID}-e0"
            self._vmss_name = f"{self._resource_group_name}-n0"
            self._test_nodes = []  # we'll fill this up when the scale set is created
            self._create_scale_set = True
            self._delete_scale_set = False  # we set it to True once we create the scale set
        else:
            # Else we are using a VM that was created by LISA, or an existing VM/VMSS
            node_context = get_node_context(environment.nodes[0])

            if isinstance(environment.nodes[0].features._platform, AzurePlatform):  # The test VM was created by LISA
                self._resource_group_name = node_context.resource_group_name
                self._vm_name = node_context.vm_name
                self._vm_ip_address = environment.nodes[0].connection_info['address']
                self._test_nodes = [_TestNode(self._vm_name, self._vm_ip_address)]
            else:  # An existing VM/VMSS was passed as argument to the runbook
                self._resource_group_name = variables["resource_group_name"]
                if variables["vm_name"] != "":
                    self._vm_name = variables["vm_name"]
                    self._vm_ip_address = environment.nodes[0].connection_info['address']
                    self._test_nodes = [_TestNode(self._vm_name, self._vm_ip_address)]
                else:
                    self._vmss_name = variables["vmss_name"]
                    self._test_nodes = [_TestNode(node.name, node.connection_info['address']) for node in environment.nodes.list()]

    @staticmethod
    def _get_log_path(variables: Dict[str, Any], lisa_log_path: str) -> Path:
        # NOTE: If "log_path" is not given as argument to the runbook, use a path derived from LISA's log for the test suite.
        # That path is derived from LISA's "--log_path" command line argument and has a value similar to
        # "<--log_path>/20230217/20230217-040022-342/tests/20230217-040119-288-agent_test_suite"; use the directory
        # 2 levels up.
        log_path = variables.get("log_path")
        if log_path is not None and len(log_path) > 0:
            return Path(log_path)
        return Path(lisa_log_path).parent.parent

    @staticmethod
    def _get_working_directory(lisa_working_path: str) -> Path:
        # LISA's "working_path" has a value similar to
        #     "<--working_path>/20230322/20230322-194430-287/tests/20230322-194451-333-agent_test_suite
        # where "<--working_path>" is the value given to the --working_path command line argument. Create the working directory for
        # the AgentTestSuite as
        #     "<--working_path>/20230322/20230322-194430-287/waagent
        # This directory will be unique for each execution of the runbook ("20230322-194430" is the timestamp and "287" is a
        # unique ID per execution)
        return Path(lisa_working_path).parent.parent/"waagent"

    #
    # Test suites within the same runbook may be executed concurrently, and setup needs to be done only once.
    # We use these locks to allow only 1 thread to do the setup. Setup completion is marked using the 'completed'
    # file: the thread doing the setup creates the file and threads that find that the file already exists
    # simply skip setup.
    #
    _working_directory_lock = RLock()
    _setup_lock = RLock()

    def _create_working_directory(self) -> None:
        """
        Creates the working directory for the test suite.
        """
        self._working_directory_lock.acquire()

        try:
            if not self._working_directory.exists():
                log.info("Creating working directory: %s", self._working_directory)
                self._working_directory.mkdir(parents=True)
        finally:
            self._working_directory_lock.release()

    def _setup_test_run(self) -> None:
        """
        Prepares the test suite for execution (currently, it just builds the agent package)

        Returns the path to the agent package.
        """
        self._setup_lock.acquire()

        try:
            completed: Path = self._working_directory / "completed"

            if completed.exists():
                log.info("Found %s. Build has already been done, skipping.", completed)
                return

            log.info("")
            log.info("********************************** [Preparing Test Run] **********************************")
            log.info("")

            self._lisa_log.info("Building agent package to %s", self._test_agent_package_path)
            log.info("Building agent package to %s", self._test_agent_package_path)
            makepkg.run(agent_family="Test", output_directory=str(self._working_directory), log=log)
            if not self._test_agent_package_path.exists():  # the target path is created by makepkg, ensure we are using the correct value
                raise Exception(f"The test Agent package was not created at the expected path {self._test_agent_package_path}")

            #
            # Ensure that Pypy (both x64 and ARM) has been downloaded to the local machine; it is pre-downloaded to /tmp on
            # the container image used for Azure Pipelines runs, but for developer runs it may need to be downloaded.
            #
            for pypy in [self._pypy_x64_path, self._pypy_arm64_path]:
                if pypy.exists():
                    log.info("Found Pypy at %s", pypy)
                else:
                    pypy_download = f"https://dcrdata.blob.core.windows.net/python/{pypy.name}"
                    self._lisa_log.info("Downloading %s to %s", pypy_download, pypy)
                    log.info("Downloading %s to %s", pypy_download, pypy)
                    run_command(["wget", pypy_download, "-O",  pypy])

            #
            # Create a tarball with the tools we need to copy to the test node. The tarball includes two directories:
            #
            #     * bin - Executables file (Bash and Python scripts)
            #     * lib - Library files (Python modules)
            #
            self._lisa_log.info("Creating %s with the tools needed on the test node", self._test_tools_tarball_path)
            log.info("Creating %s with the tools needed on the test node", self._test_tools_tarball_path)
            log.info("Adding orchestrator/scripts")
            command = "cd {0} ; tar cf {1} --transform='s,^,bin/,' *".format(self._test_source_directory/"orchestrator"/"scripts", self._test_tools_tarball_path)
            log.info("%s", command)
            run_command(command, shell=True)
            log.info("Adding tests/scripts")
            command = "cd {0} ; tar rf {1} --transform='s,^,bin/,' *".format(self._test_source_directory/"tests"/"scripts", self._test_tools_tarball_path)
            log.info("%s", command)
            run_command(command, shell=True)
            log.info("Adding tests/lib")
            command = "cd {0} ; tar rf {1} --transform='s,^,lib/,' --exclude=__pycache__ tests_e2e/tests/lib".format(self._test_source_directory.parent, self._test_tools_tarball_path)
            log.info("%s", command)
            run_command(command, shell=True)
            log.info("Contents of %s:\n%s", self._test_tools_tarball_path, run_command(['tar', 'tvf', str(self._test_tools_tarball_path)]))

            log.info("Completed setup, creating %s", completed)
            completed.touch()

        finally:
            self._setup_lock.release()

    def _clean_up(self, success: bool) -> None:
        """
        Cleans up any items created by the test suite run.
        """
        if self._delete_scale_set:
            if self._keep_environment == KeepEnvironment.Always:
                log.info("Won't delete the scale set %s, per the test suite configuration.", self._vmss_name)
            elif self._keep_environment == KeepEnvironment.No or self._keep_environment == KeepEnvironment.Failed and success:
                try:
                    self._lisa_log.info("Deleting resource group containing the test VMSS: %s", self._resource_group_name)
                    resource_group = ResourceGroupClient(cloud=self._cloud, location=self._location, subscription=self._subscription_id, name=self._resource_group_name)
                    resource_group.delete()
                except Exception as error:  # pylint: disable=broad-except
                    log.warning("Error deleting resource group %s: %s", self._resource_group_name, error)

    def _setup_test_nodes(self) -> None:
        """
        Prepares the test nodes for execution of the test suite (installs tools and the test agent, etc)
        """
        install_test_agent = self._test_suites[0].install_test_agent  # All suites in the environment have the same value for install_test_agent

        log.info("")
        log.info("************************************ [Test Nodes Setup] ************************************")
        log.info("")
        for node in self._test_nodes:
            self._lisa_log.info(f"Setting up test node {node}")
            log.info("Test Node: %s", node.name)
            log.info("IP Address: %s", node.ip_address)
            log.info("")

            ssh_client = SshClient(ip_address=node.ip_address, username=self._user, identity_file=Path(self._identity_file))

            #
            # Cleanup the test node (useful for developer runs)
            #
            log.info('Preparing the test node for setup')
            # Note that removing lib requires sudo, since a Python cache may have been created by tests using sudo
            ssh_client.run_command("rm -rvf ~/{bin,lib,tmp}", use_sudo=True)

            #
            # Copy Pypy, the test Agent, and the test tools to the test node
            #
            ssh_client = SshClient(ip_address=node.ip_address, username=self._user, identity_file=Path(self._identity_file))
            if ssh_client.get_architecture() == "aarch64":
                pypy_path = self._pypy_arm64_path
            else:
                pypy_path = self._pypy_x64_path
            target_path = Path("~")/"tmp"
            ssh_client.run_command(f"mkdir {target_path}")
            log.info("Copying %s to %s:%s", pypy_path, node.name, target_path)
            ssh_client.copy_to_node(pypy_path, target_path)
            log.info("Copying %s to %s:%s", self._test_agent_package_path, node.name, target_path)
            ssh_client.copy_to_node(self._test_agent_package_path, target_path)
            log.info("Copying %s to %s:%s", self._test_tools_tarball_path, node.name, target_path)
            ssh_client.copy_to_node(self._test_tools_tarball_path, target_path)

            #
            # Extract the tarball with the test tools. The tarball includes two directories:
            #
            #     * bin - Executables file (Bash and Python scripts)
            #     * lib - Library files (Python modules)
            #
            # After extracting the tarball on the test node, 'bin' will be added to PATH and PYTHONPATH will be set to 'lib'.
            #
            # Note that executables are placed directly under 'bin', while the path for Python modules is preserved under 'lib.
            #
            log.info('Installing tools on the test node')
            command = f"tar xvf {target_path/self._test_tools_tarball_path.name} && ~/bin/install-tools"
            log.info("Remote command [%s] completed:\n%s", command, ssh_client.run_command(command))

            if self._is_vhd:
                log.info("Using a VHD; will not install the Test Agent.")
            elif not install_test_agent:
                log.info("Will not install the Test Agent per the test suite configuration.")
            else:
                log.info("Installing the Test Agent on the test node")
                command = f"install-agent --package ~/tmp/{self._test_agent_package_path.name} --version {AGENT_VERSION}"
                log.info("%s\n%s", command, ssh_client.run_command(command, use_sudo=True))

            log.info("Completed test node setup")

    def _collect_logs_from_test_nodes(self) -> None:
        """
        Collects the test logs from the test nodes and copies them to the local machine
        """
        for node in self._test_nodes:
            node_name = node.name
            ssh_client = SshClient(ip_address=node.ip_address, username=self._user, identity_file=Path(self._identity_file))
            try:
                # Collect the logs on the test machine into a compressed tarball
                self._lisa_log.info("Collecting logs on test node %s", node_name)
                log.info("Collecting logs on test node %s", node_name)
                stdout = ssh_client.run_command("collect-logs", use_sudo=True)
                log.info(stdout)

                # Copy the tarball to the local logs directory
                tgz_name = self._environment_name
                if len(self._test_nodes) > 1:
                    # Append instance of scale set to the end of tarball name
                    tgz_name += '_' + node_name.split('_')[-1]
                remote_path = "/tmp/waagent-logs.tgz"
                local_path = self._log_path / '{0}.tgz'.format(tgz_name)
                log.info("Copying %s:%s to %s", node_name, remote_path, local_path)
                ssh_client.copy_from_node(remote_path, local_path)

            except:  # pylint: disable=bare-except
                log.exception("Failed to collect logs from the test machine")

    # NOTES:
    #
    #    * environment_status=EnvironmentStatus.Deployed skips most of LISA's initialization of the test node, which is not needed
    #      for agent tests.
    #
    #    * We need to take the LISA Logger using a parameter named 'log'; this parameter hides tests_e2e.tests.lib.logging.log.
    #      Be aware then, that within this method 'log' refers to the LISA log, and elsewhere it refers to tests_e2e.tests.lib.logging.log.
    #
    # W0621: Redefining name 'log' from outer scope (line 53) (redefined-outer-name)
    @TestCaseMetadata(description="", priority=0, requirement=simple_requirement(environment_status=EnvironmentStatus.Deployed))
    def main(self, environment: Environment, variables: Dict[str, Any], working_path: str, log_path: str, log: Logger):  # pylint: disable=redefined-outer-name
        """
        Entry point from LISA
        """
        self._initialize(environment, variables, working_path, log_path, log)
        self._execute()

    def _execute(self) -> None:
        unexpected_error = False
        test_suite_success = True

        # Set the thread name to the name of the environment. The thread name is added to each item in LISA's log.
        with set_thread_name(self._environment_name):
            log_path: Path = self._log_path / f"env-{self._environment_name}.log"
            with set_current_thread_log(log_path):
                start_time: datetime.datetime = datetime.datetime.now()

                try:
                    # Log the environment's name and the variables received from the runbook (note that we need to expand the names of the test suites)
                    log.info("LISA Environment (for correlation with the LISA log): %s", self._lisa_environment_name)
                    log.info("Test suites: %s", [t.name for t in self._test_suites])

                    self._create_working_directory()

                    if not self._skip_setup:
                        self._setup_test_run()

                    try:
                        test_context = self._create_test_context()

                        if not self._skip_setup:
                            try:
                                self._setup_test_nodes()
                            except:
                                test_suite_success = False
                                raise

                        for suite in self._test_suites:
                            log.info("Executing test suite %s", suite.name)
                            self._lisa_log.info("Executing Test Suite %s", suite.name)
                            test_suite_success = self._execute_test_suite(suite, test_context) and test_suite_success

                    finally:
                        if self._collect_logs == CollectLogs.Always or self._collect_logs == CollectLogs.Failed and not test_suite_success:
                            self._collect_logs_from_test_nodes()

                except Exception as e:   # pylint: disable=bare-except
                    # Report the error and raise an exception to let LISA know that the test errored out.
                    unexpected_error = True
                    log.exception("UNEXPECTED ERROR.")
                    self._report_test_result(
                        self._environment_name,
                        "Unexpected Error",
                        TestStatus.FAILED,
                        start_time,
                        message="UNEXPECTED ERROR.",
                        add_exception_stack_trace=True)

                    raise Exception(f"[{self._environment_name}] Unexpected error in AgentTestSuite: {e}")

                finally:
                    self._clean_up(test_suite_success and not unexpected_error)
                    if unexpected_error:
                        self._mark_log_as_failed()

    def _execute_test_suite(self, suite: TestSuiteInfo, test_context: AgentTestContext) -> bool:
        """
        Executes the given test suite and returns True if all the tests in the suite succeeded.
        """
        suite_name = suite.name
        suite_full_name = f"{suite_name}-{self._environment_name}"
        suite_start_time: datetime.datetime = datetime.datetime.now()

        with set_thread_name(suite_full_name):  # The thread name is added to the LISA log
            log_path: Path = self._log_path / f"{suite_full_name}.log"
            with set_current_thread_log(log_path):
                suite_success: bool = True

                try:
                    log.info("")
                    log.info("**************************************** %s ****************************************", suite_name)
                    log.info("")

                    summary: List[str] = []
                    ignore_error_rules: List[Dict[str, Any]] = []
                    before_timestamp = datetime.datetime.min

                    for test in suite.tests:
                        test_full_name = f"{suite_name}-{test.name}"
                        test_start_time: datetime.datetime = datetime.datetime.now()

                        log.info("******** Executing %s", test.name)
                        self._lisa_log.info("Executing test %s", test_full_name)

                        test_success: bool = True

                        test_instance = test.test_class(test_context)
                        try:
                            test_instance.run()
                            summary.append(f"[Passed]  {test.name}")
                            log.info("******** [Passed] %s", test.name)
                            self._lisa_log.info("[Passed] %s", test_full_name)
                            self._report_test_result(
                                suite_full_name,
                                test.name,
                                TestStatus.PASSED,
                                test_start_time)
                        except TestSkipped as e:
                            summary.append(f"[Skipped] {test.name}")
                            log.info("******** [Skipped] %s: %s", test.name, e)
                            self._lisa_log.info("******** [Skipped] %s", test_full_name)
                            self._report_test_result(
                                suite_full_name,
                                test.name,
                                TestStatus.SKIPPED,
                                test_start_time,
                                message=str(e))
                        except AssertionError as e:
                            test_success = False
                            summary.append(f"[Failed]  {test.name}")
                            log.error("******** [Failed] %s: %s", test.name, e)
                            self._lisa_log.error("******** [Failed] %s", test_full_name)
                            self._report_test_result(
                                suite_full_name,
                                test.name,
                                TestStatus.FAILED,
                                test_start_time,
                                message=str(e))
                        except RemoteTestError as e:
                            test_success = False
                            summary.append(f"[Failed]  {test.name}")
                            message = f"UNEXPECTED ERROR IN [{e.command}] {e.stderr}\n{e.stdout}"
                            log.error("******** [Failed] %s: %s", test.name, message)
                            self._lisa_log.error("******** [Failed] %s", test_full_name)
                            self._report_test_result(
                                suite_full_name,
                                test.name,
                                TestStatus.FAILED,
                                test_start_time,
                                message=str(message))
                        except:  # pylint: disable=bare-except
                            test_success = False
                            summary.append(f"[Error]   {test.name}")
                            log.exception("UNEXPECTED ERROR IN %s", test.name)
                            self._lisa_log.exception("UNEXPECTED ERROR IN %s", test_full_name)
                            self._report_test_result(
                                suite_full_name,
                                test.name,
                                TestStatus.FAILED,
                                test_start_time,
                                message="Unexpected error.",
                                add_exception_stack_trace=True)

                        log.info("")

                        suite_success = suite_success and test_success

                        ignore_error_rules.extend(test_instance.get_ignore_error_rules())

                        # If the test has a timestamp before which errors should be ignored in the agent log, use that timestamp
                        # if multiple tests have this setting, use the earliest timestamp
                        if test_instance.get_ignore_errors_before_timestamp() != datetime.datetime.min:
                            if before_timestamp != datetime.datetime.min:
                                before_timestamp = min(before_timestamp, test_instance.get_ignore_errors_before_timestamp())
                            else:
                                before_timestamp = test_instance.get_ignore_errors_before_timestamp()

                        if not test_success and test.blocks_suite:
                            log.warning("%s failed and blocks the suite. Stopping suite execution.", test.name)
                            break

                    log.info("")
                    log.info("******** [Test Results]")
                    log.info("")
                    for r in summary:
                        log.info("\t%s", r)
                    log.info("")

                except:  # pylint: disable=bare-except
                    suite_success = False
                    self._report_test_result(
                        suite_full_name,
                        suite_name,
                        TestStatus.FAILED,
                        suite_start_time,
                        message=f"Unhandled exception while executing test suite {suite_name}.",
                        add_exception_stack_trace=True)
                finally:
                    if not suite_success:
                        self._mark_log_as_failed()

<<<<<<< HEAD
                suite_success = suite_success and self._check_agent_log_on_test_nodes(ignore_error_rules)

                return suite_success

    def _check_agent_log_on_test_nodes(self, ignore_error_rules: List[Dict[str, Any]]) -> bool:
=======
                suite_success = suite_success and self._check_agent_log(ignore_error_rules, before_timestamp)

                return suite_success

    def _check_agent_log(self, ignore_error_rules: List[Dict[str, Any]], before_timestamp: datetime) -> bool:
>>>>>>> c323eb48
        """
        Checks the agent log on the test nodes for errors; returns true on success (no errors in the logs)
        """
        success: bool = True

<<<<<<< HEAD
        for node in self._test_nodes:
            node_name = node.name
            ssh_client = SshClient(ip_address=node.ip_address, username=self._user, identity_file=Path(self._identity_file))

            test_result_name = self._environment_name
            if len(self._test_nodes) > 1:
                # If there are multiple test nodes, as in a scale set, append the name of the node to the name of the result
                test_result_name += '_' + node_name.split('_')[-1]

            start_time: datetime.datetime = datetime.datetime.now()

            try:
                self._lisa_log.info("Checking agent log on the test node %s", node_name)
                log.info("Checking agent log on the test node %s", node_name)

                output = ssh_client.run_command("check-agent-log.py -j")
                errors = json.loads(output, object_hook=AgentLogRecord.from_dictionary)

                # Individual tests may have rules to ignore known errors; filter those out
                if len(ignore_error_rules) > 0:
                    new = []
                    for e in errors:
                        if not AgentLog.matches_ignore_rule(e, ignore_error_rules):
                            new.append(e)
                    errors = new

                if len(errors) == 0:
                    # If no errors, we are done; don't create a log or test result.
                    log.info("There are no errors in the agent log")
                else:
                    message = f"Detected {len(errors)} error(s) in the agent log on {node_name}"
                    self._lisa_log.error(message)
                    log.error("%s:\n\n%s\n", message, '\n'.join(['\t\t' + e.text.replace('\n', '\n\t\t') for e in errors]))
                    self._mark_log_as_failed()
                    success = False

                    self._report_test_result(
                        test_result_name,
                        "CheckAgentLog",
                        TestStatus.FAILED,
                        start_time,
                        message=message + ' - First few errors:\n' + '\n'.join([e.text for e in errors[0:3]]))
            except:    # pylint: disable=bare-except
                log.exception("Error checking agent log on %s", node_name)
                success = False
                self._report_test_result(
                    test_result_name,
                    "CheckAgentLog",
                    TestStatus.FAILED,
                    start_time,
                    "Error checking agent log",
                    add_exception_stack_trace=True)

        return success

    def _create_test_context(self,) -> AgentTestContext:
        """
        Creates the context for the test run.
        """
        if self._vm_name is not None:
            self._lisa_log.info("Creating test context for virtual machine")
            vm: VirtualMachineClient = VirtualMachineClient(
                cloud=self._cloud,
                location=self._location,
                subscription=self._subscription_id,
                resource_group=self._resource_group_name,
                name=self._vm_name)
            return AgentVmTestContext(
                working_directory=self._working_directory,
                vm=vm,
                ip_address=self._vm_ip_address,
                username=self._user,
                identity_file=self._identity_file)
        else:
            log.info("Creating test context for scale set")
            if self._create_scale_set:
                self._create_test_scale_set()
            else:
                log.info("Using existing scale set %s", self._vmss_name)

            scale_set = VirtualMachineScaleSetClient(
                cloud=self._cloud,
                location=self._location,
                subscription=self._subscription_id,
                resource_group=self._resource_group_name,
                name=self._vmss_name)

            # If we created the scale set, fill up the test nodes
            if self._create_scale_set:
                self._test_nodes = [_TestNode(name=i.instance_name, ip_address=i.ip_address) for i in scale_set.get_instances_ip_address()]

            return AgentVmssTestContext(
                working_directory=self._working_directory,
                vmss=scale_set,
                username=self._user,
                identity_file=self._identity_file)
=======
        try:
            self.context.lisa_log.info("Checking agent log on the test node")
            log.info("Checking agent log on the test node")

            output = self.context.ssh_client.run_command("check-agent-log.py -j")
            errors = json.loads(output, object_hook=AgentLogRecord.from_dictionary)

            # Individual tests may have rules to ignore known errors; filter those out
            if len(ignore_error_rules) > 0:
                new = []
                for e in errors:
                    # Ignore errors that occurred before the timestamp
                    if e.timestamp < before_timestamp:
                        continue
                    if not AgentLog.matches_ignore_rule(e, ignore_error_rules):
                        new.append(e)
                errors = new

            if len(errors) == 0:
                # If no errors, we are done; don't create a log or test result.
                log.info("There are no errors in the agent log")
                return True

            message = f"Detected {len(errors)} error(s) in the agent log"
            self.context.lisa_log.error(message)
            log.error("%s:\n\n%s\n", message, '\n'.join(['\t\t' + e.text.replace('\n', '\n\t\t') for e in errors]))
            self._mark_log_as_failed()

            self._report_test_result(
                self.context.environment_name,
                "CheckAgentLog",
                TestStatus.FAILED,
                start_time,
                message=message + ' - First few errors:\n' + '\n'.join([e.text for e in errors[0:3]]))
        except:    # pylint: disable=bare-except
            log.exception("Error checking agent log")
            self._report_test_result(
                self.context.environment_name,
                "CheckAgentLog",
                TestStatus.FAILED,
                start_time,
                "Error checking agent log",
                add_exception_stack_trace=True)

        return False
>>>>>>> c323eb48

    @staticmethod
    def _mark_log_as_failed():
        """
        Adds a message to indicate the log contains errors.
        """
        log.info("MARKER-LOG-WITH-ERRORS")

    @staticmethod
    def _report_test_result(
            suite_name: str,
            test_name: str,
            status: TestStatus,
            start_time: datetime.datetime,
            message: str = "",
            add_exception_stack_trace: bool = False
    ) -> None:
        """
        Reports a test result to the junit notifier
        """
        # The junit notifier requires an initial RUNNING message in order to register the test in its internal cache.
        msg: TestResultMessage = TestResultMessage()
        msg.type = "AgentTestResultMessage"
        msg.id_ = str(uuid.uuid4())
        msg.status = TestStatus.RUNNING
        msg.suite_full_name = suite_name
        msg.suite_name = msg.suite_full_name
        msg.full_name = test_name
        msg.name = msg.full_name
        msg.elapsed = 0

        notifier.notify(msg)

        # Now send the actual result. The notifier pipeline makes a deep copy of the message so it is OK to re-use the
        # same object and just update a few fields. If using a different object, be sure that the "id_" is the same.
        msg.status = status
        msg.message = message
        if add_exception_stack_trace:
            msg.stacktrace = traceback.format_exc()
        msg.elapsed = (datetime.datetime.now() - start_time).total_seconds()

        notifier.notify(msg)

    def _create_test_scale_set(self) -> None:
        """
        Creates a scale set for the test run
        """
        self._lisa_log.info("Creating resource group %s", self._resource_group_name)
        resource_group = ResourceGroupClient(cloud=self._cloud, location=self._location, subscription=self._subscription_id, name=self._resource_group_name)
        resource_group.create()
        self._delete_scale_set = True

        self._lisa_log.info("Creating scale set %s", self._vmss_name)
        log.info("Creating scale set %s", self._vmss_name)
        template, parameters = self._get_scale_set_deployment_template(self._vmss_name)
        resource_group.deploy_template(template, parameters)

    def _get_scale_set_deployment_template(self, scale_set_name: str) -> Tuple[Dict[str, Any], Dict[str, Any]]:
        """
        Returns the deployment template for scale sets and its parameters
        """
        def read_file(path: str) -> str:
            with open(path, "r") as file_:
                return file_.read().strip()

        publisher, offer, sku, version = self._image.replace(":", " ").split(' ')

        template: Dict[str, Any] = json.loads(read_file(str(self._test_source_directory/"orchestrator"/"templates/vmss.json")))

        # Scale sets for some images need to be deployed with 'plan' property
        plan_required_images = ["almalinux", "kinvolk", "erockyenterprisesoftwarefoundationinc1653071250513"]
        if publisher in plan_required_images:
            resources: List[Dict[str, Any]] = template.get('resources')
            for resource in resources:
                if resource.get('type') == "Microsoft.Compute/virtualMachineScaleSets":
                    resource["plan"] = {
                        "name": "[parameters('sku')]",
                        "product": "[parameters('offer')]",
                        "publisher": "[parameters('publisher')]"
                    }

        AddNetworkSecurityGroup().update(template, is_lisa_template=False)

        return template, {
            "username": {"value": self._user},
            "sshPublicKey": {"value": read_file(f"{self._identity_file}.pub")},
            "vmName": {"value": scale_set_name},
            "publisher": {"value": publisher},
            "offer": {"value": offer},
            "sku": {"value": sku},
            "version": {"value": version}
        }


<|MERGE_RESOLUTION|>--- conflicted
+++ resolved
@@ -675,25 +675,16 @@
                     if not suite_success:
                         self._mark_log_as_failed()
 
-<<<<<<< HEAD
-                suite_success = suite_success and self._check_agent_log_on_test_nodes(ignore_error_rules)
+                suite_success = suite_success and self._check_agent_log_on_test_nodes(ignore_error_rules, before_timestamp)
 
                 return suite_success
 
-    def _check_agent_log_on_test_nodes(self, ignore_error_rules: List[Dict[str, Any]]) -> bool:
-=======
-                suite_success = suite_success and self._check_agent_log(ignore_error_rules, before_timestamp)
-
-                return suite_success
-
-    def _check_agent_log(self, ignore_error_rules: List[Dict[str, Any]], before_timestamp: datetime) -> bool:
->>>>>>> c323eb48
+    def _check_agent_log_on_test_nodes(self, ignore_error_rules: List[Dict[str, Any]], before_timestamp: datetime) -> bool:
         """
         Checks the agent log on the test nodes for errors; returns true on success (no errors in the logs)
         """
         success: bool = True
 
-<<<<<<< HEAD
         for node in self._test_nodes:
             node_name = node.name
             ssh_client = SshClient(ip_address=node.ip_address, username=self._user, identity_file=Path(self._identity_file))
@@ -716,6 +707,9 @@
                 if len(ignore_error_rules) > 0:
                     new = []
                     for e in errors:
+                        # Ignore errors that occurred before the timestamp
+                        if e.timestamp < before_timestamp:
+                            continue
                         if not AgentLog.matches_ignore_rule(e, ignore_error_rules):
                             new.append(e)
                     errors = new
@@ -790,53 +784,6 @@
                 vmss=scale_set,
                 username=self._user,
                 identity_file=self._identity_file)
-=======
-        try:
-            self.context.lisa_log.info("Checking agent log on the test node")
-            log.info("Checking agent log on the test node")
-
-            output = self.context.ssh_client.run_command("check-agent-log.py -j")
-            errors = json.loads(output, object_hook=AgentLogRecord.from_dictionary)
-
-            # Individual tests may have rules to ignore known errors; filter those out
-            if len(ignore_error_rules) > 0:
-                new = []
-                for e in errors:
-                    # Ignore errors that occurred before the timestamp
-                    if e.timestamp < before_timestamp:
-                        continue
-                    if not AgentLog.matches_ignore_rule(e, ignore_error_rules):
-                        new.append(e)
-                errors = new
-
-            if len(errors) == 0:
-                # If no errors, we are done; don't create a log or test result.
-                log.info("There are no errors in the agent log")
-                return True
-
-            message = f"Detected {len(errors)} error(s) in the agent log"
-            self.context.lisa_log.error(message)
-            log.error("%s:\n\n%s\n", message, '\n'.join(['\t\t' + e.text.replace('\n', '\n\t\t') for e in errors]))
-            self._mark_log_as_failed()
-
-            self._report_test_result(
-                self.context.environment_name,
-                "CheckAgentLog",
-                TestStatus.FAILED,
-                start_time,
-                message=message + ' - First few errors:\n' + '\n'.join([e.text for e in errors[0:3]]))
-        except:    # pylint: disable=bare-except
-            log.exception("Error checking agent log")
-            self._report_test_result(
-                self.context.environment_name,
-                "CheckAgentLog",
-                TestStatus.FAILED,
-                start_time,
-                "Error checking agent log",
-                add_exception_stack_trace=True)
-
-        return False
->>>>>>> c323eb48
 
     @staticmethod
     def _mark_log_as_failed():
