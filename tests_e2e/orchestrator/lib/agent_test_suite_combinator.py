# Copyright (c) Microsoft Corporation.
# Licensed under the MIT license.
import datetime
import logging
import random
import re
import urllib.parse

from dataclasses import dataclass, field
from typing import Any, Dict, List, Optional, Tuple, Type

from azurelinuxagent.common.future import UTC

# E0401: Unable to import 'dataclasses_json' (import-error)
from dataclasses_json import dataclass_json  # pylint: disable=E0401

# Disable those warnings, since 'lisa' is an external, non-standard, dependency
#     E0401: Unable to import 'lisa' (import-error)
#     etc
from lisa import schema  # pylint: disable=E0401
from lisa.combinator import Combinator  # pylint: disable=E0401
from lisa.messages import TestStatus  # pylint: disable=E0401
from lisa.util import field_metadata  # pylint: disable=E0401

from tests_e2e.orchestrator.lib.agent_test_loader import AgentTestLoader, VmImageInfo, TestSuiteInfo, CustomImage
from tests_e2e.orchestrator.lib.agent_test_result import AgentTestResult
from tests_e2e.tests.lib.logging import set_thread_name
from tests_e2e.tests.lib.virtual_machine_client import VirtualMachineClient
from tests_e2e.tests.lib.virtual_machine_scale_set_client import VirtualMachineScaleSetClient


@dataclass_json()
@dataclass
class AgentTestSuitesCombinatorSchema(schema.Combinator):
    """
    Defines the parameters passed to the combinator from the runbook.

    The runbook is a static document and always passes all these parameters to the combinator, so they are all
    marked as required. Optional parameters can pass an empty value to indicate that they are not specified.
    """
    allow_ssh: str = field(default_factory=str, metadata=field_metadata(required=True))
    cloud: str = field(default_factory=str, metadata=field_metadata(required=True))
    identity_file: str = field(default_factory=str, metadata=field_metadata(required=True))
    image: str = field(default_factory=str, metadata=field_metadata(required=True))
    keep_environment: str = field(default_factory=str, metadata=field_metadata(required=True))
    locations: str = field(default_factory=str, metadata=field_metadata(required=True))
    resource_group_name: str = field(default_factory=str, metadata=field_metadata(required=True))
    subscription_id: str = field(default_factory=str, metadata=field_metadata(required=True))
    test_suites: str = field(default_factory=str, metadata=field_metadata(required=True))
    default_test_suites: List[str] = field(default_factory=list, metadata=field_metadata(required=True))
    user: str = field(default_factory=str, metadata=field_metadata(required=True))
    vm_name: str = field(default_factory=str, metadata=field_metadata(required=True))
    vm_size: str = field(default_factory=str, metadata=field_metadata(required=True))
    vm_provisioning_timeout: int = field(default_factory=int, metadata=field_metadata(required=True))
    vmss_name: str = field(default_factory=str, metadata=field_metadata(required=True))


class AgentTestSuitesCombinator(Combinator):
    """
    The "agent_test_suites" combinator returns a list of variables that specify the test environments (i.e. test VMs) that the
    test suites must be executed on. These variables are prefixed with "c_" to distinguish them from the command line arguments
    of the runbook. See the runbook definition for details on each of those variables.

    The combinator can generate environments for VMs created and managed by LISA, Scale Sets created and managed by the AgentTestSuite,
    or existing VMs or Scale Sets.
    """
    def __init__(self, runbook: AgentTestSuitesCombinatorSchema) -> None:
        super().__init__(runbook)
        if self.runbook.cloud not in self._DEFAULT_LOCATIONS:
            raise Exception(f"Invalid cloud: {self.runbook.cloud}")

        if self.runbook.vm_name != '' and self.runbook.vmss_name != '':
            raise Exception("Invalid runbook parameters: 'vm_name' and 'vmss_name' are mutually exclusive.")

        locations = self.runbook.locations.split(',')

        if self.runbook.vm_name != '':
            if self.runbook.image != '' or self.runbook.vm_size != '':
                raise Exception("Invalid runbook parameters: The 'vm_name' parameter indicates an existing VM, 'image' and 'vm_size' should not be specified.")
            if self.runbook.resource_group_name == '':
                raise Exception("Invalid runbook parameters: The 'vm_name' parameter indicates an existing VM, a 'resource_group_name' must be specified.")
            if len(locations) != 1:
                raise Exception("Invalid runbook parameters: The 'vm_name' parameter indicates an existing VM, exactly one location should be specified in the 'locations' parameter.")

        if self.runbook.vmss_name != '':
            if self.runbook.image != '' or self.runbook.vm_size != '':
                raise Exception("Invalid runbook parameters: The 'vmss_name' parameter indicates an existing VMSS, 'image' and 'vm_size' should not be specified.")
            if self.runbook.resource_group_name == '':
                raise Exception("Invalid runbook parameters: The 'vmss_name' parameter indicates an existing VMSS, a 'resource_group_name' must be specified.")
            if len(locations) != 1:
                raise Exception("Invalid runbook parameters: The 'vmss_name' parameter indicates an existing VMSS, exactly one location should be specified in the 'locations' parameter.")

        if self.runbook.test_suites != "":
            test_suites = [t.strip() for t in self.runbook.test_suites.split(',')]
        else:
            test_suites = self.runbook.default_test_suites

        self._log: logging.Logger = logging.getLogger("lisa")

        with set_thread_name("AgentTestSuitesCombinator"):
            if self.runbook.vm_name != '':
                self._environments = [self.create_existing_vm_environment(test_suites)]
            elif self.runbook.vmss_name != '':
                self._environments = [self.create_existing_vmss_environment(test_suites)]
            else:
                self._environments = self.create_environment_list(test_suites)
            self._index = 0

    @classmethod
    def type_name(cls) -> str:
        return "agent_test_suite_combinator"

    @classmethod
    def type_schema(cls) -> Type[schema.TypedSchema]:
        return AgentTestSuitesCombinatorSchema

    def _next(self) -> Optional[Dict[str, Any]]:
        result: Optional[Dict[str, Any]] = None
        if self._index < len(self._environments):
            result = self._environments[self._index]
            self._index += 1
        return result

    _DEFAULT_LOCATIONS = {
        "AzureCloud": "westus2",
        "AzureChinaCloud": "chinanorth2",
        "AzureUSGovernment": "usgovarizona",
    }

    _MARKETPLACE_IMAGE_INFORMATION_LOCATIONS = {
        "AzureCloud": "",  # empty indicates the default location used by LISA
        "AzureChinaCloud": "chinanorth2",
        "AzureUSGovernment": "usgovarizona",
    }

    _SHARED_RESOURCE_GROUP_LOCATIONS = {
        "AzureCloud": "",   # empty indicates the default location used by LISA
        "AzureChinaCloud": "chinanorth2",
        "AzureUSGovernment": "usgovarizona",
    }

    def create_environment_list(self, test_suites: List[str]) -> List[Dict[str, Any]]:
        """
        Examines the test_suites specified in the runbook and returns a list of the environments (i.e. test VMs or scale sets) that need to be
        created in order to execute these suites.

        Note that if the runbook provides an 'image', 'locations', or 'vm_size', those values override any values provided in the
        configuration of the test suites.
        """
        environments: List[Dict[str, Any]] = []
        shared_environments: Dict[str, Dict[str, Any]] = {}  # environments shared by multiple test suites

        loader = AgentTestLoader(test_suites, self.runbook.cloud)

        runbook_images = self._get_runbook_images(loader)

        skip_test_suites: List[str] = []
        skip_test_suites_images: List[Tuple[str, str]] = []
        for test_suite_info in loader.test_suites:
            if self.runbook.cloud in test_suite_info.skip_on_clouds:
                skip_test_suites.append(test_suite_info.name)
                continue
            if len(runbook_images) > 0:
                images_info: List[VmImageInfo] = runbook_images
            else:
                images_info: List[VmImageInfo] = self._get_test_suite_images(test_suite_info, loader)

            skip_images_info: List[VmImageInfo] = self._get_test_suite_skip_images(test_suite_info, loader)
            if len(skip_images_info) > 0:
                skip_test_suites_images.append((test_suite_info.name, ', '.join([i.urn for i in skip_images_info])))

            for image in images_info:
                if image in skip_images_info:
                    continue
                # 'image.urn' can actually be the URL to a VHD or an image from a gallery if the runbook provided it in the 'image' parameter
                if self._is_vhd(image.urn):
                    marketplace_image = ""
                    vhd = image.urn
                    image_name = urllib.parse.urlparse(vhd).path.split('/')[-1]  # take the last fragment of the URL's path (e.g. "RHEL_8_Standard-8.3.202006170423.vhd")
                    shared_gallery = ""
                elif CustomImage._is_image_from_gallery(image.urn):
                    marketplace_image = ""
                    vhd = ""
                    image_name = CustomImage._get_name_of_image_from_gallery(image.urn)
                    shared_gallery = image.urn
                else:
                    marketplace_image = image.urn
                    vhd = ""
                    image_name = self._get_image_name(image.urn)
                    shared_gallery = ""

                if test_suite_info.executes_on_scale_set and (vhd != "" or shared_gallery != ""):
                    raise Exception("VHDS and images from galleries are currently not supported on scale sets.")

                vm_size = self._get_vm_size(image)

                locations: List[str] = self._get_locations(test_suite_info, image)
                if len(locations) == 0:
                    continue

                for location in locations:
                    if test_suite_info.owns_vm or not test_suite_info.install_test_agent:
                        #
                        # Create an environment for exclusive use by this suite
                        #
                        # TODO: Allow test suites that set 'install_test_agent' to False to share environments (we need to ensure that
                        #       all the suites in the shared environment have the same value for 'install_test_agent')
                        #
                        if test_suite_info.executes_on_scale_set:
                            env = self.create_vmss_environment(
                                env_name=f"{image_name}-vmss-{test_suite_info.name}",
                                marketplace_image=marketplace_image,
                                location=location,
                                vm_size=vm_size,
                                test_suite_info=test_suite_info)
                        else:
                            env = self.create_vm_environment(
                                env_name=f"{image_name}-{test_suite_info.name}",
                                marketplace_image=marketplace_image,
                                vhd=vhd,
                                shared_gallery=shared_gallery,
                                location=location,
                                vm_size=vm_size,
                                test_suite_info=test_suite_info)
                        environments.append(env)
                    else:
                        # add this suite to the shared environments
                        env_name: str = f"{image_name}-vmss-{location}" if test_suite_info.executes_on_scale_set else f"{image_name}-{location}"
                        env = shared_environments.get(env_name)
                        if env is not None:
                            env["c_test_suites"].append(test_suite_info)
                        else:
                            if test_suite_info.executes_on_scale_set:
                                env = self.create_vmss_environment(
                                    env_name=env_name,
                                    marketplace_image=marketplace_image,
                                    location=location,
                                    vm_size=vm_size,
                                    test_suite_info=test_suite_info)
                            else:
                                env = self.create_vm_environment(
                                    env_name=env_name,
                                    marketplace_image=marketplace_image,
                                    vhd=vhd,
                                    shared_gallery=shared_gallery,
                                    location=location,
                                    vm_size=vm_size,
                                    test_suite_info=test_suite_info)
                            shared_environments[env_name] = env

                    if test_suite_info.template != '':
                        vm_tags = env["vm_tags"]
                        if "templates" not in vm_tags:
                            vm_tags["templates"] = test_suite_info.template
                        else:
                            vm_tags["templates"] += "," + test_suite_info.template

        environments.extend(shared_environments.values())

        if len(skip_test_suites) > 0:
            self._log.info("Skipping test suites %s", skip_test_suites)
<<<<<<< HEAD

        if len(skip_test_suites_images) > 0:
            self._log.info("Skipping test suits run on images \n %s", '\n'.join([f"\t{skip}" for skip in skip_test_suites_images]))
=======
            for skipped in skip_test_suites:
                AgentTestResult.report(skipped, skipped, TestStatus.SKIPPED, datetime.datetime.now(UTC), message=f"Skipping test suite {skipped}")

        if len(skip_test_suites_images) > 0:
            self._log.info("Skipping test suits run on images \n %s", '\n'.join([f"\t{suite}: {images}" for suite, images in skip_test_suites_images]))
            for skipped in skip_test_suites_images:
                suite, images = skipped
                AgentTestResult.report(suite, suite, TestStatus.SKIPPED, datetime.datetime.now(UTC), message=f"Skipping test suite {suite} on images {images}")
>>>>>>> e24c53c9

        if len(environments) == 0:
            raise Exception("No VM images were found to execute the test suites.")

        # Log a summary of each environment and the suites that will be executed on it
        format_suites = lambda suites: ", ".join([s.name for s in suites])
        summary = [f"{e['c_env_name']}: [{format_suites(e['c_test_suites'])}]" for e in environments]
        summary.sort()
        self._log.info("Executing tests on %d environments\n\n%s\n", len(environments), '\n'.join([f"\t{s}" for s in summary]))

        return environments

    def create_existing_vm_environment(self, test_suites: List[str]) -> Dict[str, Any]:
        loader = AgentTestLoader(test_suites, self.runbook.cloud)

        vm: VirtualMachineClient = VirtualMachineClient(
            cloud=self.runbook.cloud,
            location=self.runbook.locations,
            subscription=self.runbook.subscription_id,
            resource_group=self.runbook.resource_group_name,
            name=self.runbook.vm_name)

        ip_address = vm.get_ip_address()

        return {
            "c_env_name": self.runbook.vm_name,
            "c_platform": [
                {
                    "type": "ready",
                    "capture_vm_information": False
                }
            ],
            "c_environment": {
                "environments": [
                    {
                        "nodes": [
                            {
                                "type": "remote",
                                "name": self.runbook.vm_name,
                                "public_address": ip_address,
                                "public_port": 22,
                                "username": self.runbook.user,
                                "private_key_file": self.runbook.identity_file
                            }
                        ],
                    }
                ]
            },
            "c_location": self.runbook.locations,
            "c_test_suites": loader.test_suites,
        }

    def create_existing_vmss_environment(self, test_suites: List[str]) -> Dict[str, Any]:
        loader = AgentTestLoader(test_suites, self.runbook.cloud)

        vmss = VirtualMachineScaleSetClient(
            cloud=self.runbook.cloud,
            location=self.runbook.locations,
            subscription=self.runbook.subscription_id,
            resource_group=self.runbook.resource_group_name,
            name=self.runbook.vmss_name)

        ip_addresses = vmss.get_instances_ip_address()

        return {
            "c_env_name": self.runbook.vmss_name,
            "c_environment": {
                "environments": [
                    {
                        "nodes": [
                            {
                                "type": "remote",
                                "name": i.instance_name,
                                "public_address": i.ip_address,
                                "public_port": 22,
                                "username": self.runbook.user,
                                "private_key_file": self.runbook.identity_file
                            } for i in ip_addresses
                        ],
                    }
                ]
            },
            "c_platform": [
                {
                    "type": "ready",
                    "capture_vm_information": False
                }
            ],
            "c_location": self.runbook.locations,
            "c_test_suites": loader.test_suites,
        }

    def create_vm_environment(self, env_name: str, marketplace_image: str, vhd: str, shared_gallery: str, location: str, vm_size: str, test_suite_info: TestSuiteInfo) -> Dict[str, Any]:
        #
        # Custom ARM templates (to create the test VMs) require special handling. These templates are processed by the azure_update_arm_template
        # hook, which does not have access to the runbook variables. Instead, we use a dummy VM tag named "templates" and pass the
        # names of the custom templates in its value. The hook can then retrieve the value from the Platform object (see wiki for more details).
        # We also use a dummy item, "vm_tags" in the environment dictionary in order to concatenate templates from multiple test suites when they
        # share the same test environment. Similarly, we use a dummy VM tag named "allow_ssh" to pass the value of the "allow_ssh" runbook parameter.
        #
        vm_tags = {}
        if self.runbook.allow_ssh != '':
            vm_tags["allow_ssh"] = self.runbook.allow_ssh
        environment = {
            "c_platform": [
                {
                    "type": "azure",
                    "admin_username": self.runbook.user,
                    "admin_private_key_file": self.runbook.identity_file,
                    "keep_environment": self.runbook.keep_environment,
                    "capture_vm_information": False,
                    "azure": {
                        "deploy": True,
                        "cloud": self.runbook.cloud,
                        "marketplace_image_information_location": self._MARKETPLACE_IMAGE_INFORMATION_LOCATIONS[self.runbook.cloud],
                        "shared_resource_group_location": self._SHARED_RESOURCE_GROUP_LOCATIONS[self.runbook.cloud],
                        "subscription_id": self.runbook.subscription_id,
                        "provisioning_timeout": self.runbook.vm_provisioning_timeout,
                        "wait_delete": False,
                        "vm_tags": vm_tags
                    },
                    "requirement": {
                        "core_count": {
                            "min": 2
                        },
                        "azure": {
                            "marketplace": marketplace_image,
                            "vhd": vhd,
                            "shared_gallery": shared_gallery,
                            "location": location,
                            "vm_size": vm_size
                        }
                    }
                }
            ],

            "c_environment": None,

            "c_env_name": env_name,
            "c_test_suites": [test_suite_info],
            "c_location": location,
            "c_image": marketplace_image,
            "c_is_vhd": vhd != "",
            "vm_tags": vm_tags
        }

        if shared_gallery != '':
            # Currently all the images in our shared gallery require secure boot
            environment['c_platform'][0]['requirement']["features"] = {
                "items": [
                    {
                        "type": "Security_Profile",
                        "security_profile": "secureboot"
                    }
                ]
            }
        return environment

    def create_vmss_environment(self, env_name: str, marketplace_image: str, location: str, vm_size: str, test_suite_info: TestSuiteInfo) -> Dict[str, Any]:
        return {
            "c_platform": [
                {
                    "type": "ready",
                    "capture_vm_information": False
                }
            ],

            "c_environment": {
                "environments": [
                    {
                        "nodes": [
                            {"type": "local"}
                        ],
                    }
                ]
            },

            "c_env_name": env_name,
            "c_test_suites": [test_suite_info],
            "c_location": location,
            "c_image": marketplace_image,
            "c_is_vhd": False,
            "c_vm_size": vm_size,
            "vm_tags": {}
        }

    def _get_runbook_images(self, loader: AgentTestLoader) -> List[VmImageInfo]:
        """
        Returns the images specified in the runbook, or an empty list if none are specified.
        """
        if self.runbook.image == "":
            return []

        images = loader.images.get(self.runbook.image)
        if images is not None:
            return images

        # If it is not image or image set, it must be a URN, VHD, or an image from a gallery
        if not self._is_urn(self.runbook.image) and not self._is_vhd(self.runbook.image) and not CustomImage._is_image_from_gallery(self.runbook.image):
            raise Exception(f"The 'image' parameter must be an image, image set name, urn, vhd, or an image from a shared gallery: {self.runbook.image}")

        i = VmImageInfo()
        i.urn = self.runbook.image  # Note that this could be a URN or the URI for a VHD, or an image from a shared gallery
        i.locations = []
        i.vm_sizes = []

        return [i]

    @staticmethod
    def _get_test_suite_images(suite: TestSuiteInfo, loader: AgentTestLoader) -> List[VmImageInfo]:
        """
        Returns the images used by a test suite.

        A test suite may be reference multiple image sets and sets can intersect; this method eliminates any duplicates.
        """
        unique: Dict[str, VmImageInfo] = {}
        for image in suite.images:
            match = AgentTestLoader.RANDOM_IMAGES_RE.match(image)
            if match is None:
                # Added this condition for galley image as they don't have definition in images.yml
                if CustomImage._is_image_from_gallery(image):
                    i = VmImageInfo()
                    i.urn = image
                    i.locations = []
                    i.vm_sizes = []
                    image_list = [i]
                else:
                    image_list = loader.images[image]
            else:
                count = match.group('count')
                if count is None:
                    count = 1
                matching_images = loader.images[match.group('image_set')].copy()
                random.shuffle(matching_images)
                image_list = matching_images[0:int(count)]
            for i in image_list:
                unique[i.urn] = i
        return [v for k, v in unique.items()]

    def _get_test_suite_skip_images(self, suite: TestSuiteInfo, loader: AgentTestLoader) -> List[VmImageInfo]:
        """
        Returns images that need to be skipped by the suite.

        A test suite may reference multiple image sets and sets can intersect; this method eliminates any duplicates.
        """
        skip_unique: Dict[str, VmImageInfo] = {}
        for image in suite.skip_on_images:
            cloud = ""
            split = image.split(':')
            if len(split) == 2:
                cloud, image = split
            if cloud != "" and cloud != self.runbook.cloud:
                continue
            image_list = loader.images[image]
            for i in image_list:
                skip_unique[i.urn] = i
        return [v for k, v in skip_unique.items()]

    def _get_locations(self, suite_info: TestSuiteInfo, image: VmImageInfo) -> List[str]:
        """
        Returns a list of locations on which the test VMs for the given test suite and image should be created.

        If the image is not available on any location, returns empty list, to indicate that the test suite should be skipped.
        """
        # If the runbook specified a location, use it.
        if self.runbook.locations != "":
            return self.runbook.locations.split(',')

        # Then try the suite locations, if any.
        locations = [location.split(":")[1] for location in suite_info.locations if location.startswith(self.runbook.cloud + ":")]
        if len(locations) > 0:
            return locations

        # If the image has a location restriction, use any location where it is available.
        # However, if it is not available on any location, skip the image (return empty list)
        if image.locations:
            image_locations = image.locations.get(self.runbook.cloud)
            if image_locations is not None:
                if len(image_locations) == 0:
                    return []
                return [image_locations[0]]

        # Else use the default.
        return [AgentTestSuitesCombinator._DEFAULT_LOCATIONS[self.runbook.cloud]]

    def _get_vm_size(self, image: VmImageInfo) -> str:
        """
        Returns the VM size that should be used to create the test VM for the given image.

        If the size is set to an empty string, LISA will choose an appropriate size
        """
        # If the runbook specified a VM size, use it.
        if self.runbook.vm_size != '':
            return self.runbook.vm_size

        #  If the image specifies a list of VM sizes, use any of them.
        if len(image.vm_sizes) > 0:
            return image.vm_sizes[0]

        # Otherwise, set the size to empty and LISA will select an appropriate size.
        return ""


    @staticmethod
    def _get_image_name(urn: str) -> str:
        """
        Creates an image name ("offer-sku") given its URN
        """
        match = AgentTestSuitesCombinator._URN.match(urn)
        if match is None:
            raise Exception(f"Invalid URN: {urn}")
        return f"{match.group('offer')}-{match.group('sku')}"

    _URN = re.compile(r"(?P<publisher>[^\s:]+)[\s:](?P<offer>[^\s:]+)[\s:](?P<sku>[^\s:]+)[\s:](?P<version>[^\s:]+)")

    @staticmethod
    def _is_urn(urn: str) -> bool:
        # URNs can be given as '<Publisher> <Offer> <Sku> <Version>' or '<Publisher>:<Offer>:<Sku>:<Version>'
        return AgentTestSuitesCombinator._URN.match(urn) is not None

    @staticmethod
    def _is_vhd(vhd: str) -> bool:
        # VHDs are given as URIs to storage; do some basic validation, not intending to be exhaustive.
        parsed = urllib.parse.urlparse(vhd)
        return parsed.scheme == 'https' and parsed.netloc != "" and parsed.path != ""<|MERGE_RESOLUTION|>--- conflicted
+++ resolved
@@ -259,11 +259,6 @@
 
         if len(skip_test_suites) > 0:
             self._log.info("Skipping test suites %s", skip_test_suites)
-<<<<<<< HEAD
-
-        if len(skip_test_suites_images) > 0:
-            self._log.info("Skipping test suits run on images \n %s", '\n'.join([f"\t{skip}" for skip in skip_test_suites_images]))
-=======
             for skipped in skip_test_suites:
                 AgentTestResult.report(skipped, skipped, TestStatus.SKIPPED, datetime.datetime.now(UTC), message=f"Skipping test suite {skipped}")
 
@@ -272,7 +267,6 @@
             for skipped in skip_test_suites_images:
                 suite, images = skipped
                 AgentTestResult.report(suite, suite, TestStatus.SKIPPED, datetime.datetime.now(UTC), message=f"Skipping test suite {suite} on images {images}")
->>>>>>> e24c53c9
 
         if len(environments) == 0:
             raise Exception("No VM images were found to execute the test suites.")
