# python 3.6+ uses the latest pylint version, whose docs can be found here: http://pylint.pycqa.org/en/stable/technical_reference/features.html

# The source code suppresses the following errors in python3.6+:

<<<<<<< HEAD
# anomalous-backslash-in-string<W1401>: (hi-pri) Used when a backslash is in a literal string but not as an escape.
=======
# arguments-differ<W0221>: (hi-pri) Used when a method has a different number of arguments than in the implemented interface or in an overridden method.
>>>>>>> a9b72667
# assignment-from-no-return<E1111>: (hi-pri) Used when an assignment is done on a function call but the inferred function doesn't return anything.
# assignment-from-none<E1128>: (hi-pri) Used when an assignment is done on a function call but the inferred function returns nothing but None.
# attribute-defined-outside-init<W0201>: (hi-pri) Used when an instance attribute is defined outside the __init__ method.
# bad-indentation<W0311>: (hi-pri) Used when an unexpected number of indentation's tabulations or spaces has been found.
# bad-open-mode<W1501>: (hi-pri) Python supports: r, w, a[, x] modes with b, +, and U (only with r) options.
# bad-super-call<E1003>: (hi-pri) Used when another argument than the current class is given as first argument of the super builtin.
# bare-except<W0702>: (hi-pri) Used when an except clause doesn't specify exceptions type to catch.
# cell-var-from-loop<W0640>: (hi-pri) A variable used in a closure is defined in a loop. This will result in all closures using the same value for the closed-over variable.
# chained-comparison<R1716>: This message is emitted when pylint encounters boolean operation like"a < b and b < c", suggesting instead to refactor it to "a < b < c"
# consider-merging-isinstance<R1701>: Used when multiple consecutive isinstance calls can be merged into one.
# consider-using-enumerate<C0200>: Emitted when code that iterates with range and len is encountered. 
# consider-using-in<R1714>: To check if a variable is equal to one of many values,combine the values into a tuple and check if the variable is contained "in" it instead of checking for equality against each of the values.
# cyclic-import<R0401>: (hi-pri) Used when a cyclic import between two or more modules is detected.
# dangerous-default-value<W0102>: (hi-pri) Used when a mutable value as list or dictionary is detected in a default value for an argument.
# deprecated-method<W1505>: (hi-pri) The method is marked as deprecated and will be removed in a future version of Python
# duplicate-key<W0109>: (hi-pri) Used when a dictionary expression binds the same key multiple times.
# duplicate-code<R0801>: (hi-pri) Indicates that a set of similar lines has been detected among multiple file. (also disabled globally)
# duplicate-string-formatting-argument<W1308>: (hi-pri) Used when we detect that a string formatting is repeating an argument instead of using named string arguments
# expression-not-assigned<W0106>: (hi-pri) Used when an expression that is not a function call is assigned to nothing.
# fixme<W0511>: Used when a warning note as FIXME or TODO is detected
# function-redefined<E0102>: (hi-pri) Used when a function / class / method is redefined.
# global-statement<W0603>: Used when you use the "global" statement to update a global variable.
# implicit-str-concat<W1404>: (hi-pri) String literals are implicitly concatenated in a literal iterable definition : maybe a comma is missing ?
# import-error<E0401>: (hi-pri) Used when pylint has been unable to import a module.
# inconsistent-return-statements<R1710>: (hi-pri) if any return statement returns an expression, any return statements where no value is returned should explicitly state this as return None, and an explicit return statement should be present at the end of the function
# invalid-name<C0103>: (needs review) Used when the name doesn't conform to naming rules associated to its type (constant, variable, class...).
# keyword-arg-before-vararg<W1113>: (hi-pri) When defining a keyword argument before variable positional arguments, one can end up in having multiple values passed for the aforementioned parameter in case the method is called with keyword arguments.
# len-as-condition<C1801>: (hi-pri) Used when Pylint detects that len(sequence) is being used without explicit comparison inside a condition to determine if a sequence is empty.
# logging-format-interpolation<W1202>: (hi-pri) Used when a logging statement has a call form of "logging.<logging method>(format_string.format(format_args...))". Use another type of string formatting instead.
# multiple-imports<C0410>: (hi-pri) Used when import statement importing multiple modules is detected.
# lost-exception<W0150>: (needs review) Used when a break or a return statement is found inside the finally clause of a try...finally block: the exceptions raised in the try clause will be silently swallowed instead of being re-raised.
# no-else-break<R1723>: (hi-pri) Used in order to highlight an unnecessary block of code following an if containing a break statement.
# no-else-continue<R1724>: (hi-pri) Used in order to highlight an unnecessary block of code following an if containing a continue statement.
# no-else-raise<R1720>: (hi-pri) Used in order to highlight an unnecessary block of code following an if containing a raise statement. 
# no-else-return<R1705>: (hi-pri) Used in order to highlight an unnecessary block of code following an if containing a return statement.
# no-member<E1101>: (hi-pri) Used when a variable is accessed for an unexistent member.
# no-value-for-parameter<E1120>: (hi-pri) Used when a function call passes too few arguments.
# pointless-string-statement<W0105>: (hi-pri) Used when a string is used as a statement (which of course has no effect). This is a particular case of W0104 with its own message so you can easily disable it if you're using those strings as documentation, instead of comments.
# protected-access<W0212>: Used when a protected member (i.e. class member with a name beginning with an underscore) is access outside the class or a descendant of the class where it's defined.
# raising-format-tuple<W0715>: (hi-pri) Used when passing multiple arguments to an exception constructor, the first of them a string literal containing what appears to be placeholders intended for formatting
# redefined-builtin<W0622>: (hi-pri) Used when a variable or function override a built-in.
# redefined-outer-name<W0621>: (hi-pri) Used when a variable's name hides a name defined in the outer scope.
# redundant-unittest-assert<W1503>: (hi-pri) The first argument of assertTrue and assertFalse is a condition. If a constant is passed as parameter, that condition will be always true.
# reimported<W0404>: (hi-pri) Used when a module is reimported multiple times.
# signature-differs<W0222>: (hi-pri) Used when a method signature is different than in the implemented interface or in an overridden method.
# simplifiable-if-expression<R1719>: Used when an if expression can be replaced with 'bool(test)'.
# simplifiable-if-statement<R1703>: Used when an if statement can be replaced with 'bool(test)'.
# singleton-comparison<C0121>: (hi-pri) Used when an expression is compared to singleton values like True, False or None.
# subprocess-popen-preexec-fn<W1509>: (hi-pri) The preexec_fn parameter is not safe to use in the presence of threads in your application. The child process could deadlock before exec is called.
# super-init-not-called<W0231>: (hi-pri) Used when an ancestor class method has an __init__ method which is not called by a derived class.
# too-few-public-methods<R0903>: Used when class has too few public methods, so be sure it's really worth it.
# too-many-ancestors<R0901>: (hi-pri) Used when class has too many parent classes, try to reduce this to get a simpler (and so easier to use) class.
# too-many-arguments<R0913>: Used when a function or method takes too many arguments.
# too-many-branches<R0912>: Used when a function or method has too many branches, making it hard to follow.
# too-many-instance-attributes<R0902>: Used when class has too many instance attributes, try to reduce this to get a simpler (and so easier to use) class.
# too-many-lines<C0302>: (needs review) Used when a module has too many lines, reducing its readability.
# too-many-locals<R0914>: Used when a function or method has too many local variables.
# too-many-nested-blocks<R1702>: Used when a function or a method has too many nested blocks. 
# too-many-public-methods<R0904>: Used when class has too many public methods, try to reduce this to get a simpler (and so easier to use) class.
# too-many-return-statements<R0911>: Used when a function or method has too many return statement, making it hard to follow.
# undefined-variable<E0602>: (hi-pri) Used when an undefined variable is accessed.
# ungrouped-imports<C0412>: (needs review) Used when imports are not grouped by packages
# unidiomatic-typecheck<C0123>: (hi-pri) The idiomatic way to perform an explicit typecheck in Python is to use isinstance(x, Y) rather than type(x) == Y, type(x) is Y.
# unnecessary-comprehension<R1721>: (hi-pri) Instead of using an identity comprehension, consider using the list, dict or set constructor.
# unnecessary-lambda<W0108>: Used when the body of a lambda expression is a function call on the same argument list as the lambda itself
# unnecessary-pass<W0107>: (hi-pri) Used when a "pass" statement that can be avoided is encountered.
# unnecessary-semicolon<W0301>: Used when a statement is ended by a semi-colon (";"), which isn't necessary
# unneeded-not<C0113>: (needs review) Used when a boolean expression contains an unneeded negation.
# unused-argument<W0613>: (hi-pri) Used when a function or method argument is not used.
# unused-import<W0611>: (hi-pri) Used when an imported module or variable is not used.
# unused-variable<W0612>: (hi-pri) Used when a variable is defined but not used.
# used-before-assignment<E0601>: (hi-pri) Used when a local variable is accessed before its assignment.
# useless-else-on-loop<W0120>: (hi-pri) Loops should only have an else clause if they can exit early with a break statement, otherwise the statements under else should be on the same scope as the loop itself.
# useless-import-alias<C0414>: (hi-pri) Used when an import alias is same as original package.e.g using import numpy as numpy instead of import numpy as np
# useless-return<R1711>: (hi-pri) Emitted when a single "return" or "return None" statement is found at the end of function or method definition.
# useless-super-delegation<W0235>: Used whenever we can detect that an overridden method is useless, relying on super() delegation to do the same thing as another method from the MRO.
# wrong-import-order<C0411>: (hi-pri) Used when PEP8 import order is not respected (standard imports first, then third-party libraries, then local imports)
# wrong-import-position<C0413>: (hi-pri) Used when code and imports are mixed

[MESSAGES CONTROL]

disable=bad-whitespace, # Used when a wrong number of spaces is used around an operator, bracket or block opener. **REMOVED IN pylint-2.6.0**
    broad-except, # Used when an except catches a too general exception, possibly burying unrelated errors.
    consider-iterating-dictionary, # Emitted when the keys of a dictionary are iterated through the .keys() method.
    consider-using-dict-comprehension, # Although there is nothing syntactically wrong with this code, it is hard to read and can be simplified to a dict comprehension. 
    consider-using-set-comprehension, # Although there is nothing syntactically wrong with this code, it is hard to read and can be simplified to a set comprehension. 
    empty-docstring, # Used when a module, function, class or method has an empty docstring
    import-outside-toplevel, # Used when an import statement is used anywhere other than the module toplevel.
    line-too-long, # Used when a line is longer than a given number of characters.
    misplaced-comparison-constant, # Used when the constant is placed on the left side of a comparison. 
    missing-class-docstring, # Used when a class has no docstring.
    missing-final-newline, # Used when the last line in a file is missing a newline.
    missing-function-docstring, # Used when a function or method has no docstring.
    missing-module-docstring, # Used when a module has no docstring.
    multiple-statements, # Used when more than on statement are found on the same line.
    no-self-use, # Used when a method doesn’t use its bound instance, and so could be written as a function.
    raise-missing-from, # Python 3's exception chaining means it shows the traceback of the current exception, but also the original exception. Not using raise from makes the traceback inaccurate, because the message implies there is a bug in the exception-handling code itself, which is a separate situation than wrapping an exception.
    superfluous-parens, # Used when a single item in parentheses follows an if, for, or other keyword.
    super-with-arguments, # Emitted when calling the super() builtin with the current class and instance. On Python 3 these arguments are the default and they can be omitted.
    too-many-statements, # Used when a function or method has too many statements. You should then split it in smaller functions / methods.
    trailing-newlines, # Used when there are trailing blank lines in a file.
    trailing-whitespace, # Used when there is whitespace between the end of a line and the newline.
    useless-object-inheritance, # Used when a class inherit from object, which under python3 is implicit
    duplicate-code # Indicates that a set of similar lines has been detected among multiple file. TODO: this is on our "fix" list, and is thus left last.

# This section controls the duplicate-code error.
[SIMILARITIES]

# Minimum lines number of a similarity.
min-similarity-lines=8

# Ignore comments when computing similarities.
ignore-comments=yes

# Ignore docstrings when computing similarities.
ignore-docstrings=yes

# Ignore imports when computing similarities.
ignore-imports=no<|MERGE_RESOLUTION|>--- conflicted
+++ resolved
@@ -2,11 +2,6 @@
 
 # The source code suppresses the following errors in python3.6+:
 
-<<<<<<< HEAD
-# anomalous-backslash-in-string<W1401>: (hi-pri) Used when a backslash is in a literal string but not as an escape.
-=======
-# arguments-differ<W0221>: (hi-pri) Used when a method has a different number of arguments than in the implemented interface or in an overridden method.
->>>>>>> a9b72667
 # assignment-from-no-return<E1111>: (hi-pri) Used when an assignment is done on a function call but the inferred function doesn't return anything.
 # assignment-from-none<E1128>: (hi-pri) Used when an assignment is done on a function call but the inferred function returns nothing but None.
 # attribute-defined-outside-init<W0201>: (hi-pri) Used when an instance attribute is defined outside the __init__ method.
