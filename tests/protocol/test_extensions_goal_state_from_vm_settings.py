# Copyright (c) Microsoft Corporation. All rights reserved.
# Licensed under the Apache License.
import json
import os.path

from azurelinuxagent.common.protocol.extensions_goal_state_factory import ExtensionsGoalStateFactory
from azurelinuxagent.common.protocol.extensions_goal_state_from_vm_settings import _CaseFoldedDict
from azurelinuxagent.common.utils import fileutil
from tests.protocol.mocks import mockwiredata, mock_wire_protocol
from tests.tools import AgentTestCase, data_dir, patch


class ExtensionsGoalStateFromVmSettingsTestCase(AgentTestCase):
    def test_create_from_vm_settings_should_parse_vm_settings(self):
        vm_settings_text = fileutil.read_file(os.path.join(data_dir, "hostgaplugin/vm_settings.json"))
        vm_settings = ExtensionsGoalStateFactory.create_from_vm_settings("123", vm_settings_text)

        def assert_property(name, value):
            self.assertEqual(value, getattr(vm_settings, name), '{0} was not parsed correctly'.format(name))

        assert_property("activity_id", "a33f6f53-43d6-4625-b322-1a39651a00c9")
        assert_property("correlation_id", "9a47a2a2-e740-4bfc-b11b-4f2f7cfe7d2e")
        assert_property("created_on_timestamp", "2021-11-16T13:22:50.620522Z")
        assert_property("status_upload_blob", "https://dcrcl3a0xs.blob.core.windows.net/$system/edp0plkw2b.86f4ae0a-61f8-48ae-9199-40f402d56864.status?sv=2018-03-28&sr=b&sk=system-1&sig=KNWgC2%3d&se=9999-01-01T00%3a00%3a00Z&sp=w")
        assert_property("status_upload_blob_type", "BlockBlob")
        assert_property("required_features", ["MultipleExtensionsPerHandler"])
        assert_property("on_hold", True)

        #
        # for the rest of the attributes, we check only 1 item in each container (but check the length of the container)
        #

        # agent manifests
        self.assertEqual(2, len(vm_settings.agent_manifests), "Incorrect number of agent manifests. Got: {0}".format(vm_settings.agent_manifests))
        self.assertEqual("Prod", vm_settings.agent_manifests[0].family, "Incorrect agent family.")
        self.assertEqual(2, len(vm_settings.agent_manifests[0].uris), "Incorrect number of uris. Got: {0}".format(vm_settings.agent_manifests[0].uris))
        self.assertEqual("https://zrdfepirv2cdm03prdstr01a.blob.core.windows.net/7d89d439b79f4452950452399add2c90/Microsoft.OSTCLinuxAgent_Prod_uscentraleuap_manifest.xml", vm_settings.agent_manifests[0].uris[0], "Incorrect number of uris.")

        # extensions
        self.assertEqual(5, len(vm_settings.extensions), "Incorrect number of extensions. Got: {0}".format(vm_settings.extensions))
        self.assertEqual('Microsoft.Azure.Monitor.AzureMonitorLinuxAgent', vm_settings.extensions[0].name, "Incorrect extension name")
        self.assertEqual(1, len(vm_settings.extensions[0].settings[0].publicSettings), "Incorrect number of public settings")
        self.assertEqual(True, vm_settings.extensions[0].settings[0].publicSettings["GCS_AUTO_CONFIG"], "Incorrect public settings")

        # dependency level (single-config)
        self.assertEqual(1, vm_settings.extensions[2].settings[0].dependencyLevel, "Incorrect dependency level (single-config)")

        # dependency level (multi-config)
        self.assertEqual(1, vm_settings.extensions[3].settings[1].dependencyLevel, "Incorrect dependency level (multi-config)")

<<<<<<< HEAD
    @patch("azurelinuxagent.common.conf.get_enable_fast_track", return_value=True)
    def test_extension_goal_state_should_parse_requested_version_properly(self, _):
        with mock_wire_protocol(mockwiredata.DATA_FILE_VM_SETTINGS) as protocol:
            manifests, _ = protocol.get_vmagent_manifests()
            for manifest in manifests:
                self.assertEqual(manifest.requested_version_string, "0.0.0.0", "Version should be None")

        data_file = mockwiredata.DATA_FILE_VM_SETTINGS.copy()
        data_file["vm_settings"] = "hostgaplugin/vm_settings-requested_version.json"
        with mock_wire_protocol(data_file) as protocol:
            manifests, _ = protocol.get_vmagent_manifests()
            for manifest in manifests:
                self.assertEqual(manifest.requested_version_string, "9.9.9.9", "Version should be 9.9.9.9")
=======
    def test_create_from_vm_settings_should_parse_missing_status_upload_blob_as_none(self):
        vm_settings_text = fileutil.read_file(os.path.join(data_dir, "hostgaplugin/vm_settings-no_status_upload_blob.json"))
        vm_settings = ExtensionsGoalStateFactory.create_from_vm_settings("123", vm_settings_text)

        self.assertIsNone(vm_settings.status_upload_blob, "Expected status upload blob to be None")
        self.assertEqual("BlockBlob", vm_settings.status_upload_blob_type, "Expected status upload blob to be Block")
>>>>>>> 45e8d04f


class CaseFoldedDictionaryTestCase(AgentTestCase):
    def test_it_should_retrieve_items_ignoring_case(self):
        dictionary = json.loads('''{
            "activityId": "2e7f8b5d-f637-4721-b757-cb190d49b4e9",
            "StatusUploadBlob": {
                "statusBlobType": "BlockBlob",
                "value": "https://dcrcqabsr1.blob.core.windows.net/$system/edpxmal5j1.058b176d-445b-4e75-bd97-4911511b7d96.status"
            },
            "gaFamilies": [
                {
                    "Name": "Prod",
                    "Version": "2.5.0.2",
                    "Uris": [
                        "https://zrdfepirv2cdm03prdstr01a.blob.core.windows.net/7d89d439b79f4452950452399add2c90/Microsoft.OSTCLinuxAgent_Prod_uscentraleuap_manifest.xml",
                        "https://ardfepirv2cdm03prdstr01a.blob.core.windows.net/7d89d439b79f4452950452399add2c90/Microsoft.OSTCLinuxAgent_Prod_uscentraleuap_manifest.xml"
                    ]
                }
            ]
         }''')

        case_folded = _CaseFoldedDict.from_dict(dictionary)

        def test_retrieve_item(key, expected_value):
            """
            Test for operators [] and in, and methods get() and has_key()
            """
            try:
                self.assertEqual(expected_value, case_folded[key], "Operator [] retrieved incorrect value for '{0}'".format(key))
            except KeyError:
                self.fail("Operator [] failed to retrieve '{0}'".format(key))

            self.assertTrue(case_folded.has_key(key), "Method has_key() did not find '{0}'".format(key))

            self.assertEqual(expected_value, case_folded.get(key), "Method get() retrieved incorrect value for '{0}'".format(key))
            self.assertTrue(key in case_folded, "Operator in did not find key '{0}'".format(key))

        test_retrieve_item("activityId", "2e7f8b5d-f637-4721-b757-cb190d49b4e9")
        test_retrieve_item("activityid", "2e7f8b5d-f637-4721-b757-cb190d49b4e9")
        test_retrieve_item("ACTIVITYID", "2e7f8b5d-f637-4721-b757-cb190d49b4e9")

        self.assertEqual("BlockBlob", case_folded["statusuploadblob"]["statusblobtype"], "Failed to retrieve item in nested dictionary")
        self.assertEqual("Prod", case_folded["gafamilies"][0]["name"], "Failed to retrieve item in nested array")<|MERGE_RESOLUTION|>--- conflicted
+++ resolved
@@ -48,7 +48,6 @@
         # dependency level (multi-config)
         self.assertEqual(1, vm_settings.extensions[3].settings[1].dependencyLevel, "Incorrect dependency level (multi-config)")
 
-<<<<<<< HEAD
     @patch("azurelinuxagent.common.conf.get_enable_fast_track", return_value=True)
     def test_extension_goal_state_should_parse_requested_version_properly(self, _):
         with mock_wire_protocol(mockwiredata.DATA_FILE_VM_SETTINGS) as protocol:
@@ -62,14 +61,12 @@
             manifests, _ = protocol.get_vmagent_manifests()
             for manifest in manifests:
                 self.assertEqual(manifest.requested_version_string, "9.9.9.9", "Version should be 9.9.9.9")
-=======
     def test_create_from_vm_settings_should_parse_missing_status_upload_blob_as_none(self):
         vm_settings_text = fileutil.read_file(os.path.join(data_dir, "hostgaplugin/vm_settings-no_status_upload_blob.json"))
         vm_settings = ExtensionsGoalStateFactory.create_from_vm_settings("123", vm_settings_text)
 
         self.assertIsNone(vm_settings.status_upload_blob, "Expected status upload blob to be None")
         self.assertEqual("BlockBlob", vm_settings.status_upload_blob_type, "Expected status upload blob to be Block")
->>>>>>> 45e8d04f
 
 
 class CaseFoldedDictionaryTestCase(AgentTestCase):
