# Copyright (c) Microsoft Corporation. All rights reserved.
# Licensed under the Apache License.
import json

from azurelinuxagent.common.protocol.extensions_goal_state import GoalStateChannel
from azurelinuxagent.common.protocol.extensions_goal_state_from_vm_settings import _CaseFoldedDict
from tests.protocol.mocks import mockwiredata, mock_wire_protocol
from tests.tools import AgentTestCase, patch


@patch("azurelinuxagent.common.conf.get_enable_fast_track", return_value=True)
class ExtensionsGoalStateFromVmSettingsTestCase(AgentTestCase):
    def test_it_should_parse_vm_settings(self, _):
        with mock_wire_protocol(mockwiredata.DATA_FILE_VM_SETTINGS) as protocol:
            extensions_goal_state = protocol.get_goal_state().extensions_goal_state

            def assert_property(name, value):
                self.assertEqual(value, getattr(extensions_goal_state, name), '{0} was not parsed correctly'.format(name))

            assert_property("activity_id", "a33f6f53-43d6-4625-b322-1a39651a00c9")
            assert_property("correlation_id", "9a47a2a2-e740-4bfc-b11b-4f2f7cfe7d2e")
            assert_property("created_on_timestamp", "2021-11-16T13:22:50.620522Z")
            assert_property("status_upload_blob", "https://dcrcl3a0xs.blob.core.windows.net/$system/edp0plkw2b.86f4ae0a-61f8-48ae-9199-40f402d56864.status?sv=2018-03-28&sr=b&sk=system-1&sig=KNWgC2%3d&se=9999-01-01T00%3a00%3a00Z&sp=w")
            assert_property("status_upload_blob_type", "BlockBlob")
            assert_property("required_features", ["MultipleExtensionsPerHandler"])
            assert_property("on_hold", True)

            #
            # for the rest of the attributes, we check only 1 item in each container (but check the length of the container)
            #

            # agent manifests
            self.assertEqual(2, len(extensions_goal_state.agent_manifests), "Incorrect number of agent manifests. Got: {0}".format(extensions_goal_state.agent_manifests))
            self.assertEqual("Prod", extensions_goal_state.agent_manifests[0].family, "Incorrect agent family.")
            self.assertEqual(2, len(extensions_goal_state.agent_manifests[0].uris), "Incorrect number of uris. Got: {0}".format(extensions_goal_state.agent_manifests[0].uris))
            expected = "https://zrdfepirv2cdm03prdstr01a.blob.core.windows.net/7d89d439b79f4452950452399add2c90/Microsoft.OSTCLinuxAgent_Prod_uscentraleuap_manifest.xml"
            self.assertEqual(expected, extensions_goal_state.agent_manifests[0].uris[0], "Unexpected URI for the agent manifest.")

            # extensions
            self.assertEqual(5, len(extensions_goal_state.extensions), "Incorrect number of extensions. Got: {0}".format(extensions_goal_state.extensions))
            self.assertEqual('Microsoft.Azure.Monitor.AzureMonitorLinuxAgent', extensions_goal_state.extensions[0].name, "Incorrect extension name")
            self.assertEqual(1, len(extensions_goal_state.extensions[0].settings[0].publicSettings), "Incorrect number of public settings")
            self.assertEqual(True, extensions_goal_state.extensions[0].settings[0].publicSettings["GCS_AUTO_CONFIG"], "Incorrect public settings")

            # dependency level (single-config)
            self.assertEqual(1, extensions_goal_state.extensions[2].settings[0].dependencyLevel, "Incorrect dependency level (single-config)")

            # dependency level (multi-config)
            self.assertEqual(1, extensions_goal_state.extensions[3].settings[1].dependencyLevel, "Incorrect dependency level (multi-config)")

    def test_it_should_parse_requested_version_properly(self, _):
        with mock_wire_protocol(mockwiredata.DATA_FILE_VM_SETTINGS) as protocol:
            manifests, _ = protocol.get_vmagent_manifests()
            for manifest in manifests:
                self.assertEqual(manifest.requested_version_string, "0.0.0.0", "Version should be None")

        data_file = mockwiredata.DATA_FILE_VM_SETTINGS.copy()
        data_file["vm_settings"] = "hostgaplugin/vm_settings-requested_version.json"
        with mock_wire_protocol(data_file) as protocol:
            manifests, _ = protocol.get_vmagent_manifests()
            for manifest in manifests:
                self.assertEqual(manifest.requested_version_string, "9.9.9.9", "Version should be 9.9.9.9")

    def test_it_should_parse_missing_status_upload_blob_as_none(self, _):
        data_file = mockwiredata.DATA_FILE_VM_SETTINGS.copy()
        data_file["vm_settings"] = "hostgaplugin/vm_settings-no_status_upload_blob.json"
        with mock_wire_protocol(data_file) as protocol:
            extensions_goal_state = protocol.get_goal_state().extensions_goal_state

            self.assertIsNone(extensions_goal_state.status_upload_blob, "Expected status upload blob to be None")
            self.assertEqual("BlockBlob", extensions_goal_state.status_upload_blob_type, "Expected status upload blob to be Block")

    def test_it_should_default_to_block_blob_when_the_status_blob_type_is_not_valid(self, _):
        data_file = mockwiredata.DATA_FILE_VM_SETTINGS.copy()
        data_file["vm_settings"] = "hostgaplugin/vm_settings-invalid_blob_type.json"
        with mock_wire_protocol(data_file) as protocol:
            extensions_goal_state = protocol.get_goal_state().extensions_goal_state

            self.assertEqual("BlockBlob", extensions_goal_state.status_upload_blob_type, 'Expected BlockBlob for an invalid statusBlobType')

    def test_its_source_channel_should_be_host_ga_plugin(self, _):
        with mock_wire_protocol(mockwiredata.DATA_FILE_VM_SETTINGS) as protocol:
            extensions_goal_state = protocol.get_goal_state().extensions_goal_state

<<<<<<< HEAD
            self.assertEqual(GoalStateChannel.HostGAPlugin, extensions_goal_state.channel, "The source_channel is incorrect")
=======
            self.assertEqual(GoalStateChannel.HostGAPlugin, extensions_goal_state.channel, "The channel is incorrect")
>>>>>>> 415882d7

class CaseFoldedDictionaryTestCase(AgentTestCase):
    def test_it_should_retrieve_items_ignoring_case(self):
        dictionary = json.loads('''{
            "activityId": "2e7f8b5d-f637-4721-b757-cb190d49b4e9",
            "StatusUploadBlob": {
                "statusBlobType": "BlockBlob",
                "value": "https://dcrcqabsr1.blob.core.windows.net/$system/edpxmal5j1.058b176d-445b-4e75-bd97-4911511b7d96.status"
            },
            "gaFamilies": [
                {
                    "Name": "Prod",
                    "Version": "2.5.0.2",
                    "Uris": [
                        "https://zrdfepirv2cdm03prdstr01a.blob.core.windows.net/7d89d439b79f4452950452399add2c90/Microsoft.OSTCLinuxAgent_Prod_uscentraleuap_manifest.xml",
                        "https://ardfepirv2cdm03prdstr01a.blob.core.windows.net/7d89d439b79f4452950452399add2c90/Microsoft.OSTCLinuxAgent_Prod_uscentraleuap_manifest.xml"
                    ]
                }
            ]
         }''')

        case_folded = _CaseFoldedDict.from_dict(dictionary)

        def test_retrieve_item(key, expected_value):
            """
            Test for operators [] and in, and methods get() and has_key()
            """
            try:
                self.assertEqual(expected_value, case_folded[key], "Operator [] retrieved incorrect value for '{0}'".format(key))
            except KeyError:
                self.fail("Operator [] failed to retrieve '{0}'".format(key))

            self.assertTrue(case_folded.has_key(key), "Method has_key() did not find '{0}'".format(key))

            self.assertEqual(expected_value, case_folded.get(key), "Method get() retrieved incorrect value for '{0}'".format(key))
            self.assertTrue(key in case_folded, "Operator in did not find key '{0}'".format(key))

        test_retrieve_item("activityId", "2e7f8b5d-f637-4721-b757-cb190d49b4e9")
        test_retrieve_item("activityid", "2e7f8b5d-f637-4721-b757-cb190d49b4e9")
        test_retrieve_item("ACTIVITYID", "2e7f8b5d-f637-4721-b757-cb190d49b4e9")

        self.assertEqual("BlockBlob", case_folded["statusuploadblob"]["statusblobtype"], "Failed to retrieve item in nested dictionary")
        self.assertEqual("Prod", case_folded["gafamilies"][0]["name"], "Failed to retrieve item in nested array")<|MERGE_RESOLUTION|>--- conflicted
+++ resolved
@@ -82,11 +82,7 @@
         with mock_wire_protocol(mockwiredata.DATA_FILE_VM_SETTINGS) as protocol:
             extensions_goal_state = protocol.get_goal_state().extensions_goal_state
 
-<<<<<<< HEAD
-            self.assertEqual(GoalStateChannel.HostGAPlugin, extensions_goal_state.channel, "The source_channel is incorrect")
-=======
             self.assertEqual(GoalStateChannel.HostGAPlugin, extensions_goal_state.channel, "The channel is incorrect")
->>>>>>> 415882d7
 
 class CaseFoldedDictionaryTestCase(AgentTestCase):
     def test_it_should_retrieve_items_ignoring_case(self):
