--- conflicted
+++ resolved
@@ -45,16 +45,10 @@
 from tests.protocol.mockwiredata import WireProtocolData
 from tests.tools import Mock, patch, AgentTestCase
 
-<<<<<<< HEAD
 data_with_bom = b'\xef\xbb\xbfhehe'
 testurl = 'http://foo'
 artifacts_profile_test_url = 'https://mock-goal-state/test.blob.core.windows.net/$system/test-cs12.test-cs12.test-cs12.vmSettings?sv=2016-05-31&amp;sr=b&amp;sk=system-1&amp;sig=saskey;se=9999-01-01T00%3a00%3a00Z&amp;sp=r'
 testtype = 'BlockBlob'
-=======
-data_with_bom = b'\xef\xbb\xbfhehe' # pylint: disable=invalid-name
-testurl = 'http://foo' # pylint: disable=invalid-name
-testtype = 'BlockBlob' # pylint: disable=invalid-name
->>>>>>> 5ea00ef0
 WIRESERVER_URL = '168.63.129.16'
 
 
@@ -77,19 +71,11 @@
     with mock_wire_protocol(DATA_FILE_NO_EXT) as protocol:
         # These tests use mock wire data that dont have any extensions (extension config will be empty).
         # Populate the upload blob and artifacts profile blob.
-<<<<<<< HEAD
         ext_conf = GenericExtensionsConfig(ExtensionsConfig(None), False, None)
-        protocol.client._goal_state.ext_conf = ext_conf
+        protocol.client._goal_state.ext_conf = ext_conf # pylint: disable=protected-access
         protocol.client.ext_config_retriever.artifacts_profile_blob_url = artifacts_profile_blob
         protocol.client.ext_config_retriever.status_upload_blob_url = status_upload_blob
         protocol.client.ext_config_retriever.status_upload_blob_type = status_upload_blob_type
-=======
-        ext_conf = ExtensionsConfig(None)
-        ext_conf.artifacts_profile_blob = artifacts_profile_blob
-        ext_conf.status_upload_blob = status_upload_blob
-        ext_conf.status_upload_blob_type = status_upload_blob_type
-        protocol.client._goal_state.ext_conf = ext_conf # pylint: disable=protected-access
->>>>>>> 5ea00ef0
 
         yield protocol
 
@@ -112,12 +98,9 @@
             protocol.detect()
             protocol.get_vminfo()
             protocol.get_certs()
-<<<<<<< HEAD
             ext_conf = protocol.get_ext_config()
             ext_handlers = ext_conf.ext_handlers
-=======
-            ext_handlers, etag = protocol.get_ext_handlers() # pylint: disable=unused-variable
->>>>>>> 5ea00ef0
+
             for ext_handler in ext_handlers.extHandlers:
                 protocol.get_ext_handler_pkgs(ext_handler)
 
@@ -287,12 +270,7 @@
     def test_get_in_vm_artifacts_profile_blob_not_available(self, *_):
         # Test when artifacts_profile_blob is null/None
         with mock_wire_protocol(DATA_FILE_NO_EXT) as protocol:
-<<<<<<< HEAD
-            protocol.client._goal_state._ext_conf = ExtensionsConfig(None)
-=======
-            protocol.client._goal_state.ext_conf = ExtensionsConfig(None) # pylint: disable=protected-access
->>>>>>> 5ea00ef0
-
+            protocol.client._goal_state._ext_conf = ExtensionsConfig(None) # pylint: disable=protected-access
             self.assertEqual(None, protocol.client.get_artifacts_profile(artifacts_profile_blob_url=testurl))
 
         # Test when artifacts_profile_blob is whitespace
@@ -743,13 +721,8 @@
 
             self.assertEqual(HostPluginProtocol.is_default_channel(), False)
 
-<<<<<<< HEAD
     def test_get_artifacts_profile_should_not_invoke_direct_channel_when_host_channel_succeeds(self):
-        def http_get_handler(url, *_, **kwargs):
-=======
-    def test_get_artifacts_profile_should_not_invoke_host_channel_when_direct_channel_succeeds(self):
-        def http_get_handler(url, *_, **__): # pylint: disable=useless-return
->>>>>>> 5ea00ef0
+        def http_get_handler(url, *_, **kwargs): # pylint: disable=useless-return
             if self.is_in_vm_artifacts_profile_request(url):
                 return HttpError("Exception to fake an error on the direct channel")
             if self.is_host_plugin_in_vm_artifacts_profile_request(url, kwargs):
@@ -764,14 +737,10 @@
 
             self.assertIsInstance(return_value, InVMArtifactsProfile, 'The request did not return a valid artifacts profile: {0}'.format(return_value))
             urls = protocol.get_tracked_urls()
-<<<<<<< HEAD
+
             self.assertEquals(len(urls), 1, "Unexpected HTTP requests: [{0}]".format(urls))
             self.assertTrue(self.is_host_plugin_extension_artifact_request(urls[0]),
                             "The request should have been over the host channel")
-=======
-            self.assertEqual(len(urls), 1, "Unexpected HTTP requests: [{0}]".format(urls))
-            self.assertEqual(HostPluginProtocol.is_default_channel(), False)
->>>>>>> 5ea00ef0
 
     def test_get_artifacts_profile_should_use_direct_channel_when_host_channel_fails(self):
         def http_get_handler(url, *_, **kwargs):
@@ -793,17 +762,11 @@
                 self.assertIsInstance(return_value, InVMArtifactsProfile, 'The request did not return a valid artifacts profile: {0}'.format(return_value))
                 self.assertTrue(return_value.onHold, 'The OnHold property should be True') # pylint: disable=no-member
                 urls = protocol.get_tracked_urls()
-<<<<<<< HEAD
+
                 self.assertEquals(len(urls), 2, "Invalid number of requests: [{0}]".format(urls))
                 self.assertTrue(self.is_host_plugin_extension_artifact_request(urls[0]), "The first request should have been over the host channel")
                 self.assertTrue(self.is_in_vm_artifacts_profile_request(urls[1]), "The second request should have been over the direct channel")
                 self.assertEquals(HostPluginProtocol.is_default_channel(), False, "The default channel should not be changed")
-=======
-                self.assertEqual(len(urls), 2, "Invalid number of requests: [{0}]".format(urls))
-                self.assertTrue(self.is_in_vm_artifacts_profile_request(urls[0]), "The first request should have been over the direct channel")
-                self.assertTrue(self.is_host_plugin_extension_artifact_request(urls[1]), "The second request should have been over the host channel")
-                self.assertEqual(HostPluginProtocol.is_default_channel(), True, "The default channel should have changed to the host")
->>>>>>> 5ea00ef0
             finally:
                 HostPluginProtocol.set_default_channel(False)
 
@@ -832,17 +795,6 @@
 
                 return_value = protocol.client.get_artifacts_profile(artifacts_profile_blob_url=artifacts_profile_test_url)
 
-<<<<<<< HEAD
-                self.assertIsNone(return_value, "The artifacts profile request should not have succeeded")
-                urls = protocol.get_tracked_urls()
-                self.assertEquals(len(urls), 3, "Invalid number of requests: [{0}]".format(urls))
-
-                self.assertTrue(self.is_host_plugin_extension_artifact_request(urls[0]),
-                                "The first request should have been over the host channel")
-                self.assertTrue(self.is_host_plugin_extension_artifact_request(urls[2]),
-                                "The third request should have been over the host channel")
-                self.assertEquals(HostPluginProtocol.is_default_channel(), False, "The default channel should not have changed to the host")
-=======
                 self.assertIsNotNone(return_value, "The artifacts profile request should have succeeded")
                 self.assertIsInstance(return_value, InVMArtifactsProfile, 'The request did not return a valid artifacts profile: {0}'.format(return_value))
                 self.assertTrue(return_value.onHold, 'The OnHold property should be True') # pylint: disable=no-member
@@ -853,7 +805,6 @@
                 self.assertTrue(self.is_goal_state_request(urls[2]), "The goal state should have been refreshed before retrying the host channel")
                 self.assertTrue(self.is_host_plugin_extension_artifact_request(urls[3]), "The retry request should have been over the host channel")
                 self.assertEqual(HostPluginProtocol.is_default_channel(), True, "The default channel should have changed to the host")
->>>>>>> 5ea00ef0
             finally:
                 HostPluginProtocol.set_default_channel(False)
 
@@ -879,83 +830,76 @@
 
             self.assertIsNone(return_value, "The artifacts profile request should have failed")
             urls = protocol.get_tracked_urls()
-<<<<<<< HEAD
-            self.assertEquals(len(urls), 3, "Invalid number of requests: [{0}]".format(urls))
-            self.assertTrue(self.is_host_plugin_extension_artifact_request(urls[0]),
-                            "The first request should have been over the host channel")
-            self.assertTrue(self.is_host_plugin_extension_artifact_request(urls[2]),
-                            "The third request should have been over the host channel")
-
-    def test_send_request_hostplugin_first_should_invoke_hostplugin_when_not_default(self, *args):
-        with mock_wire_protocol(mockwiredata.DATA_FILE) as protocol:
-            protocol.client.get_host_plugin().set_default_channel(False)
-
-            def direct_func(*args):
-                direct_func.counter += 1
-                return 42
-
-            def host_func(*args):
-                host_func.counter += 1
-                return 43, None, False
-
-            direct_func.counter = 0
-            host_func.counter = 0
-
-            # Assert we've only called the host channel function since it succeeds
-            ret, _ = protocol.client.send_request_hostplugin_first(direct_func, host_func)
-            self.assertEquals(43, ret)
-            self.assertEquals(0, direct_func.counter)
-            self.assertEquals(1, host_func.counter)
-
-    def test_send_request_hostplugin_first_no_direct_on_not_modified(self, *args):
-        with mock_wire_protocol(mockwiredata.DATA_FILE) as protocol:
-            protocol.client.get_host_plugin().set_default_channel(False)
-
-            def direct_func(*args):
-                direct_func.counter += 1
-                return 42
-
-            def host_func(*args):
-                host_func.counter += 1
-                return None, None, True
-
-            direct_func.counter = 0
-            host_func.counter = 0
-
-            # Assert we've only called the host channel function since it succeeds
-            ret, _ = protocol.client.send_request_hostplugin_first(direct_func, host_func)
-            self.assertEquals(None, ret)
-            self.assertEquals(0, direct_func.counter)
-            self.assertEquals(1, host_func.counter)
-
-    def test_send_request_hostplugin_first_should_go_direct_when_hostplugin_fails(self, *args):
-        with mock_wire_protocol(mockwiredata.DATA_FILE) as protocol:
-            protocol.client.get_host_plugin().set_default_channel(False)
-
-            def direct_func(*args):
-                direct_func.counter += 1
-                return 42
-
-            def host_func(*args):
-                host_func.counter += 1
-                return 43, None, False
-
-            direct_func.counter = 0
-            host_func.counter = 0
-
-            # Assert we've only called the host channel function since it succeeds
-            ret, _ = protocol.client.send_request_hostplugin_first(direct_func, host_func)
-            self.assertEquals(43, ret)
-            self.assertEquals(0, direct_func.counter)
-            self.assertEquals(1, host_func.counter)
-=======
+
             self.assertEqual(len(urls), 4, "Invalid number of requests: [{0}]".format(urls))
             self.assertTrue(self.is_in_vm_artifacts_profile_request(urls[0]), "The first request should have been over the direct channel")
             self.assertTrue(self.is_host_plugin_extension_artifact_request(urls[1]), "The second request should have been over the host channel")
             self.assertTrue(self.is_goal_state_request(urls[2]), "The goal state should have been refreshed before retrying the host channel")
             self.assertTrue(self.is_host_plugin_extension_artifact_request(urls[3]), "The retry request should have been over the host channel")
             self.assertEqual(HostPluginProtocol.is_default_channel(), False, "The default channel should not have changed")
->>>>>>> 5ea00ef0
+
+    def test_send_request_hostplugin_first_should_invoke_hostplugin_when_not_default(self, *args):
+        with mock_wire_protocol(mockwiredata.DATA_FILE) as protocol:
+            protocol.client.get_host_plugin().set_default_channel(False)
+
+            def direct_func(*args):
+                direct_func.counter += 1
+                return 42
+
+            def host_func(*args):
+                host_func.counter += 1
+                return 43, None, False
+
+            direct_func.counter = 0
+            host_func.counter = 0
+
+            # Assert we've only called the host channel function since it succeeds
+            ret, _ = protocol.client.send_request_hostplugin_first(direct_func, host_func)
+            self.assertEquals(43, ret)
+            self.assertEquals(0, direct_func.counter)
+            self.assertEquals(1, host_func.counter)
+
+    def test_send_request_hostplugin_first_no_direct_on_not_modified(self, *args):
+        with mock_wire_protocol(mockwiredata.DATA_FILE) as protocol:
+            protocol.client.get_host_plugin().set_default_channel(False)
+
+            def direct_func(*args):
+                direct_func.counter += 1
+                return 42
+
+            def host_func(*args):
+                host_func.counter += 1
+                return None, None, True
+
+            direct_func.counter = 0
+            host_func.counter = 0
+
+            # Assert we've only called the host channel function since it succeeds
+            ret, _ = protocol.client.send_request_hostplugin_first(direct_func, host_func)
+            self.assertEquals(None, ret)
+            self.assertEquals(0, direct_func.counter)
+            self.assertEquals(1, host_func.counter)
+
+    def test_send_request_hostplugin_first_should_go_direct_when_hostplugin_fails(self, *args):
+        with mock_wire_protocol(mockwiredata.DATA_FILE) as protocol:
+            protocol.client.get_host_plugin().set_default_channel(False)
+
+            def direct_func(*args):
+                direct_func.counter += 1
+                return 42
+
+            def host_func(*args):
+                host_func.counter += 1
+                return 43, None, False
+
+            direct_func.counter = 0
+            host_func.counter = 0
+
+            # Assert we've only called the host channel function since it succeeds
+            ret, _ = protocol.client.send_request_hostplugin_first(direct_func, host_func)
+            self.assertEquals(43, ret)
+            self.assertEquals(0, direct_func.counter)
+            self.assertEquals(1, host_func.counter)
 
     def test_upload_logs_should_not_refresh_plugin_when_first_attempt_succeeds(self):
         def http_put_handler(url, *_, **__): # pylint: disable=inconsistent-return-statements
@@ -1585,13 +1529,8 @@
                 self.assertEqual(protocol.client.get_shared_conf().xml_text, shared_conf_xml_text)
 
 
-<<<<<<< HEAD
-class MockResponse:
+class MockResponse: # pylint: disable=too-few-public-methods
     def __init__(self, body, status_code, etag=None):
-=======
-class MockResponse: # pylint: disable=too-few-public-methods
-    def __init__(self, body, status_code):
->>>>>>> 5ea00ef0
         self.body = body
         self.status = status_code
         self._etag = etag
