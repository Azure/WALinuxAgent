# -*- encoding: utf-8 -*-
# Copyright 2018 Microsoft Corporation
#
# Licensed under the Apache License, Version 2.0 (the "License");
# you may not use this file except in compliance with the License.
# You may obtain a copy of the License at
#
#     http://www.apache.org/licenses/LICENSE-2.0
#
# Unless required by applicable law or agreed to in writing, software
# distributed under the License is distributed on an "AS IS" BASIS,
# WITHOUT WARRANTIES OR CONDITIONS OF ANY KIND, either express or implied.
# See the License for the specific language governing permissions and
# limitations under the License.
#
# Requires Python 2.6+ and Openssl 1.0+
#

import zipfile

from azurelinuxagent.common.telemetryevent import TelemetryEvent, TelemetryEventParam
from azurelinuxagent.common.protocol.wire import *
from azurelinuxagent.common.utils.shellutil import run_get_output
<<<<<<< HEAD
from tests.common.osutil.test_default import running_under_travis
=======
from tests.ga.test_monitor import random_generator
>>>>>>> 8158b454
from tests.protocol.mockwiredata import *

data_with_bom = b'\xef\xbb\xbfhehe'
testurl = 'http://foo'
testtype = 'BlockBlob'
wireserver_url = '168.63.129.16'

<<<<<<< HEAD
=======

def get_event(message, duration=30000, evt_type="", is_internal=False, is_success=True,
              name="", op="Unknown", version=CURRENT_VERSION, eventId=1):
    event = TelemetryEvent(eventId, "XXXXXXXX-XXXX-XXXX-XXXX-XXXXXXXXXXXX")
    event.parameters.append(TelemetryEventParam('Name', name))
    event.parameters.append(TelemetryEventParam('Version', str(version)))
    event.parameters.append(TelemetryEventParam('IsInternal', is_internal))
    event.parameters.append(TelemetryEventParam('Operation', op))
    event.parameters.append(TelemetryEventParam('OperationSuccess', is_success))
    event.parameters.append(TelemetryEventParam('Message', message))
    event.parameters.append(TelemetryEventParam('Duration', duration))
    event.parameters.append(TelemetryEventParam('ExtensionType', evt_type))
    return event


>>>>>>> 8158b454
@patch("time.sleep")
@patch("azurelinuxagent.common.protocol.wire.CryptUtil")
@patch("azurelinuxagent.common.protocol.healthservice.HealthService._report")
class TestWireProtocol(AgentTestCase):

    def setUp(self):
        super(TestWireProtocol, self).setUp()
        HostPluginProtocol.set_default_channel(False)

    def _test_getters(self, test_data, certsMustBePresent, __, MockCryptUtil, _):
        MockCryptUtil.side_effect = test_data.mock_crypt_util

        with patch.object(restutil, 'http_get', test_data.mock_http_get):
            protocol = WireProtocol(wireserver_url)
            protocol.detect()
            protocol.get_vminfo()
            protocol.get_certs()
            ext_handlers, etag = protocol.get_ext_handlers()
            for ext_handler in ext_handlers.extHandlers:
                protocol.get_ext_handler_pkgs(ext_handler)

            crt1 = os.path.join(self.tmp_dir,
                                '33B0ABCE4673538650971C10F7D7397E71561F35.crt')
            crt2 = os.path.join(self.tmp_dir,
                                '4037FBF5F1F3014F99B5D6C7799E9B20E6871CB3.crt')
            prv2 = os.path.join(self.tmp_dir,
                                '4037FBF5F1F3014F99B5D6C7799E9B20E6871CB3.prv')
            if certsMustBePresent:
                self.assertTrue(os.path.isfile(crt1))
                self.assertTrue(os.path.isfile(crt2))
                self.assertTrue(os.path.isfile(prv2))
            else:
                self.assertFalse(os.path.isfile(crt1))
                self.assertFalse(os.path.isfile(crt2))
                self.assertFalse(os.path.isfile(prv2))
            self.assertEqual("1", protocol.get_incarnation())

    def test_getters(self, *args):
        """Normal case"""
        test_data = WireProtocolData(DATA_FILE)
        self._test_getters(test_data, True, *args)

    def test_getters_no_ext(self, *args):
        """Provision with agent is not checked"""
        test_data = WireProtocolData(DATA_FILE_NO_EXT)
        self._test_getters(test_data, True, *args)

    def test_getters_ext_no_settings(self, *args):
        """Extensions without any settings"""
        test_data = WireProtocolData(DATA_FILE_EXT_NO_SETTINGS)
        self._test_getters(test_data, True, *args)

    def test_getters_ext_no_public(self, *args):
        """Extensions without any public settings"""
        test_data = WireProtocolData(DATA_FILE_EXT_NO_PUBLIC)
        self._test_getters(test_data, True, *args)

    def test_getters_ext_no_cert_format(self, *args):
        """Certificate format not specified"""
        test_data = WireProtocolData(DATA_FILE_NO_CERT_FORMAT)
        self._test_getters(test_data, True, *args)

    def test_getters_ext_cert_format_not_pfx(self, *args):
        """Certificate format is not Pkcs7BlobWithPfxContents specified"""
        test_data = WireProtocolData(DATA_FILE_CERT_FORMAT_NOT_PFX)
        self._test_getters(test_data, False, *args)

    @patch("azurelinuxagent.common.protocol.healthservice.HealthService.report_host_plugin_extension_artifact")
    def test_getters_with_stale_goal_state(self, patch_report, *args):
        test_data = WireProtocolData(DATA_FILE)
        test_data.emulate_stale_goal_state = True

        self._test_getters(test_data, True, *args)
        # Ensure HostPlugin was invoked
        self.assertEqual(1, test_data.call_counts["/versions"])
        self.assertEqual(2, test_data.call_counts["extensionArtifact"])
        # Ensure the expected number of HTTP calls were made
        # -- Tracking calls to retrieve GoalState is problematic since it is
        #    fetched often; however, the dependent documents, such as the
        #    HostingEnvironmentConfig, will be retrieved the expected number
        self.assertEqual(2, test_data.call_counts["hostingenvuri"])
        self.assertEqual(1, patch_report.call_count)

    def test_call_storage_kwargs(self, *args):
        from azurelinuxagent.common.utils import restutil
        with patch.object(restutil, 'http_get') as http_patch:
            http_req = restutil.http_get
            url = testurl
            headers = {}

            # no kwargs -- Default to True
            WireClient.call_storage_service(http_req)

            # kwargs, no use_proxy -- Default to True
            WireClient.call_storage_service(http_req,
                                            url,
                                            headers)

            # kwargs, use_proxy None -- Default to True
            WireClient.call_storage_service(http_req,
                                            url,
                                            headers,
                                            use_proxy=None)

            # kwargs, use_proxy False -- Keep False
            WireClient.call_storage_service(http_req,
                                            url,
                                            headers,
                                            use_proxy=False)

            # kwargs, use_proxy True -- Keep True
            WireClient.call_storage_service(http_req,
                                            url,
                                            headers,
                                            use_proxy=True)
            # assert
            self.assertTrue(http_patch.call_count == 5)
            for i in range(0, 5):
                c = http_patch.call_args_list[i][-1]['use_proxy']
                self.assertTrue(c == (True if i != 3 else False))

    def test_status_blob_parsing(self, *args):
        wire_protocol_client = WireProtocol(wireserver_url).client
        wire_protocol_client.ext_conf = ExtensionsConfig(WireProtocolData(DATA_FILE).ext_conf)
        self.assertEqual(wire_protocol_client.ext_conf.status_upload_blob,
                         u'https://yuezhatest.blob.core.windows.net/vhds/test'
                         u'-cs12.test-cs12.test-cs12.status?sr=b&sp=rw&se'
                         u'=9999-01-01&sk=key1&sv=2014-02-14&sig'
                         u'=hfRh7gzUE7sUtYwke78IOlZOrTRCYvkec4hGZ9zZzXo%3D')
        self.assertEqual(wire_protocol_client.ext_conf.status_upload_blob_type,
                         u'BlockBlob')
        pass

    def test_get_host_ga_plugin(self, *args):
        wire_protocol_client = WireProtocol(wireserver_url).client
        goal_state = GoalState(WireProtocolData(DATA_FILE).goal_state)

        with patch.object(WireClient, "get_goal_state", return_value=goal_state) as patch_get_goal_state:
            host_plugin = wire_protocol_client.get_host_plugin()
            self.assertEqual(goal_state.container_id, host_plugin.container_id)
            self.assertEqual(goal_state.role_config_name, host_plugin.role_config_name)
            self.assertEqual(1, patch_get_goal_state.call_count)

    @patch("azurelinuxagent.common.utils.restutil.http_request", side_effect=IOError)
    @patch("azurelinuxagent.common.protocol.wire.WireClient.get_host_plugin")
    @patch("azurelinuxagent.common.protocol.hostplugin.HostPluginProtocol.get_artifact_request")
    def test_download_ext_handler_pkg_fallback(self, patch_request, patch_get_host, patch_http, *args):
        ext_uri = 'extension_uri'
        host_uri = 'host_uri'
        destination = 'destination'
        patch_get_host.return_value = HostPluginProtocol(host_uri, 'container_id', 'role_config')
        patch_request.return_value = [host_uri, {}]

        WireProtocol(wireserver_url).download_ext_handler_pkg(ext_uri, destination)

        self.assertEqual(patch_http.call_count, 2)
        self.assertEqual(patch_request.call_count, 1)
        self.assertEqual(patch_http.call_args_list[0][0][1], ext_uri)
        self.assertEqual(patch_http.call_args_list[1][0][1], host_uri)

    @skip_if_predicate_true(running_under_travis, "Travis unit tests should not have external dependencies")
    def test_download_ext_handler_pkg_stream(self, *args):
        ext_uri = 'https://dcrdata.blob.core.windows.net/files/packer.zip'
        tmp = tempfile.mkdtemp()
        destination = os.path.join(tmp, 'test_download_ext_handler_pkg_stream.zip')

        success = WireProtocol(wireserver_url).download_ext_handler_pkg(ext_uri, destination)
        self.assertTrue(success)
        self.assertTrue(os.path.exists(destination))

        # verify size
        self.assertEqual(33193077, os.stat(destination).st_size)

        # verify unzip
        zipfile.ZipFile(destination).extractall(tmp)
        packer = os.path.join(tmp, 'packer')
        self.assertTrue(os.path.exists(packer))
        fileutil.chmod(packer, os.stat(packer).st_mode | stat.S_IXUSR)

        # verify unpacked size
        self.assertEqual(105552030, os.stat(packer).st_size)

        # execute, verify result
        packer_version = '{0} --version'.format(packer)
        rc, stdout = run_get_output(packer_version)
        self.assertEqual(0, rc)
        self.assertEqual('1.3.5\n', stdout)

    @patch("azurelinuxagent.common.protocol.wire.WireClient.update_goal_state")
    def test_upload_status_blob_default(self, *args):
        """
        Default status blob method is HostPlugin.
        """
        vmstatus = VMStatus(message="Ready", status="Ready")
        wire_protocol_client = WireProtocol(wireserver_url).client
        wire_protocol_client.ext_conf = ExtensionsConfig(None)
        wire_protocol_client.ext_conf.status_upload_blob = testurl
        wire_protocol_client.ext_conf.status_upload_blob_type = testtype
        wire_protocol_client.status_blob.vm_status = vmstatus

        with patch.object(WireClient, "get_goal_state") as patch_get_goal_state:
            with patch.object(HostPluginProtocol, "put_vm_status") as patch_host_ga_plugin_upload:
                with patch.object(StatusBlob, "upload") as patch_default_upload:
                    HostPluginProtocol.set_default_channel(False)
                    wire_protocol_client.upload_status_blob()

                    # do not call the direct method unless host plugin fails
                    patch_default_upload.assert_not_called()
                    # host plugin always fetches a goal state
                    patch_get_goal_state.assert_called_once_with()
                    # host plugin uploads the status blob
                    patch_host_ga_plugin_upload.assert_called_once_with(ANY, testurl, 'BlockBlob')

    @patch("azurelinuxagent.common.protocol.wire.WireClient.update_goal_state")
    def test_upload_status_blob_host_ga_plugin(self, *args):
        vmstatus = VMStatus(message="Ready", status="Ready")
        wire_protocol_client = WireProtocol(wireserver_url).client
        wire_protocol_client.ext_conf = ExtensionsConfig(None)
        wire_protocol_client.ext_conf.status_upload_blob = testurl
        wire_protocol_client.ext_conf.status_upload_blob_type = testtype
        wire_protocol_client.status_blob.vm_status = vmstatus
        goal_state = GoalState(WireProtocolData(DATA_FILE).goal_state)

        with patch.object(HostPluginProtocol,
                          "ensure_initialized",
                          return_value=True):
            with patch.object(StatusBlob,
                              "upload",
                              return_value=False) as patch_default_upload:
                with patch.object(HostPluginProtocol,
                                  "_put_block_blob_status") as patch_http:
                    HostPluginProtocol.set_default_channel(False)
                    wire_protocol_client.get_goal_state = Mock(return_value=goal_state)
                    wire_protocol_client.upload_status_blob()
                    patch_default_upload.assert_not_called()
                    self.assertEqual(1, wire_protocol_client.get_goal_state.call_count)
                    patch_http.assert_called_once_with(testurl, wire_protocol_client.status_blob)
                    self.assertFalse(HostPluginProtocol.is_default_channel())

    @patch("azurelinuxagent.common.protocol.wire.WireClient.update_goal_state")
    @patch("azurelinuxagent.common.protocol.hostplugin.HostPluginProtocol.ensure_initialized")
    def test_upload_status_blob_unknown_type_assumes_block(self, _, __, *args):
        vmstatus = VMStatus(message="Ready", status="Ready")
        wire_protocol_client = WireProtocol(wireserver_url).client
        wire_protocol_client.ext_conf = ExtensionsConfig(None)
        wire_protocol_client.ext_conf.status_upload_blob = testurl
        wire_protocol_client.ext_conf.status_upload_blob_type = "NotALegalType"
        wire_protocol_client.status_blob.vm_status = vmstatus

        with patch.object(WireClient, "get_goal_state") as patch_get_goal_state:
            with patch.object(StatusBlob, "prepare") as patch_prepare:
                with patch.object(StatusBlob, "upload") as patch_default_upload:
                    HostPluginProtocol.set_default_channel(False)
                    wire_protocol_client.upload_status_blob()

                    patch_prepare.assert_called_once_with("BlockBlob")
                    patch_default_upload.assert_called_once_with(testurl)
                    patch_get_goal_state.assert_called_once_with()

    @patch("azurelinuxagent.common.protocol.wire.WireClient.update_goal_state")
    def test_upload_status_blob_reports_prepare_error(self, *args):
        vmstatus = VMStatus(message="Ready", status="Ready")
        wire_protocol_client = WireProtocol(wireserver_url).client
        wire_protocol_client.ext_conf = ExtensionsConfig(None)
        wire_protocol_client.ext_conf.status_upload_blob = testurl
        wire_protocol_client.ext_conf.status_upload_blob_type = testtype
        wire_protocol_client.status_blob.vm_status = vmstatus
        goal_state = GoalState(WireProtocolData(DATA_FILE).goal_state)

        with patch.object(StatusBlob, "prepare", side_effect=Exception) as mock_prepare:
            self.assertRaises(ProtocolError, wire_protocol_client.upload_status_blob)
            self.assertEqual(1, mock_prepare.call_count)

    def test_get_in_vm_artifacts_profile_blob_not_available(self, *args):
        wire_protocol_client = WireProtocol(wireserver_url).client
        wire_protocol_client.ext_conf = ExtensionsConfig(None)

        # Test when artifacts_profile_blob is null/None
        self.assertEqual(None, wire_protocol_client.get_artifacts_profile())

        # Test when artifacts_profile_blob is whitespace
        wire_protocol_client.ext_conf.artifacts_profile_blob = "  "
        self.assertEqual(None, wire_protocol_client.get_artifacts_profile())

    def test_get_in_vm_artifacts_profile_response_body_not_valid(self, *args):
        wire_protocol_client = WireProtocol(wireserver_url).client
        wire_protocol_client.ext_conf = ExtensionsConfig(None)
        wire_protocol_client.ext_conf.artifacts_profile_blob = testurl
        goal_state = GoalState(WireProtocolData(DATA_FILE).goal_state)
        wire_protocol_client.get_goal_state = Mock(return_value=goal_state)

        with patch.object(HostPluginProtocol, "get_artifact_request",
                          return_value=['dummy_url', {}]) as host_plugin_get_artifact_url_and_headers:
            # Test when response body is None
            wire_protocol_client.call_storage_service = Mock(return_value=MockResponse(None, 200))
            in_vm_artifacts_profile = wire_protocol_client.get_artifacts_profile()
            self.assertTrue(in_vm_artifacts_profile is None)

            # Test when response body is None
            wire_protocol_client.call_storage_service = Mock(return_value=MockResponse('   '.encode('utf-8'), 200))
            in_vm_artifacts_profile = wire_protocol_client.get_artifacts_profile()
            self.assertTrue(in_vm_artifacts_profile is None)

            # Test when response body is None
            wire_protocol_client.call_storage_service = Mock(return_value=MockResponse('{ }'.encode('utf-8'), 200))
            in_vm_artifacts_profile = wire_protocol_client.get_artifacts_profile()
            self.assertEqual(dict(), in_vm_artifacts_profile.__dict__,
                             'If artifacts_profile_blob has empty json dictionary, in_vm_artifacts_profile '
                             'should contain nothing')

            host_plugin_get_artifact_url_and_headers.assert_called_with(testurl)

    @patch("azurelinuxagent.common.event.add_event")
    def test_artifacts_profile_json_parsing(self, patch_event, *args):
        wire_protocol_client = WireProtocol(wireserver_url).client
        wire_protocol_client.ext_conf = ExtensionsConfig(None)
        wire_protocol_client.ext_conf.artifacts_profile_blob = testurl
        goal_state = GoalState(WireProtocolData(DATA_FILE).goal_state)
        wire_protocol_client.get_goal_state = Mock(return_value=goal_state)

        # response is invalid json
        wire_protocol_client.call_storage_service = Mock(return_value=MockResponse("invalid json".encode('utf-8'), 200))
        in_vm_artifacts_profile = wire_protocol_client.get_artifacts_profile()

        # ensure response is empty
        self.assertEqual(None, in_vm_artifacts_profile)

        # ensure event is logged
        self.assertEqual(1, patch_event.call_count)
        self.assertFalse(patch_event.call_args[1]['is_success'])
        self.assertTrue('invalid json' in patch_event.call_args[1]['message'])
        self.assertEqual('ArtifactsProfileBlob', patch_event.call_args[1]['op'])

    def test_get_in_vm_artifacts_profile_default(self, *args):
        wire_protocol_client = WireProtocol(wireserver_url).client
        wire_protocol_client.ext_conf = ExtensionsConfig(None)
        wire_protocol_client.ext_conf.artifacts_profile_blob = testurl
        goal_state = GoalState(WireProtocolData(DATA_FILE).goal_state)
        wire_protocol_client.get_goal_state = Mock(return_value=goal_state)

        wire_protocol_client.call_storage_service = Mock(
            return_value=MockResponse('{"onHold": "true"}'.encode('utf-8'), 200))
        in_vm_artifacts_profile = wire_protocol_client.get_artifacts_profile()
        self.assertEqual(dict(onHold='true'), in_vm_artifacts_profile.__dict__)
        self.assertTrue(in_vm_artifacts_profile.is_on_hold())

    def test_fetch_manifest_fallback(self, *args):
        uri1 = ExtHandlerVersionUri()
        uri1.uri = 'ext_uri'
        uris = DataContractList(ExtHandlerVersionUri)
        uris.append(uri1)
        host_uri = 'host_uri'
        mock_host = HostPluginProtocol(host_uri,
                                       'container_id',
                                       'role_config')
        client = WireProtocol(wireserver_url).client

        with patch.object(WireClient, "fetch", return_value=None) as patch_fetch:
            with patch.object(WireClient, "get_host_plugin", return_value=mock_host):
                with patch.object(HostPluginProtocol, "get_artifact_request", return_value=[host_uri, {}]):
                    HostPluginProtocol.set_default_channel(False)
                    self.assertRaises(ProtocolError, client.fetch_manifest, uris)
                    self.assertEqual(patch_fetch.call_count, 2)
                    self.assertEqual(patch_fetch.call_args_list[0][0][0], uri1.uri)
                    self.assertEqual(patch_fetch.call_args_list[1][0][0], host_uri)

    # This test checks if the manifest_uri variable is set in the host object of WireClient
    # This variable is used when we make /extensionArtifact API calls to the HostGA
    def test_fetch_manifest_ensure_manifest_uri_is_set(self, *args):
        uri1 = ExtHandlerVersionUri()
        uri1.uri = 'ext_uri'
        uris = DataContractList(ExtHandlerVersionUri)
        uris.append(uri1)
        host_uri = 'host_uri'
        mock_host = HostPluginProtocol(host_uri, 'container_id', 'role_config')
        client = WireProtocol(wireserver_url).client
        manifest_return = "manifest.xml"

        with patch.object(WireClient, "get_host_plugin", return_value=mock_host):
            mock_host.get_artifact_request = MagicMock(return_value=[host_uri, {}])

            # First test tried to download directly from blob and asserts manifest_uri is set
            with patch.object(WireClient, "fetch", return_value=manifest_return) as patch_fetch:
                fetch_manifest_mock = client.fetch_manifest(uris)
                self.assertEqual(fetch_manifest_mock, manifest_return)
                self.assertEqual(patch_fetch.call_count, 1)
                self.assertEqual(mock_host.manifest_uri, uri1.uri)

            # Second test tries to download from the HostGA (by failing the direct download)
            # and asserts manifest_uri is set
            with patch.object(WireClient, "fetch") as patch_fetch:
                patch_fetch.side_effect = [None, manifest_return]
                fetch_manifest_mock = client.fetch_manifest(uris)
                self.assertEqual(fetch_manifest_mock, manifest_return)
                self.assertEqual(patch_fetch.call_count, 2)
                self.assertEqual(mock_host.manifest_uri, uri1.uri)
                self.assertTrue(HostPluginProtocol.is_default_channel())

    def test_get_in_vm_artifacts_profile_host_ga_plugin(self, *args):
        wire_protocol_client = WireProtocol(wireserver_url).client
        wire_protocol_client.ext_conf = ExtensionsConfig(None)
        wire_protocol_client.ext_conf.artifacts_profile_blob = testurl
        goal_state = GoalState(WireProtocolData(DATA_FILE).goal_state)
        wire_protocol_client.get_goal_state = Mock(return_value=goal_state)
        wire_protocol_client.fetch = Mock(side_effect=[None, '{"onHold": "true"}'])
        with patch.object(HostPluginProtocol,
                          "get_artifact_request",
                          return_value=['dummy_url', {}]) as artifact_request:
            in_vm_artifacts_profile = wire_protocol_client.get_artifacts_profile()
            self.assertTrue(in_vm_artifacts_profile is not None)
            self.assertEqual(dict(onHold='true'), in_vm_artifacts_profile.__dict__)
            self.assertTrue(in_vm_artifacts_profile.is_on_hold())
            artifact_request.assert_called_once_with(testurl)

    @patch("socket.gethostname", return_value="hostname")
    @patch("time.gmtime", return_value=time.localtime(1485543256))
    def test_report_vm_status(self, *args):
        status = 'status'
        message = 'message'

        client = WireProtocol(wireserver_url).client
        actual = StatusBlob(client=client)
        actual.set_vm_status(VMStatus(status=status, message=message))
        timestamp = time.strftime("%Y-%m-%dT%H:%M:%SZ", time.gmtime())

        formatted_msg = {
            'lang': 'en-US',
            'message': message
        }
        v1_ga_status = {
            'version': str(CURRENT_VERSION),
            'status': status,
            'formattedMessage': formatted_msg
        }
        v1_ga_guest_info = {
            'computerName': socket.gethostname(),
            'osName': DISTRO_NAME,
            'osVersion': DISTRO_VERSION,
            'version': str(CURRENT_VERSION),
        }
        v1_agg_status = {
            'guestAgentStatus': v1_ga_status,
            'handlerAggregateStatus': []
        }
        v1_vm_status = {
            'version': '1.1',
            'timestampUTC': timestamp,
            'aggregateStatus': v1_agg_status,
            'guestOSInfo': v1_ga_guest_info
        }
        self.assertEqual(json.dumps(v1_vm_status), actual.to_json())

    @patch("azurelinuxagent.common.utils.restutil.http_request")
    def test_send_event(self, mock_http_request, *args):
        mock_http_request.return_value = MockResponse("", 200)

        event_str = u'a test string'
        client = WireProtocol(wireserver_url).client
        client.send_event("foo", event_str)

        first_call = mock_http_request.call_args_list[0]
        args, kwargs = first_call
        method, url, body_received = args
        headers = kwargs['headers']

        # the headers should include utf-8 encoding...
        self.assertTrue("utf-8" in headers['Content-Type'])
        # the body is not encoded, just check for equality
        self.assertIn(event_str, body_received)

<<<<<<< HEAD
=======
    @patch("azurelinuxagent.common.protocol.wire.WireClient.send_event")
    def test_report_event_small_event(self, patch_send_event, *args):
        event_list = TelemetryEventList()
        client = WireProtocol(wireserver_url).client

        event_str = random_generator(10)
        event_list.events.append(get_event(message=event_str))

        event_str = random_generator(100)
        event_list.events.append(get_event(message=event_str))

        event_str = random_generator(1000)
        event_list.events.append(get_event(message=event_str))

        event_str = random_generator(10000)
        event_list.events.append(get_event(message=event_str))

        client.report_event(event_list)

        # It merges the messages into one message
        self.assertEqual(patch_send_event.call_count, 1)

    @patch("azurelinuxagent.common.protocol.wire.WireClient.send_event")
    def test_report_event_multiple_events_to_fill_buffer(self, patch_send_event, *args):
        event_list = TelemetryEventList()
        client = WireProtocol(wireserver_url).client

        event_str = random_generator(2 ** 15)
        event_list.events.append(get_event(message=event_str))
        event_list.events.append(get_event(message=event_str))

        client.report_event(event_list)

        # It merges the messages into one message
        self.assertEqual(patch_send_event.call_count, 2)

    @patch("azurelinuxagent.common.protocol.wire.WireClient.send_event")
    def test_report_event_large_event(self, patch_send_event, *args):
        event_list = TelemetryEventList()
        event_str = random_generator(2 ** 18)
        event_list.events.append(get_event(message=event_str))
        client = WireProtocol(wireserver_url).client
        client.report_event(event_list)

        self.assertEqual(patch_send_event.call_count, 0)

>>>>>>> 8158b454

class TestWireClient(AgentTestCase):

    def test_save_or_update_goal_state_should_save_new_goal_state_file(self):
        # Assert the file didn't exist before
        incarnation = 42
        goal_state_file = os.path.join(conf.get_lib_dir(), "GoalState.{0}.xml".format(incarnation))
        self.assertFalse(os.path.exists(goal_state_file))

        xml_text = WireProtocolData(DATA_FILE).goal_state
        client = WireClient(wireserver_url)
        client.save_or_update_goal_state_file(incarnation, xml_text)

        # Assert the file exists and its contents
        self.assertTrue(os.path.exists(goal_state_file))
        with open(goal_state_file, "r") as f:
            contents = f.readlines()
            self.assertEquals("".join(contents), xml_text)

    def test_save_or_update_goal_state_should_update_existing_goal_state_file(self):
        incarnation = 42
        goal_state_file = os.path.join(conf.get_lib_dir(), "GoalState.{0}.xml".format(incarnation))
        xml_text = WireProtocolData(DATA_FILE).goal_state

        with open(goal_state_file, "w") as f:
            f.write(xml_text)

        # Assert the file exists and its contents
        self.assertTrue(os.path.exists(goal_state_file))
        with open(goal_state_file, "r") as f:
            contents = f.readlines()
            self.assertEquals("".join(contents), xml_text)

        # Update the container id
        new_goal_state = WireProtocolData(DATA_FILE).goal_state.replace("c6d5526c-5ac2-4200-b6e2-56f2b70c5ab2",
                                                                        "z6d5526c-5ac2-4200-b6e2-56f2b70c5ab2")
        client = WireClient(wireserver_url)
        client.save_or_update_goal_state_file(incarnation, new_goal_state)

        # Assert the file exists and its contents
        self.assertTrue(os.path.exists(goal_state_file))
        with open(goal_state_file, "r") as f:
            contents = f.readlines()
            self.assertEquals("".join(contents), new_goal_state)

    def test_save_or_update_goal_state_should_update_goal_state_and_container_id_when_not_forced(self):
        incarnation = "1"  # Match the incarnation number from dummy goal state file
        incarnation_file = os.path.join(conf.get_lib_dir(), INCARNATION_FILE_NAME)
        with open(incarnation_file, "w") as f:
            f.write(incarnation)

        xml_text = WireProtocolData(DATA_FILE).goal_state
        goal_state_file = os.path.join(conf.get_lib_dir(), "GoalState.{0}.xml".format(incarnation))

        with open(goal_state_file, "w") as f:
            f.write(xml_text)

        client = WireClient(wireserver_url)
        host = client.get_host_plugin()
        old_container_id = host.container_id

        # Update the container id
        new_goal_state = WireProtocolData(DATA_FILE).goal_state.replace("c6d5526c-5ac2-4200-b6e2-56f2b70c5ab2",
                                                                        "z6d5526c-5ac2-4200-b6e2-56f2b70c5ab2")
        with patch("azurelinuxagent.common.protocol.wire.WireClient.fetch_config", return_value=new_goal_state):
            client.update_goal_state(forced=False)

        self.assertNotEqual(old_container_id, host.container_id)
        self.assertEquals(host.container_id, "z6d5526c-5ac2-4200-b6e2-56f2b70c5ab2")

    @patch("azurelinuxagent.common.protocol.wire.WireClient.get_goal_state")
    @patch("azurelinuxagent.common.protocol.hostplugin.HostPluginProtocol.get_artifact_request")
    def test_download_ext_handler_pkg_should_not_invoke_host_channel_when_direct_channel_succeeds(self, mock_get_artifact_request, *args):
        mock_get_artifact_request.return_value = "dummy_url", "dummy_header"
        protocol = WireProtocol("foo.bar")
        HostPluginProtocol.set_default_channel(False)

        mock_successful_response = MockResponse(body=b"OK", status_code=200)
        destination = os.path.join(self.tmp_dir, "tmp_file")

        # Direct channel succeeds
        with patch("azurelinuxagent.common.utils.restutil._http_request", return_value=mock_successful_response):
            with patch("azurelinuxagent.common.protocol.wire.WireClient.update_goal_state") as mock_update_goal_state:
                with patch("azurelinuxagent.common.protocol.wire.WireClient.stream", wraps=protocol.client.stream) \
                        as patch_direct:
                    with patch("azurelinuxagent.common.protocol.wire.WireProtocol.download_ext_handler_pkg_through_host",
                               wraps=protocol.download_ext_handler_pkg_through_host) as patch_host:
                        ret = protocol.download_ext_handler_pkg("uri", destination)
                        self.assertEquals(ret, True)

                        self.assertEquals(patch_host.call_count, 0)
                        self.assertEquals(patch_direct.call_count, 1)
                        self.assertEquals(mock_update_goal_state.call_count, 0)

                        self.assertEquals(HostPluginProtocol.is_default_channel(), False)

    @patch("azurelinuxagent.common.protocol.wire.WireClient.get_goal_state")
    @patch("azurelinuxagent.common.protocol.hostplugin.HostPluginProtocol.get_artifact_request")
    def test_download_ext_handler_pkg_should_use_host_channel_when_direct_channel_fails(self, mock_get_artifact_request, *args):
        mock_get_artifact_request.return_value = "dummy_url", "dummy_header"
        protocol = WireProtocol("foo.bar")
        HostPluginProtocol.set_default_channel(False)

        mock_failed_response = MockResponse(body=b"", status_code=httpclient.GONE)
        mock_successful_response = MockResponse(body=b"OK", status_code=200)
        destination = os.path.join(self.tmp_dir, "tmp_file")

        # Direct channel fails, host channel succeeds. Goal state should not have been updated and host channel
        # should have been set as default.
        with patch("azurelinuxagent.common.utils.restutil._http_request",
                   side_effect=[mock_failed_response, mock_successful_response]):
            with patch("azurelinuxagent.common.protocol.wire.WireClient.update_goal_state") as mock_update_goal_state:
                with patch("azurelinuxagent.common.protocol.wire.WireClient.stream", wraps=protocol.client.stream) \
                        as patch_direct:
                    with patch("azurelinuxagent.common.protocol.wire.WireProtocol.download_ext_handler_pkg_through_host",
                               wraps=protocol.download_ext_handler_pkg_through_host) as patch_host:
                        ret = protocol.download_ext_handler_pkg("uri", destination)
                        self.assertEquals(ret, True)

                        self.assertEquals(patch_host.call_count, 1)
                        # The host channel calls the direct function under the covers
                        self.assertEquals(patch_direct.call_count, 1 + patch_host.call_count)
                        self.assertEquals(mock_update_goal_state.call_count, 0)

                        self.assertEquals(HostPluginProtocol.is_default_channel(), True)

    @patch("azurelinuxagent.common.protocol.wire.WireClient.get_goal_state")
    @patch("azurelinuxagent.common.protocol.hostplugin.HostPluginProtocol.get_artifact_request")
    def test_download_ext_handler_pkg_should_retry_the_host_channel_after_reloading_goal_state(self, mock_get_artifact_request, *args):
        mock_get_artifact_request.return_value = "dummy_url", "dummy_header"
        protocol = WireProtocol("foo.bar")
        HostPluginProtocol.set_default_channel(False)

        mock_failed_response = MockResponse(body=b"", status_code=httpclient.GONE)
        mock_successful_response = MockResponse(body=b"OK", status_code=200)
        destination = os.path.join(self.tmp_dir, "tmp_file")

        # Direct channel fails, host channel fails due to stale goal state, host channel succeeds after refresh.
        # As a consequence, goal state should have been updated and host channel should have been set as default.
        with patch("azurelinuxagent.common.utils.restutil._http_request",
                   side_effect=[mock_failed_response, mock_failed_response, mock_successful_response]):
            with patch("azurelinuxagent.common.protocol.wire.WireClient.update_goal_state") as mock_update_goal_state:
                with patch("azurelinuxagent.common.protocol.wire.WireClient.stream", wraps=protocol.client.stream) \
                        as patch_direct:
                    with patch("azurelinuxagent.common.protocol.wire.WireProtocol.download_ext_handler_pkg_through_host",
                               wraps=protocol.download_ext_handler_pkg_through_host) as patch_host:
                        ret = protocol.download_ext_handler_pkg("uri", destination)
                        self.assertEquals(ret, True)

                        self.assertEquals(patch_host.call_count, 2)
                        # The host channel calls the direct function under the covers
                        self.assertEquals(patch_direct.call_count, 1 + patch_host.call_count)
                        self.assertEquals(mock_update_goal_state.call_count, 1)

                        self.assertEquals(HostPluginProtocol.is_default_channel(), True)

    @patch("azurelinuxagent.common.protocol.wire.WireClient.get_goal_state")
    @patch("azurelinuxagent.common.protocol.hostplugin.HostPluginProtocol.get_artifact_request")
    def test_download_ext_handler_pkg_should_update_goal_state_and_not_change_default_channel_if_host_fails(self, mock_get_artifact_request, *args):
        mock_get_artifact_request.return_value = "dummy_url", "dummy_header"
        protocol = WireProtocol("foo.bar")
        HostPluginProtocol.set_default_channel(False)

        mock_failed_response = MockResponse(body=b"", status_code=httpclient.GONE)
        destination = os.path.join(self.tmp_dir, "tmp_file")

        # Everything fails. Goal state should have been updated and host channel should not have been set as default.
        with patch("azurelinuxagent.common.utils.restutil._http_request", return_value=mock_failed_response):
            with patch("azurelinuxagent.common.protocol.wire.WireClient.update_goal_state") as mock_update_goal_state:
                with patch("azurelinuxagent.common.protocol.wire.WireClient.stream", wraps=protocol.client.stream) \
                        as patch_direct:
                    with patch("azurelinuxagent.common.protocol.wire.WireProtocol.download_ext_handler_pkg_through_host",
                               wraps=protocol.download_ext_handler_pkg_through_host) as patch_host:
                        ret = protocol.download_ext_handler_pkg("uri", destination)
                        self.assertEquals(ret, False)

                        self.assertEquals(patch_host.call_count, 2)
                        # The host channel calls the direct function under the covers
                        self.assertEquals(patch_direct.call_count, 1 + patch_host.call_count)
                        self.assertEquals(mock_update_goal_state.call_count, 1)

                        self.assertEquals(HostPluginProtocol.is_default_channel(), False)

    @patch("azurelinuxagent.common.protocol.wire.WireClient.get_goal_state")
    @patch("azurelinuxagent.common.protocol.hostplugin.HostPluginProtocol.get_artifact_request")
    def test_fetch_manifest_should_not_invoke_host_channel_when_direct_channel_succeeds(self, mock_get_artifact_request, *args):
        mock_get_artifact_request.return_value = "dummy_url", "dummy_header"
        client = WireClient("foo.bar")

        HostPluginProtocol.set_default_channel(False)
        mock_successful_response = MockResponse(body=b"OK", status_code=200)

        # Direct channel succeeds
        with patch("azurelinuxagent.common.utils.restutil._http_request", return_value=mock_successful_response):
            with patch("azurelinuxagent.common.protocol.wire.WireClient.update_goal_state") as mock_update_goal_state:
                with patch("azurelinuxagent.common.protocol.wire.WireClient.fetch", wraps=client.fetch) as patch_direct:
                    with patch("azurelinuxagent.common.protocol.wire.WireClient.fetch_manifest_through_host",
                               wraps=client.fetch_manifest_through_host) as patch_host:
                        ret = client.fetch_manifest([VMAgentManifestUri(uri="uri1")])
                        self.assertEquals(ret, "OK")

                        self.assertEquals(patch_host.call_count, 0)
                        # The host channel calls the direct function under the covers
                        self.assertEquals(patch_direct.call_count, 1)
                        self.assertEquals(mock_update_goal_state.call_count, 0)

                        self.assertEquals(HostPluginProtocol.is_default_channel(), False)

    @patch("azurelinuxagent.common.protocol.wire.WireClient.get_goal_state")
    @patch("azurelinuxagent.common.protocol.hostplugin.HostPluginProtocol.get_artifact_request")
    def test_fetch_manifest_should_use_host_channel_when_direct_channel_fails(self, mock_get_artifact_request, *args):
        mock_get_artifact_request.return_value = "dummy_url", "dummy_header"
        client = WireClient("foo.bar")

        HostPluginProtocol.set_default_channel(False)

        mock_failed_response = MockResponse(body=b"", status_code=httpclient.GONE)
        mock_successful_response = MockResponse(body=b"OK", status_code=200)

        # Direct channel fails, host channel succeeds. Goal state should not have been updated and host channel
        # should have been set as default
        with patch("azurelinuxagent.common.utils.restutil._http_request",
                   side_effect=[mock_failed_response, mock_successful_response]):
            with patch("azurelinuxagent.common.protocol.wire.WireClient.update_goal_state") as mock_update_goal_state:
                with patch("azurelinuxagent.common.protocol.wire.WireClient.fetch", wraps=client.fetch) as patch_direct:
                    with patch("azurelinuxagent.common.protocol.wire.WireClient.fetch_manifest_through_host",
                               wraps=client.fetch_manifest_through_host) as patch_host:
                        ret = client.fetch_manifest([VMAgentManifestUri(uri="uri1")])
                        self.assertEquals(ret, "OK")

                        self.assertEquals(patch_host.call_count, 1)
                        # The host channel calls the direct function under the covers
                        self.assertEquals(patch_direct.call_count, 1 + patch_host.call_count)
                        self.assertEquals(mock_update_goal_state.call_count, 0)

                        self.assertEquals(HostPluginProtocol.is_default_channel(), True)

        # Reset default channel
        HostPluginProtocol.set_default_channel(False)

    @patch("azurelinuxagent.common.protocol.wire.WireClient.get_goal_state")
    @patch("azurelinuxagent.common.protocol.hostplugin.HostPluginProtocol.get_artifact_request")
    def test_fetch_manifest_should_retry_the_host_channel_after_reloading_goal_state(self, mock_get_artifact_request, *args):
        mock_get_artifact_request.return_value = "dummy_url", "dummy_header"
        client = WireClient("foo.bar")

        HostPluginProtocol.set_default_channel(False)

        mock_failed_response = MockResponse(body=b"", status_code=httpclient.GONE)
        mock_successful_response = MockResponse(body=b"OK", status_code=200)

        # Direct channel fails, host channel fails due to stale goal state, host channel succeeds after refresh.
        # As a consequence, goal state should have been updated and host channel should have been set as default.
        with patch("azurelinuxagent.common.utils.restutil._http_request",
                   side_effect=[mock_failed_response, mock_failed_response, mock_successful_response]):
            with patch("azurelinuxagent.common.protocol.wire.WireClient.update_goal_state") as mock_update_goal_state:
                with patch("azurelinuxagent.common.protocol.wire.WireClient.fetch", wraps=client.fetch) as patch_direct:
                    with patch("azurelinuxagent.common.protocol.wire.WireClient.fetch_manifest_through_host",
                               wraps=client.fetch_manifest_through_host) as patch_host:
                        ret = client.fetch_manifest([VMAgentManifestUri(uri="uri1")])
                        self.assertEquals(ret, "OK")

                        self.assertEquals(patch_host.call_count, 2)
                        # The host channel calls the direct function under the covers
                        self.assertEquals(patch_direct.call_count, 1 + patch_host.call_count)
                        self.assertEquals(mock_update_goal_state.call_count, 1)

                        self.assertEquals(HostPluginProtocol.is_default_channel(), True)

    @patch("azurelinuxagent.common.protocol.wire.WireClient.get_goal_state")
    @patch("azurelinuxagent.common.protocol.hostplugin.HostPluginProtocol.get_artifact_request")
    def test_fetch_manifest_should_update_goal_state_and_not_change_default_channel_if_host_fails(self, mock_get_artifact_request, *args):
        mock_get_artifact_request.return_value = "dummy_url", "dummy_header"
        client = WireClient("foo.bar")

        HostPluginProtocol.set_default_channel(False)
        mock_failed_response = MockResponse(body=b"", status_code=httpclient.GONE)

        # Everything fails. Goal state should have been updated and host channel should not have been set as default.
        with patch("azurelinuxagent.common.utils.restutil._http_request", return_value=mock_failed_response):
            with patch("azurelinuxagent.common.protocol.wire.WireClient.update_goal_state") as mock_update_goal_state:
                with patch("azurelinuxagent.common.protocol.wire.WireClient.fetch", wraps=client.fetch) as patch_direct:
                    with patch("azurelinuxagent.common.protocol.wire.WireClient.fetch_manifest_through_host",
                               wraps=client.fetch_manifest_through_host) as patch_host:
                        with self.assertRaises(ExtensionDownloadError):
                            client.fetch_manifest([VMAgentManifestUri(uri="uri1")])

                            self.assertEquals(patch_host.call_count, 2)
                            # The host channel calls the direct function under the covers
                            self.assertEquals(patch_direct.call_count, 1 + patch_host.call_count)
                            self.assertEquals(mock_update_goal_state.call_count, 1)

                            self.assertEquals(HostPluginProtocol.is_default_channel(), False)

    @patch("azurelinuxagent.common.protocol.wire.WireClient.get_goal_state")
    @patch("azurelinuxagent.common.protocol.hostplugin.HostPluginProtocol.get_artifact_request")
    def test_get_artifacts_profile_should_not_invoke_host_channel_when_direct_channel_succeeds(self, mock_get_artifact_request, *args):
        mock_get_artifact_request.return_value = "dummy_url", "dummy_header"
        client = WireClient("foo.bar")
        client.ext_conf = ExtensionsConfig(None)
        client.ext_conf.artifacts_profile_blob = "testurl"
        json_profile = b'{ "onHold": true }'

        HostPluginProtocol.set_default_channel(False)
        mock_successful_response = MockResponse(body=json_profile, status_code=200)

        # Direct channel succeeds
        with patch("azurelinuxagent.common.utils.restutil._http_request", return_value=mock_successful_response):
            with patch("azurelinuxagent.common.protocol.wire.WireClient.update_goal_state") as mock_update_goal_state:
                with patch("azurelinuxagent.common.protocol.wire.WireClient.fetch", wraps=client.fetch) as patch_direct:
                    with patch("azurelinuxagent.common.protocol.wire.WireClient.get_artifacts_profile_through_host",
                               wraps=client.get_artifacts_profile_through_host) as patch_host:
                        ret = client.get_artifacts_profile()
                        self.assertIsInstance(ret, InVMArtifactsProfile)

                        self.assertEquals(patch_host.call_count, 0)
                        self.assertEquals(patch_direct.call_count, 1)
                        self.assertEquals(mock_update_goal_state.call_count, 0)

                        self.assertEquals(HostPluginProtocol.is_default_channel(), False)

    @patch("azurelinuxagent.common.protocol.wire.WireClient.get_goal_state")
    @patch("azurelinuxagent.common.protocol.hostplugin.HostPluginProtocol.get_artifact_request")
    def test_get_artifacts_profile_should_use_host_channel_when_direct_channel_fails(self, mock_get_artifact_request, *args):
        mock_get_artifact_request.return_value = "dummy_url", "dummy_header"
        client = WireClient("foo.bar")
        client.ext_conf = ExtensionsConfig(None)
        client.ext_conf.artifacts_profile_blob = "testurl"
        json_profile = b'{ "onHold": true }'

        HostPluginProtocol.set_default_channel(False)

        mock_failed_response = MockResponse(body=b"", status_code=httpclient.GONE)
        mock_successful_response = MockResponse(body=json_profile, status_code=200)

        # Direct channel fails, host channel succeeds. Goal state should not have been updated and host channel
        # should have been set as default
        with patch("azurelinuxagent.common.utils.restutil._http_request",
                   side_effect=[mock_failed_response, mock_successful_response]):
            with patch("azurelinuxagent.common.protocol.wire.WireClient.update_goal_state") as mock_update_goal_state:
                with patch("azurelinuxagent.common.protocol.wire.WireClient.fetch", wraps=client.fetch) as patch_direct:
                    with patch("azurelinuxagent.common.protocol.wire.WireClient.get_artifacts_profile_through_host",
                               wraps=client.get_artifacts_profile_through_host) as patch_host:
                        ret = client.get_artifacts_profile()
                        self.assertIsInstance(ret, InVMArtifactsProfile)

                        self.assertEquals(patch_host.call_count, 1)
                        # The host channel calls the direct function under the covers
                        self.assertEquals(patch_direct.call_count, 1 + patch_host.call_count)
                        self.assertEquals(mock_update_goal_state.call_count, 0)

                        self.assertEquals(HostPluginProtocol.is_default_channel(), True)

    @patch("azurelinuxagent.common.protocol.wire.WireClient.get_goal_state")
    @patch("azurelinuxagent.common.protocol.hostplugin.HostPluginProtocol.get_artifact_request")
    def test_get_artifacts_profile_should_retry_the_host_channel_after_reloading_goal_state(self, mock_get_artifact_request, *args):
        mock_get_artifact_request.return_value = "dummy_url", "dummy_header"
        client = WireClient("foo.bar")
        client.ext_conf = ExtensionsConfig(None)
        client.ext_conf.artifacts_profile_blob = "testurl"
        json_profile = b'{ "onHold": true }'

        HostPluginProtocol.set_default_channel(False)

        mock_failed_response = MockResponse(body=b"", status_code=httpclient.GONE)
        mock_successful_response = MockResponse(body=json_profile, status_code=200)

        # Direct channel fails, host channel fails due to stale goal state, host channel succeeds after refresh.
        # As a consequence, goal state should have been updated and host channel should have been set as default.
        with patch("azurelinuxagent.common.utils.restutil._http_request",
                   side_effect=[mock_failed_response, mock_failed_response, mock_successful_response]):
            with patch("azurelinuxagent.common.protocol.wire.WireClient.update_goal_state") as mock_update_goal_state:
                with patch("azurelinuxagent.common.protocol.wire.WireClient.fetch", wraps=client.fetch) as patch_direct:
                    with patch("azurelinuxagent.common.protocol.wire.WireClient.get_artifacts_profile_through_host",
                               wraps=client.get_artifacts_profile_through_host) as patch_host:
                        ret = client.get_artifacts_profile()
                        self.assertIsInstance(ret, InVMArtifactsProfile)

                        self.assertEquals(patch_host.call_count, 2)
                        # The host channel calls the direct function under the covers
                        self.assertEquals(patch_direct.call_count, 1 + patch_host.call_count)
                        self.assertEquals(mock_update_goal_state.call_count, 1)

                        self.assertEquals(HostPluginProtocol.is_default_channel(), True)

    @patch("azurelinuxagent.common.protocol.wire.WireClient.get_goal_state")
    @patch("azurelinuxagent.common.protocol.hostplugin.HostPluginProtocol.get_artifact_request")
    def test_get_artifacts_profile_should_update_goal_state_and_not_change_default_channel_if_host_fails(self, mock_get_artifact_request, *args):
        mock_get_artifact_request.return_value = "dummy_url", "dummy_header"
        client = WireClient("foo.bar")
        client.ext_conf = ExtensionsConfig(None)
        client.ext_conf.artifacts_profile_blob = "testurl"
        json_profile = b'{ "onHold": true }'

        HostPluginProtocol.set_default_channel(False)

        mock_failed_response = MockResponse(body=b"", status_code=httpclient.GONE)

        # Everything fails. Goal state should have been updated and host channel should not have been set as default.
        with patch("azurelinuxagent.common.utils.restutil._http_request", return_value=mock_failed_response):
            with patch("azurelinuxagent.common.protocol.wire.WireClient.update_goal_state") as mock_update_goal_state:
                with patch("azurelinuxagent.common.protocol.wire.WireClient.fetch", wraps=client.fetch) as patch_direct:
                    with patch("azurelinuxagent.common.protocol.wire.WireClient.get_artifacts_profile_through_host",
                               wraps=client.get_artifacts_profile_through_host) as patch_host:
                        ret = client.get_artifacts_profile()
                        self.assertEquals(ret, None)

                        self.assertEquals(patch_host.call_count, 2)
                        # The host channel calls the direct function under the covers
                        self.assertEquals(patch_direct.call_count, 1 + patch_host.call_count)
                        self.assertEquals(mock_update_goal_state.call_count, 1)

                        self.assertEquals(HostPluginProtocol.is_default_channel(), False)

    def test_send_request_using_appropriate_channel_should_not_invoke_host_channel_when_direct_channel_succeeds(self, *args):
        xml_text = WireProtocolData(DATA_FILE).goal_state
        client = WireClient(wireserver_url)
        client.goal_state = GoalState(xml_text)
        client.get_host_plugin().set_default_channel(False)

        def direct_func(*args):
            direct_func.counter += 1
            return 42

        def host_func(*args):
            host_func.counter += 1
            return None

        direct_func.counter = 0
        host_func.counter = 0

        # Assert we've only called the direct channel functions and that it succeeded.
        ret = client.send_request_using_appropriate_channel(direct_func, host_func)
        self.assertEquals(42, ret)
        self.assertEquals(1, direct_func.counter)
        self.assertEquals(0, host_func.counter)

    def test_send_request_using_appropriate_channel_should_not_use_direct_channel_when_host_channel_is_default(self, *args):
        xml_text = WireProtocolData(DATA_FILE).goal_state
        client = WireClient(wireserver_url)
        client.goal_state = GoalState(xml_text)
        client.get_host_plugin().set_default_channel(True)

        def direct_func(*args):
            direct_func.counter += 1
            return 42

        def host_func(*args):
            host_func.counter += 1
            return 43

        direct_func.counter = 0
        host_func.counter = 0

        # Assert we've only called the host channel function since it's the default channel
        ret = client.send_request_using_appropriate_channel(direct_func, host_func)
        self.assertEquals(43, ret)
        self.assertEquals(0, direct_func.counter)
        self.assertEquals(1, host_func.counter)

    def test_send_request_using_appropriate_channel_should_use_host_channel_when_direct_channel_fails(self, *args):
        xml_text = WireProtocolData(DATA_FILE).goal_state
        client = WireClient(wireserver_url)
        client.goal_state = GoalState(xml_text)
        host = client.get_host_plugin()
        host.set_default_channel(False)

        def direct_func(*args):
            direct_func.counter += 1
            raise InvalidContainerError()

        def host_func(*args):
            host_func.counter += 1
            return 42

        direct_func.counter = 0
        host_func.counter = 0

        # Assert we've called both the direct channel function and the host channel function, which succeeded.
        # After the host channel succeeds, the host plugin should have been set as the default channel.
        ret = client.send_request_using_appropriate_channel(direct_func, host_func)
        self.assertEquals(42, ret)
        self.assertEquals(1, direct_func.counter)
        self.assertEquals(1, host_func.counter)
        self.assertEquals(True, host.is_default_channel())

    def test_send_request_using_appropriate_channel_should_retry_the_host_channel_after_reloading_goal_state(self, *args):
        xml_text = WireProtocolData(DATA_FILE).goal_state
        client = WireClient(wireserver_url)
        client.goal_state = GoalState(xml_text)
        client.get_host_plugin().set_default_channel(False)

        def direct_func(*args):
            direct_func.counter += 1
            raise InvalidContainerError()

        def host_func(*args):
            host_func.counter += 1
            if host_func.counter == 1:
                raise ResourceGoneError("Resource is gone")
            return 42

        direct_func.counter = 0
        host_func.counter = 0

        # Assert we've called both the direct channel function (once) and the host channel function (twice).
        # After the host channel succeeds, the host plugin should have been set as the default channel.
        with patch('azurelinuxagent.common.protocol.wire.WireClient.update_goal_state') as mock_update_goal_state:
            ret = client.send_request_using_appropriate_channel(direct_func, host_func)
            self.assertEquals(42, ret)
            self.assertEquals(1, direct_func.counter)
            self.assertEquals(2, host_func.counter)
            self.assertEquals(1, mock_update_goal_state.call_count)
            self.assertEquals(True, client.get_host_plugin().is_default_channel())


class MockResponse:
    def __init__(self, body, status_code):
        self.body = body
        self.status = status_code

    def read(self, *_):
        return self.body


if __name__ == '__main__':
    unittest.main()<|MERGE_RESOLUTION|>--- conflicted
+++ resolved
@@ -21,11 +21,7 @@
 from azurelinuxagent.common.telemetryevent import TelemetryEvent, TelemetryEventParam
 from azurelinuxagent.common.protocol.wire import *
 from azurelinuxagent.common.utils.shellutil import run_get_output
-<<<<<<< HEAD
-from tests.common.osutil.test_default import running_under_travis
-=======
 from tests.ga.test_monitor import random_generator
->>>>>>> 8158b454
 from tests.protocol.mockwiredata import *
 
 data_with_bom = b'\xef\xbb\xbfhehe'
@@ -33,8 +29,6 @@
 testtype = 'BlockBlob'
 wireserver_url = '168.63.129.16'
 
-<<<<<<< HEAD
-=======
 
 def get_event(message, duration=30000, evt_type="", is_internal=False, is_success=True,
               name="", op="Unknown", version=CURRENT_VERSION, eventId=1):
@@ -50,7 +44,6 @@
     return event
 
 
->>>>>>> 8158b454
 @patch("time.sleep")
 @patch("azurelinuxagent.common.protocol.wire.CryptUtil")
 @patch("azurelinuxagent.common.protocol.healthservice.HealthService._report")
@@ -521,12 +514,6 @@
         # the body is not encoded, just check for equality
         self.assertIn(event_str, body_received)
 
-<<<<<<< HEAD
-=======
-    @patch("azurelinuxagent.common.protocol.wire.WireClient.send_event")
-    def test_report_event_small_event(self, patch_send_event, *args):
-        event_list = TelemetryEventList()
-        client = WireProtocol(wireserver_url).client
 
         event_str = random_generator(10)
         event_list.events.append(get_event(message=event_str))
@@ -569,7 +556,6 @@
 
         self.assertEqual(patch_send_event.call_count, 0)
 
->>>>>>> 8158b454
 
 class TestWireClient(AgentTestCase):
 
