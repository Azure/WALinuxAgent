--- conflicted
+++ resolved
@@ -1084,9 +1084,8 @@
 
                         self.assertEquals(HostPluginProtocol.is_default_channel(), False)
 
-<<<<<<< HEAD
     def test_send_request_hostplugin_first_should_invoke_hostplugin_when_not_default(self, *args):
-        xml_text = WireProtocolData(DATA_FILE).goal_state
+        xml_text = WireProtocolData(mockwiredata.DATA_FILE).goal_state
         client = WireClient(wireserver_url)
 
         client.goal_state = GoalState(xml_text)
@@ -1109,7 +1108,7 @@
         self.assertEquals(1, host_func.counter)
 
     def test_send_request_hostplugin_first_no_direct_on_not_modified(self, *args):
-        xml_text = WireProtocolData(DATA_FILE).goal_state
+        xml_text = WireProtocolData(mockwiredata.DATA_FILE).goal_state
         client = WireClient(wireserver_url)
 
         client.goal_state = GoalState(xml_text)
@@ -1133,11 +1132,7 @@
         self.assertEquals(1, host_func.counter)
 
     def test_send_request_hostplugin_first_should_go_direct_when_hostplugin_fails(self, *args):
-        xml_text = WireProtocolData(DATA_FILE).goal_state
-=======
-    def test_send_request_using_appropriate_channel_should_not_invoke_host_channel_when_direct_channel_succeeds(self, *args):
-        xml_text = mockwiredata.WireProtocolData(mockwiredata.DATA_FILE).goal_state
->>>>>>> 85f26e1b
+        xml_text = WireProtocolData(mockwiredata.DATA_FILE).goal_state
         client = WireClient(wireserver_url)
 
         client.goal_state = GoalState(xml_text)
