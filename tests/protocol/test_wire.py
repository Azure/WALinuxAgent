# -*- encoding: utf-8 -*-  # pylint: disable=too-many-lines
# Copyright 2018 Microsoft Corporation
#
# Licensed under the Apache License, Version 2.0 (the "License");
# you may not use this file except in compliance with the License.
# You may obtain a copy of the License at
#
#     http://www.apache.org/licenses/LICENSE-2.0
#
# Unless required by applicable law or agreed to in writing, software
# distributed under the License is distributed on an "AS IS" BASIS,
# WITHOUT WARRANTIES OR CONDITIONS OF ANY KIND, either express or implied.
# See the License for the specific language governing permissions and
# limitations under the License.
#
# Requires Python 2.6+ and Openssl 1.0+
#

import contextlib
import json
import os
import re
import socket
import time
import unittest
import uuid
from datetime import datetime, timedelta

<<<<<<< HEAD
from azurelinuxagent.common.exception import IncompleteGoalStateError
from azurelinuxagent.common.exception import ResourceGoneError, ProtocolError, \
=======
from azurelinuxagent.common import conf
from azurelinuxagent.common.exception import InvalidContainerError, ResourceGoneError, ProtocolError, \
>>>>>>> 7a275e4d
    ExtensionDownloadError, HttpError
from azurelinuxagent.common.protocol.goal_state import ExtensionsConfig
from azurelinuxagent.common.protocol.hostplugin import HostPluginProtocol
from azurelinuxagent.common.protocol.restapi import VMAgentManifestUri
from azurelinuxagent.common.protocol.wire import WireProtocol, WireClient, \
    InVMArtifactsProfile, StatusBlob, VMStatus
from azurelinuxagent.common.telemetryevent import GuestAgentExtensionEventsSchema, \
    TelemetryEventParam, TelemetryEvent
from azurelinuxagent.common.utils import restutil
from azurelinuxagent.common.version import CURRENT_VERSION, DISTRO_NAME, DISTRO_VERSION
from tests.ga.test_monitor import random_generator
from tests.protocol import mockwiredata
from tests.protocol.mocks import mock_wire_protocol, HttpRequestPredicates
from tests.protocol.mockwiredata import DATA_FILE_NO_EXT
from tests.protocol.mockwiredata import WireProtocolData
from tests.tools import Mock, patch, AgentTestCase

data_with_bom = b'\xef\xbb\xbfhehe'  # pylint: disable=invalid-name
testurl = 'http://foo'  # pylint: disable=invalid-name
testtype = 'BlockBlob'  # pylint: disable=invalid-name
WIRESERVER_URL = '168.63.129.16'


def get_event(message, duration=30000, evt_type="", is_internal=False, is_success=True,  # pylint: disable=invalid-name,too-many-arguments
              name="", op="Unknown", version=CURRENT_VERSION, eventId=1):
    event = TelemetryEvent(eventId, "XXXXXXXX-XXXX-XXXX-XXXX-XXXXXXXXXXXX")
    event.parameters.append(TelemetryEventParam(GuestAgentExtensionEventsSchema.Name, name))
    event.parameters.append(TelemetryEventParam(GuestAgentExtensionEventsSchema.Version, str(version)))
    event.parameters.append(TelemetryEventParam(GuestAgentExtensionEventsSchema.IsInternal, is_internal))
    event.parameters.append(TelemetryEventParam(GuestAgentExtensionEventsSchema.Operation, op))
    event.parameters.append(TelemetryEventParam(GuestAgentExtensionEventsSchema.OperationSuccess, is_success))
    event.parameters.append(TelemetryEventParam(GuestAgentExtensionEventsSchema.Message, message))
    event.parameters.append(TelemetryEventParam(GuestAgentExtensionEventsSchema.Duration, duration))
    event.parameters.append(TelemetryEventParam(GuestAgentExtensionEventsSchema.ExtensionType, evt_type))
    return event


@contextlib.contextmanager
def create_mock_protocol(artifacts_profile_blob=None, status_upload_blob=None, status_upload_blob_type=None):
    with mock_wire_protocol(DATA_FILE_NO_EXT) as protocol:
        # These tests use mock wire data that dont have any extensions (extension config will be empty).
        # Populate the upload blob and artifacts profile blob.
        ext_conf = ExtensionsConfig(None)
        ext_conf.artifacts_profile_blob = artifacts_profile_blob
        ext_conf.status_upload_blob = status_upload_blob
        ext_conf.status_upload_blob_type = status_upload_blob_type
        protocol.client._goal_state.ext_conf = ext_conf  # pylint: disable=protected-access

        yield protocol


# pylint: disable=too-many-public-methods
@patch("time.sleep")
@patch("azurelinuxagent.common.protocol.wire.CryptUtil")
@patch("azurelinuxagent.common.protocol.healthservice.HealthService._report")
class TestWireProtocol(AgentTestCase):

    def setUp(self):
        super(TestWireProtocol, self).setUp()
        HostPluginProtocol.is_default_channel = False

    def _test_getters(self, test_data, certsMustBePresent, __, MockCryptUtil, _):  # pylint: disable=invalid-name
        MockCryptUtil.side_effect = test_data.mock_crypt_util

        with patch.object(restutil, 'http_get', test_data.mock_http_get):
            protocol = WireProtocol(WIRESERVER_URL)
            protocol.detect()
            protocol.get_vminfo()
            protocol.get_certs()
            ext_handlers, etag = protocol.get_ext_handlers()  # pylint: disable=unused-variable
            for ext_handler in ext_handlers.extHandlers:
                protocol.get_ext_handler_pkgs(ext_handler)

            crt1 = os.path.join(self.tmp_dir,
                                '33B0ABCE4673538650971C10F7D7397E71561F35.crt')
            crt2 = os.path.join(self.tmp_dir,
                                '4037FBF5F1F3014F99B5D6C7799E9B20E6871CB3.crt')
            prv2 = os.path.join(self.tmp_dir,
                                '4037FBF5F1F3014F99B5D6C7799E9B20E6871CB3.prv')
            if certsMustBePresent:
                self.assertTrue(os.path.isfile(crt1))
                self.assertTrue(os.path.isfile(crt2))
                self.assertTrue(os.path.isfile(prv2))
            else:
                self.assertFalse(os.path.isfile(crt1))
                self.assertFalse(os.path.isfile(crt2))
                self.assertFalse(os.path.isfile(prv2))
            self.assertEqual("1", protocol.get_incarnation())

    @staticmethod
    def _get_telemetry_events_generator(event_list):
        def _yield_events():
            for telemetry_event in event_list:
                yield telemetry_event

        return _yield_events()

    def test_getters(self, *args):
        """Normal case"""
        test_data = mockwiredata.WireProtocolData(mockwiredata.DATA_FILE)
        self._test_getters(test_data, True, *args)

    def test_getters_no_ext(self, *args):
        """Provision with agent is not checked"""
        test_data = mockwiredata.WireProtocolData(mockwiredata.DATA_FILE_NO_EXT)
        self._test_getters(test_data, True, *args)

    def test_getters_ext_no_settings(self, *args):
        """Extensions without any settings"""
        test_data = mockwiredata.WireProtocolData(mockwiredata.DATA_FILE_EXT_NO_SETTINGS)
        self._test_getters(test_data, True, *args)

    def test_getters_ext_no_public(self, *args):
        """Extensions without any public settings"""
        test_data = mockwiredata.WireProtocolData(mockwiredata.DATA_FILE_EXT_NO_PUBLIC)
        self._test_getters(test_data, True, *args)

    def test_getters_ext_no_cert_format(self, *args):
        """Certificate format not specified"""
        test_data = mockwiredata.WireProtocolData(mockwiredata.DATA_FILE_NO_CERT_FORMAT)
        self._test_getters(test_data, True, *args)

    def test_getters_ext_cert_format_not_pfx(self, *args):
        """Certificate format is not Pkcs7BlobWithPfxContents specified"""
        test_data = mockwiredata.WireProtocolData(mockwiredata.DATA_FILE_CERT_FORMAT_NOT_PFX)
        self._test_getters(test_data, False, *args)

    @patch("azurelinuxagent.common.protocol.healthservice.HealthService.report_host_plugin_extension_artifact")
    def test_getters_with_stale_goal_state(self, patch_report, *args):
        test_data = mockwiredata.WireProtocolData(mockwiredata.DATA_FILE)
        test_data.emulate_stale_goal_state = True

        self._test_getters(test_data, True, *args)
        # Ensure HostPlugin was invoked
        self.assertEqual(1, test_data.call_counts["/versions"])
        self.assertEqual(2, test_data.call_counts["extensionArtifact"])
        # Ensure the expected number of HTTP calls were made
        # -- Tracking calls to retrieve GoalState is problematic since it is
        #    fetched often; however, the dependent documents, such as the
        #    HostingEnvironmentConfig, will be retrieved the expected number
        self.assertEqual(1, test_data.call_counts["hostingenvuri"])
        self.assertEqual(1, patch_report.call_count)

    def test_call_storage_kwargs(self, *args):  # pylint: disable=unused-argument
        with patch.object(restutil, 'http_get') as http_patch:
            http_req = restutil.http_get
            url = testurl
            headers = {}

            # no kwargs -- Default to True
            WireClient.call_storage_service(http_req)

            # kwargs, no use_proxy -- Default to True
            WireClient.call_storage_service(http_req,
                                            url,
                                            headers)

            # kwargs, use_proxy None -- Default to True
            WireClient.call_storage_service(http_req,
                                            url,
                                            headers,
                                            use_proxy=None)

            # kwargs, use_proxy False -- Keep False
            WireClient.call_storage_service(http_req,
                                            url,
                                            headers,
                                            use_proxy=False)

            # kwargs, use_proxy True -- Keep True
            WireClient.call_storage_service(http_req,
                                            url,
                                            headers,
                                            use_proxy=True)
            # assert
            self.assertTrue(http_patch.call_count == 5)
            for i in range(0, 5):
                c = http_patch.call_args_list[i][-1]['use_proxy']  # pylint: disable=invalid-name
                self.assertTrue(c == (True if i != 3 else False))  # pylint: disable=simplifiable-if-expression

    def test_status_blob_parsing(self, *args):  # pylint: disable=unused-argument
        with mock_wire_protocol(mockwiredata.DATA_FILE) as protocol:
            self.assertEqual(protocol.client.get_ext_conf().status_upload_blob,
                             'https://test.blob.core.windows.net/vhds/test-cs12.test-cs12.test-cs12.status?'
                             'sr=b&sp=rw&se=9999-01-01&sk=key1&sv=2014-02-14&'
                             'sig=hfRh7gzUE7sUtYwke78IOlZOrTRCYvkec4hGZ9zZzXo')
            self.assertEqual(protocol.client.get_ext_conf().status_upload_blob_type, u'BlockBlob')

    def test_get_host_ga_plugin(self, *args):  # pylint: disable=unused-argument
        with mock_wire_protocol(mockwiredata.DATA_FILE) as protocol:
            host_plugin = protocol.client.get_host_plugin()
            goal_state = protocol.client.get_goal_state()
            self.assertEqual(goal_state.container_id, host_plugin.container_id)
            self.assertEqual(goal_state.role_config_name, host_plugin.role_config_name)

    def test_upload_status_blob_should_use_the_host_channel_by_default(self, *_):
        def http_put_handler(url, *_, **__):  # pylint: disable=inconsistent-return-statements
            if protocol.get_endpoint() in url and url.endswith('/status'):
                return MockResponse(body=b'', status_code=200)

        with mock_wire_protocol(mockwiredata.DATA_FILE, http_put_handler=http_put_handler) as protocol:
            HostPluginProtocol.is_default_channel = False
            protocol.client.status_blob.vm_status = VMStatus(message="Ready", status="Ready")

            protocol.client.upload_status_blob()

            urls = protocol.get_tracked_urls()
            self.assertEqual(len(urls), 1, 'Expected one post request to the host: [{0}]'.format(urls))

    def test_upload_status_blob_host_ga_plugin(self, *_):
        with create_mock_protocol(status_upload_blob=testurl, status_upload_blob_type=testtype) as protocol:
            protocol.client.status_blob.vm_status = VMStatus(message="Ready", status="Ready")

            with patch.object(HostPluginProtocol, "ensure_initialized", return_value=True):
                with patch.object(StatusBlob, "upload", return_value=False) as patch_default_upload:
                    with patch.object(HostPluginProtocol, "_put_block_blob_status") as patch_http:
                        HostPluginProtocol.is_default_channel = False
                        protocol.client.upload_status_blob()
                        patch_default_upload.assert_not_called()
                        patch_http.assert_called_once_with(testurl, protocol.client.status_blob)
                        self.assertFalse(HostPluginProtocol.is_default_channel)

    @patch("azurelinuxagent.common.protocol.hostplugin.HostPluginProtocol.ensure_initialized")
    def test_upload_status_blob_unknown_type_assumes_block(self, *_):
        with create_mock_protocol(status_upload_blob=testurl, status_upload_blob_type="NotALegalType") as protocol:
            protocol.client.status_blob.vm_status = VMStatus(message="Ready", status="Ready")

            with patch.object(StatusBlob, "prepare") as patch_prepare:
                with patch.object(StatusBlob, "upload") as patch_default_upload:
                    HostPluginProtocol.is_default_channel = False
                    protocol.client.upload_status_blob()

                    patch_prepare.assert_called_once_with("BlockBlob")
                    patch_default_upload.assert_called_once_with(testurl)

    def test_upload_status_blob_reports_prepare_error(self, *_):
        with create_mock_protocol(status_upload_blob=testurl, status_upload_blob_type=testtype) as protocol:
            protocol.client.status_blob.vm_status = VMStatus(message="Ready", status="Ready")

            with patch.object(StatusBlob, "prepare", side_effect=Exception) as mock_prepare:
                self.assertRaises(ProtocolError, protocol.client.upload_status_blob)
                self.assertEqual(1, mock_prepare.call_count)

    def test_get_in_vm_artifacts_profile_blob_not_available(self, *_):
        # Test when artifacts_profile_blob is null/None
        with mock_wire_protocol(DATA_FILE_NO_EXT) as protocol:
            protocol.client._goal_state.ext_conf = ExtensionsConfig(None)  # pylint: disable=protected-access

            self.assertEqual(None, protocol.client.get_artifacts_profile())

        # Test when artifacts_profile_blob is whitespace
        with create_mock_protocol(artifacts_profile_blob="  ") as protocol:
            self.assertEqual(None, protocol.client.get_artifacts_profile())

    def test_get_in_vm_artifacts_profile_response_body_not_valid(self, *_):
        with create_mock_protocol(artifacts_profile_blob=testurl) as protocol:
            with patch.object(HostPluginProtocol, "get_artifact_request", return_value=['dummy_url', {}]) as host_plugin_get_artifact_url_and_headers:
                # Test when response body is None
                protocol.client.call_storage_service = Mock(return_value=MockResponse(None, 200))
                in_vm_artifacts_profile = protocol.client.get_artifacts_profile()
                self.assertTrue(in_vm_artifacts_profile is None)

                # Test when response body is None
                protocol.client.call_storage_service = Mock(return_value=MockResponse('   '.encode('utf-8'), 200))
                in_vm_artifacts_profile = protocol.client.get_artifacts_profile()
                self.assertTrue(in_vm_artifacts_profile is None)

                # Test when response body is None
                protocol.client.call_storage_service = Mock(return_value=MockResponse('{ }'.encode('utf-8'), 200))
                in_vm_artifacts_profile = protocol.client.get_artifacts_profile()
                self.assertEqual(dict(), in_vm_artifacts_profile.__dict__,
                                 'If artifacts_profile_blob has empty json dictionary, in_vm_artifacts_profile '
                                 'should contain nothing')

                host_plugin_get_artifact_url_and_headers.assert_called_with(testurl)

    @patch("azurelinuxagent.common.event.add_event")
    def test_artifacts_profile_json_parsing(self, patch_event, *args):  # pylint: disable=unused-argument
        with create_mock_protocol(artifacts_profile_blob=testurl) as protocol:
            # response is invalid json
            protocol.client.call_storage_service = Mock(return_value=MockResponse("invalid json".encode('utf-8'), 200))
            in_vm_artifacts_profile = protocol.client.get_artifacts_profile()

            # ensure response is empty
            self.assertEqual(None, in_vm_artifacts_profile)

            # ensure event is logged
            self.assertEqual(1, patch_event.call_count)
            self.assertFalse(patch_event.call_args[1]['is_success'])
            self.assertTrue('invalid json' in patch_event.call_args[1]['message'])
            self.assertEqual('ArtifactsProfileBlob', patch_event.call_args[1]['op'])

    def test_get_in_vm_artifacts_profile_default(self, *args):  # pylint: disable=unused-argument
        with create_mock_protocol(artifacts_profile_blob=testurl) as protocol:
            protocol.client.call_storage_service = Mock(return_value=MockResponse('{"onHold": "true"}'.encode('utf-8'), 200))
            in_vm_artifacts_profile = protocol.client.get_artifacts_profile()
            self.assertEqual(dict(onHold='true'), in_vm_artifacts_profile.__dict__)
            self.assertTrue(in_vm_artifacts_profile.is_on_hold())

    @patch("socket.gethostname", return_value="hostname")
    @patch("time.gmtime", return_value=time.localtime(1485543256))
    def test_report_vm_status(self, *args):  # pylint: disable=unused-argument
        status = 'status'
        message = 'message'

        client = WireProtocol(WIRESERVER_URL).client
        actual = StatusBlob(client=client)
        actual.set_vm_status(VMStatus(status=status, message=message))
        timestamp = time.strftime("%Y-%m-%dT%H:%M:%SZ", time.gmtime())

        formatted_msg = {
            'lang': 'en-US',
            'message': message
        }
        v1_ga_status = {
            'version': str(CURRENT_VERSION),
            'status': status,
            'formattedMessage': formatted_msg
        }
        v1_ga_guest_info = {
            'computerName': socket.gethostname(),
            'osName': DISTRO_NAME,
            'osVersion': DISTRO_VERSION,
            'version': str(CURRENT_VERSION),
        }
        v1_agg_status = {
            'guestAgentStatus': v1_ga_status,
            'handlerAggregateStatus': []
        }
        v1_vm_status = {
            'version': '1.1',
            'timestampUTC': timestamp,
            'aggregateStatus': v1_agg_status,
            'guestOSInfo': v1_ga_guest_info
        }
        self.assertEqual(json.dumps(v1_vm_status), actual.to_json())

    @patch("azurelinuxagent.common.utils.restutil.http_request")
    def test_send_event(self, mock_http_request, *args):
        mock_http_request.return_value = MockResponse("", 200)

        event_str = u'a test string'
        client = WireProtocol(WIRESERVER_URL).client
        client.send_event("foo", event_str.encode('utf-8'))

        first_call = mock_http_request.call_args_list[0]
        args, kwargs = first_call
        method, url, body_received = args  # pylint: disable=unused-variable
        headers = kwargs['headers']

        # the headers should include utf-8 encoding...
        self.assertTrue("utf-8" in headers['Content-Type'])
        # the body is not encoded, just check for equality
        self.assertIn(event_str, body_received)

    @patch("azurelinuxagent.common.protocol.wire.WireClient.send_event")
    def test_report_event_small_event(self, patch_send_event, *args):  # pylint: disable=unused-argument
        event_list = []
        client = WireProtocol(WIRESERVER_URL).client

        event_str = random_generator(10)
        event_list.append(get_event(message=event_str))

        event_str = random_generator(100)
        event_list.append(get_event(message=event_str))

        event_str = random_generator(1000)
        event_list.append(get_event(message=event_str))

        event_str = random_generator(10000)
        event_list.append(get_event(message=event_str))

        client.report_event(self._get_telemetry_events_generator(event_list))

        # It merges the messages into one message
        self.assertEqual(patch_send_event.call_count, 1)

    @patch("azurelinuxagent.common.protocol.wire.WireClient.send_event")
    def test_report_event_multiple_events_to_fill_buffer(self, patch_send_event, *args):  # pylint: disable=unused-argument
        event_list = []
        client = WireProtocol(WIRESERVER_URL).client

        event_str = random_generator(2 ** 15)
        event_list.append(get_event(message=event_str))
        event_list.append(get_event(message=event_str))

        client.report_event(self._get_telemetry_events_generator(event_list))

        # It merges the messages into one message
        self.assertEqual(patch_send_event.call_count, 2)

    @patch("azurelinuxagent.common.protocol.wire.WireClient.send_event")
    def test_report_event_large_event(self, patch_send_event, *args):  # pylint: disable=unused-argument
        event_list = []
        event_str = random_generator(2 ** 18)
        event_list.append(get_event(message=event_str))
        client = WireProtocol(WIRESERVER_URL).client
        client.report_event(self._get_telemetry_events_generator(event_list))

        self.assertEqual(patch_send_event.call_count, 0)


class TestWireClient(HttpRequestPredicates, AgentTestCase):
    def test_get_ext_conf_without_extensions_should_retrieve_vmagent_manifests_info(self, *args):  # pylint: disable=unused-argument
        # Basic test for get_ext_conf() when extensions are not present in the config. The test verifies that
        # get_ext_conf() fetches the correct data by comparing the returned data with the test data provided the
        # mock_wire_protocol.
        with mock_wire_protocol(mockwiredata.DATA_FILE_NO_EXT) as protocol:
            ext_conf = protocol.client.get_ext_conf()

            ext_handlers_names = [ext_handler.name for ext_handler in ext_conf.ext_handlers.extHandlers]
            self.assertEqual(0, len(ext_conf.ext_handlers.extHandlers),
                             "Unexpected number of extension handlers in the extension config: [{0}]".format(ext_handlers_names))
            vmagent_manifests = [manifest.family for manifest in ext_conf.vmagent_manifests.vmAgentManifests]
            self.assertEqual(0, len(ext_conf.vmagent_manifests.vmAgentManifests),
                             "Unexpected number of vmagent manifests in the extension config: [{0}]".format(vmagent_manifests))
            self.assertIsNone(ext_conf.status_upload_blob,
                              "Status upload blob in the extension config is expected to be None")
            self.assertIsNone(ext_conf.status_upload_blob_type,
                              "Type of status upload blob in the extension config is expected to be None")
            self.assertIsNone(ext_conf.artifacts_profile_blob,
                              "Artifacts profile blob in the extensions config is expected to be None")

    def test_get_ext_conf_with_extensions_should_retrieve_ext_handlers_and_vmagent_manifests_info(self):
        # Basic test for get_ext_conf() when extensions are present in the config. The test verifies that get_ext_conf()
        # fetches the correct data by comparing the returned data with the test data provided the mock_wire_protocol.
        with mock_wire_protocol(mockwiredata.DATA_FILE) as protocol:
            wire_protocol_client = protocol.client
            ext_conf = wire_protocol_client.get_ext_conf()

            ext_handlers_names = [ext_handler.name for ext_handler in ext_conf.ext_handlers.extHandlers]
            self.assertEqual(1, len(ext_conf.ext_handlers.extHandlers),
                             "Unexpected number of extension handlers in the extension config: [{0}]".format(ext_handlers_names))
            vmagent_manifests = [manifest.family for manifest in ext_conf.vmagent_manifests.vmAgentManifests]
            self.assertEqual(2, len(ext_conf.vmagent_manifests.vmAgentManifests),
                             "Unexpected number of vmagent manifests in the extension config: [{0}]".format(vmagent_manifests))
            self.assertEqual("https://test.blob.core.windows.net/vhds/test-cs12.test-cs12.test-cs12.status?sr=b&sp=rw"
                             "&se=9999-01-01&sk=key1&sv=2014-02-14&sig=hfRh7gzUE7sUtYwke78IOlZOrTRCYvkec4hGZ9zZzXo",
                             ext_conf.status_upload_blob, "Unexpected value for status upload blob URI")
            self.assertEqual("BlockBlob", ext_conf.status_upload_blob_type,
                             "Unexpected status upload blob type in the extension config")
            self.assertEqual(None, ext_conf.artifacts_profile_blob,
                             "Artifacts profile blob in the extension config should have been None")

    def test_download_ext_handler_pkg_should_not_invoke_host_channel_when_direct_channel_succeeds(self):
        extension_url = 'https://fake_host/fake_extension.zip'
        target_file = os.path.join(self.tmp_dir, 'fake_extension.zip')

        def http_get_handler(url, *_, **__):
            if url == extension_url:
                return MockResponse(body=b'', status_code=200)
            if self.is_host_plugin_extension_artifact_request(url):
                self.fail('The host channel should not have been used')
            return None

        with mock_wire_protocol(mockwiredata.DATA_FILE, http_get_handler=http_get_handler) as protocol:
            HostPluginProtocol.is_default_channel = False

            success = protocol.download_ext_handler_pkg(extension_url, target_file)

            urls = protocol.get_tracked_urls()
            self.assertEqual(success, True, 'The download should have succeeded')
            self.assertEqual(len(urls), 1, "Unexpected number of HTTP requests: [{0}]".format(urls))
            self.assertEqual(urls[0], extension_url, "The extension should have been downloaded over the direct channel")
            self.assertTrue(os.path.exists(target_file), 'The extension package was not downloaded')
            self.assertEqual(HostPluginProtocol.is_default_channel, False, "The host channel should not have been set as the default")

    def test_download_ext_handler_pkg_should_use_host_channel_when_direct_channel_fails_and_set_host_as_default(self):
        extension_url = 'https://fake_host/fake_extension.zip'
        target_file = os.path.join(self.tmp_dir, 'fake_extension.zip')

        def http_get_handler(url, *_, **kwargs):
            if url == extension_url:
                return HttpError("Exception to fake an error on the direct channel")
            if self.is_host_plugin_extension_request(url, kwargs, extension_url):
                return MockResponse(body=b'', status_code=200)
            return None

        with mock_wire_protocol(mockwiredata.DATA_FILE, http_get_handler=http_get_handler) as protocol:
            HostPluginProtocol.is_default_channel = False

            success = protocol.download_ext_handler_pkg(extension_url, target_file)

            urls = protocol.get_tracked_urls()
            self.assertEqual(success, True, 'The download should have succeeded')
            self.assertEqual(len(urls), 2, "Unexpected number of HTTP requests: [{0}]".format(urls))
            self.assertEqual(urls[0], extension_url, "The first attempt should have been over the direct channel")
            self.assertTrue(self.is_host_plugin_extension_artifact_request(urls[1]), "The retry attempt should have been over the host channel")
            self.assertTrue(os.path.exists(target_file), 'The extension package was not downloaded')
            self.assertEqual(HostPluginProtocol.is_default_channel, True, "The host channel should have been set as the default")

    def test_download_ext_handler_pkg_should_retry_the_host_channel_after_refreshing_host_plugin(self):
        extension_url = 'https://fake_host/fake_extension.zip'
        target_file = os.path.join(self.tmp_dir, 'fake_extension.zip')

        def http_get_handler(url, *args, **kwargs):  # pylint: disable=unused-argument
            if url == extension_url:
                return HttpError("Exception to fake an error on the direct channel")
            if self.is_host_plugin_extension_request(url, kwargs, extension_url):
                # fake a stale goal state then succeed once the goal state has been refreshed
                if http_get_handler.goal_state_requests == 0:
                    http_get_handler.goal_state_requests += 1
                    return ResourceGoneError("Exception to fake a stale goal")
                return MockResponse(body=b'', status_code=200)
            if self.is_goal_state_request(url):
                protocol.track_url(url)  # track requests for the goal state
            return None
        http_get_handler.goal_state_requests = 0

        with mock_wire_protocol(mockwiredata.DATA_FILE) as protocol:
            HostPluginProtocol.is_default_channel = False

            try:
                # initialization of the host plugin triggers a request for the goal state; do it here before we start tracking those requests.
                protocol.client.get_host_plugin()

                protocol.set_http_handlers(http_get_handler=http_get_handler)

                success = protocol.download_ext_handler_pkg(extension_url, target_file)

                urls = protocol.get_tracked_urls()
                self.assertEqual(success, True, 'The download should have succeeded')
                self.assertEqual(len(urls), 4, "Unexpected number of HTTP requests: [{0}]".format(urls))
                self.assertEqual(urls[0], extension_url, "The first attempt should have been over the direct channel")
                self.assertTrue(self.is_host_plugin_extension_artifact_request(urls[1]), "The second attempt should have been over the host channel")
                self.assertTrue(self.is_goal_state_request(urls[2]), "The host channel should have been refreshed the goal state")
                self.assertTrue(self.is_host_plugin_extension_artifact_request(urls[3]), "The third attempt should have been over the host channel")
                self.assertTrue(os.path.exists(target_file), 'The extension package was not downloaded')
                self.assertEqual(HostPluginProtocol.is_default_channel, True, "The host channel should have been set as the default")
            finally:
                HostPluginProtocol.is_default_channel = False

    def test_download_ext_handler_pkg_should_not_change_default_channel_when_all_channels_fail(self):
        extension_url = 'https://fake_host/fake_extension.zip'

        def http_get_handler(url, *_, **kwargs):
            if url == extension_url:
                return HttpError("Exception to fake error on direct channel")
            if self.is_host_plugin_extension_request(url, kwargs, extension_url):
                return ResourceGoneError("Exception to fake error on host channel")
            if self.is_goal_state_request(url):
                protocol.track_url(url)  # keep track of goal state requests
            return None

        with mock_wire_protocol(mockwiredata.DATA_FILE) as protocol:
            HostPluginProtocol.is_default_channel = False

            # initialization of the host plugin triggers a request for the goal state; do it here before we start tracking those requests.
            protocol.client.get_host_plugin()

            protocol.set_http_handlers(http_get_handler=http_get_handler)

            success = protocol.download_ext_handler_pkg(extension_url, "/an-invalid-directory/an-invalid-file.zip")

            urls = protocol.get_tracked_urls()
            self.assertEqual(success, None, "The download should have failed")
            self.assertEqual(len(urls), 4, "Unexpected number of HTTP requests: [{0}]".format(urls))
            self.assertEqual(urls[0], extension_url, "The first attempt should have been over the direct channel")
            self.assertTrue(self.is_host_plugin_extension_artifact_request(urls[1]), "The second attempt should have been over the host channel")
            self.assertTrue(self.is_goal_state_request(urls[2]), "The host channel should have been refreshed the goal state")
            self.assertTrue(self.is_host_plugin_extension_artifact_request(urls[3]), "The third attempt should have been over the host channel")
            self.assertEqual(HostPluginProtocol.is_default_channel, False, "The host channel should not have been set as the default")

    def test_fetch_manifest_should_not_invoke_host_channel_when_direct_channel_succeeds(self):
        manifest_url = 'https://fake_host/fake_manifest.xml'
        manifest_xml = '<?xml version="1.0" encoding="utf-8"?><PluginVersionManifest/>'

        def http_get_handler(url, *_, **__):
            if url == manifest_url:
                return MockResponse(body=manifest_xml.encode('utf-8'), status_code=200)
            if url.endswith('/extensionArtifact'):
                self.fail('The Host GA Plugin should not have been invoked')
            return None

        with mock_wire_protocol(mockwiredata.DATA_FILE, http_get_handler=http_get_handler) as protocol:
            HostPluginProtocol.is_default_channel = False

            manifest = protocol.client.fetch_manifest([VMAgentManifestUri(uri=manifest_url)])

            urls = protocol.get_tracked_urls()
            self.assertEqual(manifest, manifest_xml, 'The expected manifest was not downloaded')
            self.assertEqual(len(urls), 1, "Unexpected number of HTTP requests: [{0}]".format(urls))
            self.assertEqual(urls[0], manifest_url, "The manifest should have been downloaded over the direct channel")
            self.assertEqual(HostPluginProtocol.is_default_channel, False, "The default channel should not have changed")

    def test_fetch_manifest_should_use_host_channel_when_direct_channel_fails_and_set_it_to_default(self):
        manifest_url = 'https://fake_host/fake_manifest.xml'
        manifest_xml = '<?xml version="1.0" encoding="utf-8"?><PluginVersionManifest/>'

        def http_get_handler(url, *_, **kwargs):
            if url == manifest_url:
                return ResourceGoneError("Exception to fake an error on the direct channel")
            if self.is_host_plugin_extension_request(url, kwargs, manifest_url):
                return MockResponse(body=manifest_xml.encode('utf-8'), status_code=200)
            return None

        with mock_wire_protocol(mockwiredata.DATA_FILE, http_get_handler=http_get_handler) as protocol:
            HostPluginProtocol.is_default_channel = False

            try:
                manifest = protocol.client.fetch_manifest([VMAgentManifestUri(uri=manifest_url)])

                urls = protocol.get_tracked_urls()
                self.assertEqual(manifest, manifest_xml, 'The expected manifest was not downloaded')
                self.assertEqual(len(urls), 2, "Unexpected number of HTTP requests: [{0}]".format(urls))
                self.assertEqual(urls[0], manifest_url, "The first attempt should have been over the direct channel")
                self.assertTrue(self.is_host_plugin_extension_artifact_request(urls[1]), "The retry should have been over the host channel")
                self.assertEqual(HostPluginProtocol.is_default_channel, True, "The host should have been set as the default channel")
            finally:
                HostPluginProtocol.is_default_channel = False  # Reset default channel

    def test_fetch_manifest_should_retry_the_host_channel_after_refreshing_the_host_plugin_and_set_the_host_as_default(self):
        manifest_url = 'https://fake_host/fake_manifest.xml'
        manifest_xml = '<?xml version="1.0" encoding="utf-8"?><PluginVersionManifest/>'

        def http_get_handler(url, *_, **kwargs):
            if url == manifest_url:
                return HttpError("Exception to fake an error on the direct channel")
            if self.is_host_plugin_extension_request(url, kwargs, manifest_url):  # pylint: disable=no-else-return
                # fake a stale goal state then succeed once the goal state has been refreshed
                if http_get_handler.goal_state_requests == 0:
                    http_get_handler.goal_state_requests += 1
                    return ResourceGoneError("Exception to fake a stale goal state")
                return MockResponse(body=manifest_xml.encode('utf-8'), status_code=200)
            elif self.is_goal_state_request(url):
                protocol.track_url(url)  # keep track of goal state requests
            return None
        http_get_handler.goal_state_requests = 0

        with mock_wire_protocol(mockwiredata.DATA_FILE) as protocol:
            HostPluginProtocol.is_default_channel = False

            try:
                # initialization of the host plugin triggers a request for the goal state; do it here before we start tracking those requests.
                protocol.client.get_host_plugin()

                protocol.set_http_handlers(http_get_handler=http_get_handler)
                manifest = protocol.client.fetch_manifest([VMAgentManifestUri(uri=manifest_url)])

                urls = protocol.get_tracked_urls()
                self.assertEqual(manifest, manifest_xml)
                self.assertEqual(len(urls), 4, "Unexpected number of HTTP requests: [{0}]".format(urls))
                self.assertEqual(urls[0], manifest_url, "The first attempt should have been over the direct channel")
                self.assertTrue(self.is_host_plugin_extension_artifact_request(urls[1]), "The second attempt should have been over the host channel")
                self.assertTrue(self.is_goal_state_request(urls[2]), "The host channel should have been refreshed the goal state")
                self.assertTrue(self.is_host_plugin_extension_artifact_request(urls[3]), "The third attempt should have been over the host channel")
                self.assertEqual(HostPluginProtocol.is_default_channel, True, "The host should have been set as the default channel")
            finally:
                HostPluginProtocol.is_default_channel = False  # Reset default channel

    def test_fetch_manifest_should_update_goal_state_and_not_change_default_channel_if_host_fails(self):
        manifest_url = 'https://fake_host/fake_manifest.xml'

        def http_get_handler(url, *_, **kwargs):
            if url == manifest_url or self.is_host_plugin_extension_request(url, kwargs, manifest_url):  # pylint: disable=no-else-return
                return ResourceGoneError("Exception to fake an error on either channel")
            elif self.is_goal_state_request(url):
                protocol.track_url(url)  # keep track of goal state requests
            return None

        # Everything fails. Goal state should have been updated and host channel should not have been set as default.
        with mock_wire_protocol(mockwiredata.DATA_FILE) as protocol:
            HostPluginProtocol.is_default_channel = False

            # initialization of the host plugin triggers a request for the goal state; do it here before we start
            # tracking those requests.
            protocol.client.get_host_plugin()

            protocol.set_http_handlers(http_get_handler=http_get_handler)

            with self.assertRaises(ExtensionDownloadError):
                protocol.client.fetch_manifest([VMAgentManifestUri(uri=manifest_url)])

            urls = protocol.get_tracked_urls()
            self.assertEqual(len(urls), 4, "Unexpected number of HTTP requests: [{0}]".format(urls))
            self.assertEqual(urls[0], manifest_url, "The first attempt should have been over the direct channel")
            self.assertTrue(self.is_host_plugin_extension_artifact_request(urls[1]),
                            "The second attempt should have been over the host channel")
            self.assertTrue(self.is_goal_state_request(urls[2]),
                            "The host channel should have been refreshed the goal state")
            self.assertTrue(self.is_host_plugin_extension_artifact_request(urls[3]),
                            "The third attempt should have been over the host channel")
            self.assertEqual(HostPluginProtocol.is_default_channel, False,
                              "The host should not have been set as the default channel")

            self.assertEqual(HostPluginProtocol.is_default_channel, False)

    def test_get_artifacts_profile_should_not_invoke_host_channel_when_direct_channel_succeeds(self):
        def http_get_handler(url, *_, **__):  # pylint: disable=useless-return
            if self.is_in_vm_artifacts_profile_request(url):
                protocol.track_url(url)
            return None

        with mock_wire_protocol(mockwiredata.DATA_FILE_IN_VM_ARTIFACTS_PROFILE, http_get_handler=http_get_handler) as protocol:
            HostPluginProtocol.is_default_channel = False

            return_value = protocol.client.get_artifacts_profile()

            self.assertIsInstance(return_value, InVMArtifactsProfile, 'The request did not return a valid artifacts profile: {0}'.format(return_value))
            urls = protocol.get_tracked_urls()
            self.assertEqual(len(urls), 1, "Unexpected HTTP requests: [{0}]".format(urls))
            self.assertEqual(HostPluginProtocol.is_default_channel, False)

    def test_get_artifacts_profile_should_use_host_channel_when_direct_channel_fails(self):
        def http_get_handler(url, *_, **kwargs):
            if self.is_in_vm_artifacts_profile_request(url):
                return HttpError("Exception to fake an error on the direct channel")
            if self.is_host_plugin_in_vm_artifacts_profile_request(url, kwargs):
                protocol.track_url(url)
            return None

        with mock_wire_protocol(mockwiredata.DATA_FILE_IN_VM_ARTIFACTS_PROFILE) as protocol:
            HostPluginProtocol.is_default_channel = False

            try:
                protocol.set_http_handlers(http_get_handler=http_get_handler)

                return_value = protocol.client.get_artifacts_profile()

                self.assertIsNotNone(return_value, "The artifacts profile request should have succeeded")
                self.assertIsInstance(return_value, InVMArtifactsProfile, 'The request did not return a valid artifacts profile: {0}'.format(return_value))
                self.assertTrue(return_value.onHold, 'The OnHold property should be True')  # pylint: disable=no-member
                urls = protocol.get_tracked_urls()
                self.assertEqual(len(urls), 2, "Invalid number of requests: [{0}]".format(urls))
                self.assertTrue(self.is_in_vm_artifacts_profile_request(urls[0]), "The first request should have been over the direct channel")
                self.assertTrue(self.is_host_plugin_extension_artifact_request(urls[1]), "The second request should have been over the host channel")
                self.assertEqual(HostPluginProtocol.is_default_channel, True, "The default channel should have changed to the host")
            finally:
                HostPluginProtocol.is_default_channel = False

    def test_get_artifacts_profile_should_retry_the_host_channel_after_refreshing_the_host_plugin(self):
        def http_get_handler(url, *_, **kwargs):
            if self.is_in_vm_artifacts_profile_request(url):
                return HttpError("Exception to fake an error on the direct channel")
            if self.is_host_plugin_in_vm_artifacts_profile_request(url, kwargs):
                if http_get_handler.host_plugin_calls == 0:
                    http_get_handler.host_plugin_calls += 1
                    return ResourceGoneError("Exception to fake a stale goal state")
                protocol.track_url(url)
            if self.is_goal_state_request(url):
                protocol.track_url(url)
            return None
        http_get_handler.host_plugin_calls = 0

        with mock_wire_protocol(mockwiredata.DATA_FILE_IN_VM_ARTIFACTS_PROFILE) as protocol:
            HostPluginProtocol.is_default_channel = False

            try:
                # initialization of the host plugin triggers a request for the goal state; do it here before we start tracking those requests.
                protocol.client.get_host_plugin()

                protocol.set_http_handlers(http_get_handler=http_get_handler)

                return_value = protocol.client.get_artifacts_profile()

                self.assertIsNotNone(return_value, "The artifacts profile request should have succeeded")
                self.assertIsInstance(return_value, InVMArtifactsProfile, 'The request did not return a valid artifacts profile: {0}'.format(return_value))
                self.assertTrue(return_value.onHold, 'The OnHold property should be True')  # pylint: disable=no-member
                urls = protocol.get_tracked_urls()
                self.assertEqual(len(urls), 4, "Invalid number of requests: [{0}]".format(urls))
                self.assertTrue(self.is_in_vm_artifacts_profile_request(urls[0]), "The first request should have been over the direct channel")
                self.assertTrue(self.is_host_plugin_extension_artifact_request(urls[1]), "The second request should have been over the host channel")
                self.assertTrue(self.is_goal_state_request(urls[2]), "The goal state should have been refreshed before retrying the host channel")
                self.assertTrue(self.is_host_plugin_extension_artifact_request(urls[3]), "The retry request should have been over the host channel")
                self.assertEqual(HostPluginProtocol.is_default_channel, True, "The default channel should have changed to the host")
            finally:
                HostPluginProtocol.is_default_channel = False

    def test_get_artifacts_profile_should_refresh_the_host_plugin_and_not_change_default_channel_if_host_plugin_fails(self):
        def http_get_handler(url, *_, **kwargs):
            if self.is_in_vm_artifacts_profile_request(url):
                return HttpError("Exception to fake an error on the direct channel")
            if self.is_host_plugin_in_vm_artifacts_profile_request(url, kwargs):
                return ResourceGoneError("Exception to fake a stale goal state")
            if self.is_goal_state_request(url):
                protocol.track_url(url)
            return None

        with mock_wire_protocol(mockwiredata.DATA_FILE_IN_VM_ARTIFACTS_PROFILE) as protocol:
            HostPluginProtocol.is_default_channel = False

            # initialization of the host plugin triggers a request for the goal state; do it here before we start tracking those requests.
            protocol.client.get_host_plugin()

            protocol.set_http_handlers(http_get_handler=http_get_handler)

            return_value = protocol.client.get_artifacts_profile()

            self.assertIsNone(return_value, "The artifacts profile request should have failed")
            urls = protocol.get_tracked_urls()
            self.assertEqual(len(urls), 4, "Invalid number of requests: [{0}]".format(urls))
            self.assertTrue(self.is_in_vm_artifacts_profile_request(urls[0]), "The first request should have been over the direct channel")
            self.assertTrue(self.is_host_plugin_extension_artifact_request(urls[1]), "The second request should have been over the host channel")
            self.assertTrue(self.is_goal_state_request(urls[2]), "The goal state should have been refreshed before retrying the host channel")
            self.assertTrue(self.is_host_plugin_extension_artifact_request(urls[3]), "The retry request should have been over the host channel")
            self.assertEqual(HostPluginProtocol.is_default_channel, False, "The default channel should not have changed")

    def test_upload_logs_should_not_refresh_plugin_when_first_attempt_succeeds(self):
        def http_put_handler(url, *_, **__):  # pylint: disable=inconsistent-return-statements
            if self.is_host_plugin_put_logs_request(url):
                return MockResponse(body=b'', status_code=200)

        with mock_wire_protocol(mockwiredata.DATA_FILE, http_put_handler=http_put_handler) as protocol:
            content = b"test"
            protocol.client.upload_logs(content)

            urls = protocol.get_tracked_urls()
            self.assertEqual(len(urls), 1, 'Expected one post request to the host: [{0}]'.format(urls))

    def test_upload_logs_should_retry_the_host_channel_after_refreshing_the_host_plugin(self):
        def http_put_handler(url, *_, **__):
            if self.is_host_plugin_put_logs_request(url):
                if http_put_handler.host_plugin_calls == 0:
                    http_put_handler.host_plugin_calls += 1
                    return ResourceGoneError("Exception to fake a stale goal state")
                protocol.track_url(url)
            return None
        http_put_handler.host_plugin_calls = 0

        with mock_wire_protocol(mockwiredata.DATA_FILE_IN_VM_ARTIFACTS_PROFILE, http_put_handler=http_put_handler) \
                as protocol:
            content = b"test"
            protocol.client.upload_logs(content)

            urls = protocol.get_tracked_urls()
            self.assertEqual(len(urls), 2, "Invalid number of requests: [{0}]".format(urls))
            self.assertTrue(self.is_host_plugin_put_logs_request(urls[0]),
                            "The first request should have been over the host channel")
            self.assertTrue(self.is_host_plugin_put_logs_request(urls[1]),
                            "The second request should have been over the host channel")

<<<<<<< HEAD
    @staticmethod
    def _set_and_fail_helper_channel_functions(fail_direct=False, fail_host=False):
        def direct_func(*args):  # pylint: disable=unused-argument
            direct_func.counter += 1
            if direct_func.fail:
                return None
            return "direct"

        def host_func(*args):  # pylint: disable=unused-argument
            host_func.counter += 1
            if host_func.fail:
=======
    def test_send_request_using_appropriate_channel_should_not_invoke_host_channel_when_direct_channel_succeeds(self):
        with mock_wire_protocol(mockwiredata.DATA_FILE) as protocol:
            protocol.client.get_host_plugin().set_default_channel(False)

            def direct_func(*args):  # pylint: disable=unused-argument
                direct_func.counter += 1
                return 42

            def host_func(*args):  # pylint: disable=useless-return,unused-argument
                host_func.counter += 1
>>>>>>> 7a275e4d
                return None
            return "host"

        direct_func.counter = 0
        direct_func.fail = fail_direct

        host_func.counter = 0
        host_func.fail = fail_host

        return direct_func, host_func

    def test_send_request_using_appropriate_channel_should_not_invoke_secondary_when_primary_channel_succeeds(self):
        with mock_wire_protocol(mockwiredata.DATA_FILE) as protocol:
            host = protocol.client.get_host_plugin()

<<<<<<< HEAD
            # Scenario #1: Direct channel default
            host.is_default_channel = False

            direct_func, host_func = self._set_and_fail_helper_channel_functions()
            # Assert we're only calling the primary channel (direct) and that it succeeds.
            for n in range(5):  # pylint: disable=invalid-name
                ret = protocol.client.send_request_using_appropriate_channel(direct_func, host_func)
                self.assertEqual("direct", ret)
                self.assertEqual(n + 1, direct_func.counter)
                self.assertEqual(0, host_func.counter)
                self.assertFalse(host.is_default_channel)
=======
            def direct_func(*args):  # pylint: disable=unused-argument
                direct_func.counter += 1
                return 42

            def host_func(*args):  # pylint: disable=unused-argument
                host_func.counter += 1
                return 43
>>>>>>> 7a275e4d

            # Scenario #2: Host channel default
            host.is_default_channel = True
            direct_func, host_func = self._set_and_fail_helper_channel_functions()

            # Assert we're only calling the primary channel (host) and that it succeeds.
            for n in range(5):  # pylint: disable=invalid-name
                ret = protocol.client.send_request_using_appropriate_channel(direct_func, host_func)
                self.assertEqual("host", ret)
                self.assertEqual(0, direct_func.counter)
                self.assertEqual(n + 1, host_func.counter)
                self.assertTrue(host.is_default_channel)

    def test_send_request_using_appropriate_channel_should_not_change_default_channel_if_none_succeeds(self):
        with mock_wire_protocol(mockwiredata.DATA_FILE) as protocol:
            host = protocol.client.get_host_plugin()

<<<<<<< HEAD
            # Scenario #1: Direct channel is default
            host.is_default_channel = False
            direct_func, host_func = self._set_and_fail_helper_channel_functions(fail_direct=True, fail_host=True)

            # Assert we've called both channels, but the default channel hasn't changed
            ret = protocol.client.send_request_using_appropriate_channel(direct_func, host_func)
            self.assertEqual(None, ret)
            self.assertEqual(1, direct_func.counter)
            self.assertEqual(1, host_func.counter)
            self.assertFalse(host.is_default_channel)
=======
            def direct_func(*args):  # pylint: disable=unused-argument
                direct_func.counter += 1
                raise InvalidContainerError()

            def host_func(*args):  # pylint: disable=unused-argument
                host_func.counter += 1
                return 42
>>>>>>> 7a275e4d

            # If both channels keep failing, assert we are not changing the default, but keep trying both.
            for n in range(5):  # pylint: disable=invalid-name
                ret = protocol.client.send_request_using_appropriate_channel(direct_func, host_func)
                self.assertEqual(None, ret)
                self.assertEqual(1 + n + 1, direct_func.counter)
                self.assertEqual(1 + n + 1, host_func.counter)
                self.assertFalse(host.is_default_channel)

            # Scenario #2: Host channel is default
            host.is_default_channel = True
            direct_func, host_func = self._set_and_fail_helper_channel_functions(fail_direct=True, fail_host=True)

            # Assert we've called both channels, but the default channel hasn't changed
            ret = protocol.client.send_request_using_appropriate_channel(direct_func, host_func)
            self.assertEqual(None, ret)
            self.assertEqual(1, direct_func.counter)
            self.assertEqual(1, host_func.counter)
            self.assertTrue(host.is_default_channel)

            # If both channels keep failing, assert we are not changing the default, but keep trying both.
            for n in range(5):  # pylint: disable=invalid-name
                ret = protocol.client.send_request_using_appropriate_channel(direct_func, host_func)
                self.assertEqual(None, ret)
                self.assertEqual(1 + n + 1, direct_func.counter)
                self.assertEqual(1 + n + 1, host_func.counter)
                self.assertTrue(host.is_default_channel)

<<<<<<< HEAD
    def test_send_request_using_appropriate_channel_should_change_default_channel_when_secondary_succeeds(self):
        with mock_wire_protocol(mockwiredata.DATA_FILE) as protocol:
            host = protocol.client.get_host_plugin()

            # Scenario #1: Direct channel is default
            host.is_default_channel = False
            direct_func, host_func = self._set_and_fail_helper_channel_functions(fail_direct=True, fail_host=False)
=======
            def direct_func(*args):  # pylint: disable=unused-argument
                direct_func.counter += 1
                raise InvalidContainerError()

            def host_func(*args):  # pylint: disable=unused-argument
                host_func.counter += 1
                if host_func.counter == 1:
                    raise ResourceGoneError("Resource is gone")
                return 42
>>>>>>> 7a275e4d

            # Assert we've called both channels and the default channel changed
            ret = protocol.client.send_request_using_appropriate_channel(direct_func, host_func)
            self.assertEqual("host", ret)
            self.assertEqual(1, direct_func.counter)
            self.assertEqual(1, host_func.counter)
            self.assertTrue(host.is_default_channel)

            # If host keeps succeeding, assert we keep calling only that channel and not changing the default.
            for n in range(5):  # pylint: disable=invalid-name
                ret = protocol.client.send_request_using_appropriate_channel(direct_func, host_func)
                self.assertEqual("host", ret)
                self.assertEqual(1, direct_func.counter)
                self.assertEqual(1 + n + 1, host_func.counter)
                self.assertTrue(host.is_default_channel)

            # Scenario #2: Host channel is default
            host.is_default_channel = True
            direct_func, host_func = self._set_and_fail_helper_channel_functions(fail_direct=False, fail_host=True)

            # Assert we've called both channels and the default channel changed
            ret = protocol.client.send_request_using_appropriate_channel(direct_func, host_func)
            self.assertEqual("direct", ret)
            self.assertEqual(1, direct_func.counter)
            self.assertEqual(1, host_func.counter)
            self.assertFalse(host.is_default_channel)

            # If direct keeps succeeding, assert we keep calling only that channel and not changing the default.
            for n in range(5):  # pylint: disable=invalid-name
                ret = protocol.client.send_request_using_appropriate_channel(direct_func, host_func)
                self.assertEqual("direct", ret)
                self.assertEqual(1 + n + 1, direct_func.counter)
                self.assertEqual(1, host_func.counter)
                self.assertFalse(host.is_default_channel)


class UpdateGoalStateTestCase(AgentTestCase):
    """
    Tests for WireClient.update_goal_state()
    """

    def test_it_should_update_the_goal_state_and_the_host_plugin_when_the_incarnation_changes(self):
        with mock_wire_protocol(mockwiredata.DATA_FILE) as protocol:
            protocol.client.get_host_plugin()

            # if the incarnation changes the behavior is the same for forced and non-forced updates
            for forced in [True, False]:
                protocol.mock_wire_data.reload()  # start each iteration of the test with fresh mock data

                #
                # Update the mock data with random values; include at least one field from each of the components
                # in the goal state to ensure the entire state was updated. Note that numeric entities, e.g. incarnation, are
                # actually represented as strings in the goal state.
                #
                # Note that the shared config is not parsed by the agent, so we modify the XML data directly. Also, the
                # certificates are encrypted and it is hard to update a single field; instead, we update the entire list with
                # empty.
                #
                new_incarnation = str(uuid.uuid4())
                new_container_id = str(uuid.uuid4())
                new_role_config_name = str(uuid.uuid4())
                new_hosting_env_deployment_name = str(uuid.uuid4())
                new_shared_conf = WireProtocolData.replace_xml_attribute_value(protocol.mock_wire_data.shared_config, "Deployment", "name", str(uuid.uuid4()))
                new_sequence_number = str(uuid.uuid4())

                if '<Format>Pkcs7BlobWithPfxContents</Format>' not in protocol.mock_wire_data.certs:
                    raise Exception('This test requires a non-empty certificate list')

                protocol.mock_wire_data.set_incarnation(new_incarnation)
                protocol.mock_wire_data.set_container_id(new_container_id)
                protocol.mock_wire_data.set_role_config_name(new_role_config_name)
                protocol.mock_wire_data.set_hosting_env_deployment_name(new_hosting_env_deployment_name)
                protocol.mock_wire_data.shared_config = new_shared_conf
                protocol.mock_wire_data.set_extensions_config_sequence_number(new_sequence_number)
                protocol.mock_wire_data.certs = r'''<?xml version="1.0" encoding="utf-8"?>
                    <CertificateFile><Version>2012-11-30</Version>
                      <Incarnation>12</Incarnation>
                      <Format>CertificatesNonPfxPackage</Format>
                      <Data>NotPFXData</Data>
                    </CertificateFile>
                '''

                if forced:
                    protocol.client.update_goal_state(forced=True)
                else:
                    protocol.client.update_goal_state()

                sequence_number = protocol.client.get_ext_conf().ext_handlers.extHandlers[0].properties.extensions[0].sequenceNumber

                self.assertEqual(protocol.client.get_goal_state().incarnation, new_incarnation)
                self.assertEqual(protocol.client.get_hosting_env().deployment_name, new_hosting_env_deployment_name)
                self.assertEqual(protocol.client.get_shared_conf().xml_text, new_shared_conf)
                self.assertEqual(sequence_number, new_sequence_number)
                self.assertEqual(len(protocol.client.get_certs().cert_list.certificates), 0)

                self.assertEqual(protocol.client.get_host_plugin().container_id, new_container_id)
                self.assertEqual(protocol.client.get_host_plugin().role_config_name, new_role_config_name)

    def test_non_forced_update_should_not_update_the_goal_state_nor_the_host_plugin_when_the_incarnation_does_not_change(self):
        with mock_wire_protocol(mockwiredata.DATA_FILE) as protocol:
            protocol.client.get_host_plugin()

            # The container id, role config name and shared config can change without the incarnation changing; capture the initial
            # goal state and then change those fields.
            goal_state = protocol.client.get_goal_state().xml_text
            shared_conf = protocol.client.get_shared_conf().xml_text
            container_id = protocol.client.get_host_plugin().container_id
            role_config_name = protocol.client.get_host_plugin().role_config_name

            protocol.mock_wire_data.set_container_id(str(uuid.uuid4()))
            protocol.mock_wire_data.set_role_config_name(str(uuid.uuid4()))
            protocol.mock_wire_data.shared_config = WireProtocolData.replace_xml_attribute_value(
                protocol.mock_wire_data.shared_config, "Deployment", "name", str(uuid.uuid4()))

            protocol.client.update_goal_state()

            self.assertEqual(protocol.client.get_goal_state().xml_text, goal_state)
            self.assertEqual(protocol.client.get_shared_conf().xml_text, shared_conf)

            self.assertEqual(protocol.client.get_host_plugin().container_id, container_id)
            self.assertEqual(protocol.client.get_host_plugin().role_config_name, role_config_name)

    def test_forced_update_should_update_the_goal_state_and_the_host_plugin_when_the_incarnation_does_not_change(self):
        with mock_wire_protocol(mockwiredata.DATA_FILE) as protocol:
            protocol.client.get_host_plugin()

            # The container id, role config name and shared config can change without the incarnation changing
            incarnation = protocol.client.get_goal_state().incarnation
            new_container_id = str(uuid.uuid4())
            new_role_config_name = str(uuid.uuid4())
            new_shared_conf = WireProtocolData.replace_xml_attribute_value(
                protocol.mock_wire_data.shared_config, "Deployment", "name", str(uuid.uuid4()))

            protocol.mock_wire_data.set_container_id(new_container_id)
            protocol.mock_wire_data.set_role_config_name(new_role_config_name)
            protocol.mock_wire_data.shared_config = new_shared_conf

            protocol.client.update_goal_state(forced=True)

            self.assertEqual(protocol.client.get_goal_state().incarnation, incarnation)
            self.assertEqual(protocol.client.get_shared_conf().xml_text, new_shared_conf)

            self.assertEqual(protocol.client.get_host_plugin().container_id, new_container_id)
            self.assertEqual(protocol.client.get_host_plugin().role_config_name, new_role_config_name)

    def test_update_goal_state_should_archive_last_goal_state(self):
        # We use the last modified timestamp of the goal state to be archived to determine the archive's name.
        mock_mtime = os.path.getmtime(self.tmp_dir)
        with patch("azurelinuxagent.common.utils.archive.os.path.getmtime") as patch_mtime:
            first_gs_ms = mock_mtime + timedelta(minutes=5).seconds
            second_gs_ms = mock_mtime + timedelta(minutes=10).seconds
            third_gs_ms = mock_mtime + timedelta(minutes=15).seconds

            patch_mtime.side_effect = [first_gs_ms, second_gs_ms, third_gs_ms]

            # The first goal state is created when we instantiate the protocol
            with mock_wire_protocol(mockwiredata.DATA_FILE) as protocol:
                history_dir = os.path.join(conf.get_lib_dir(), "history")
                archives = os.listdir(history_dir)
                self.assertEqual(len(archives), 0, "The goal state archive should have been empty since this is the first goal state")

                # Create the second new goal state, so the initial one should be archived
                protocol.mock_wire_data.set_incarnation("2")
                protocol.client.update_goal_state()

                # The initial goal state should be in the archive
                first_archive_name = datetime.utcfromtimestamp(first_gs_ms).isoformat() + "_incarnation_1"
                archives = os.listdir(history_dir)
                self.assertEqual(len(archives), 1, "Only one goal state should have been archived")
                self.assertEqual(archives[0], first_archive_name, "The name of goal state archive should match the first goal state timestamp and incarnation")

                # Create the third goal state, so the second one should be archived too
                protocol.mock_wire_data.set_incarnation("3")
                protocol.client.update_goal_state()

                # The second goal state should be in the archive
                second_archive_name = datetime.utcfromtimestamp(second_gs_ms).isoformat() + "_incarnation_2"
                archives = os.listdir(history_dir)
                archives.sort()
                self.assertEqual(len(archives), 2, "Two goal states should have been archived")
                self.assertEqual(archives[1], second_archive_name, "The name of goal state archive should match the second goal state timestamp and incarnation")

# pylint: enable=too-many-public-methods


class TryUpdateGoalStateTestCase(HttpRequestPredicates, AgentTestCase):
    """
    Tests for WireClient.try_update_goal_state()
    """
    def test_it_should_return_true_on_success(self):
        with mock_wire_protocol(mockwiredata.DATA_FILE) as protocol:
            self.assertTrue(protocol.client.try_update_goal_state(), "try_update_goal_state should have succeeded")

    def test_it_should_return_false_on_failure(self):
        with mock_wire_protocol(mockwiredata.DATA_FILE) as protocol:
            def http_get_handler(url, *_, **__):
                if self.is_goal_state_request(url):
                    return HttpError('Exception to fake an error retrieving the goal state')
                return None

            protocol.set_http_handlers(http_get_handler=http_get_handler)

            self.assertFalse(protocol.client.try_update_goal_state(), "try_update_goal_state should have failed")

    def test_it_should_log_errors_only_when_the_error_state_changes(self):
        with mock_wire_protocol(mockwiredata.DATA_FILE) as protocol:
            def http_get_handler(url, *_, **__):
                if self.is_goal_state_request(url):
                    if fail_goal_state_request:
                        return HttpError('Exception to fake an error retrieving the goal state')
                return None

            protocol.set_http_handlers(http_get_handler=http_get_handler)

            @contextlib.contextmanager
            def create_log_and_telemetry_mocks():
                with patch("azurelinuxagent.common.protocol.wire.logger", autospec=True) as logger_patcher:
                    with patch("azurelinuxagent.common.protocol.wire.add_event") as add_event_patcher:
                        yield logger_patcher, add_event_patcher

            calls_to_strings = lambda calls: (str(c) for c in calls)
            filter_calls = lambda calls, regex=None: (c for c in calls_to_strings(calls) if regex is None or re.match(regex, c))
            logger_calls = lambda regex=None: [m for m in filter_calls(logger.method_calls, regex)]  # pylint: disable=used-before-assignment,unnecessary-comprehension
            warnings = lambda: logger_calls(r'call.warn\(.*An error occurred while retrieving the goal state.*')
            periodic_warnings = lambda: logger_calls(r'call.periodic_warn\(.*Attempts to retrieve the goal state are failing.*')
            success_messages = lambda: logger_calls(r'call.info\(.*Retrieving the goal state recovered from previous errors.*')
            telemetry_calls = lambda regex=None: [m for m in filter_calls(add_event.mock_calls, regex)]  # pylint: disable=used-before-assignment,unnecessary-comprehension
            goal_state_events = lambda: telemetry_calls(r".*op='FetchGoalState'.*")

            #
            # Initially calls to retrieve the goal state are successful...
            #
            fail_goal_state_request = False
            with create_log_and_telemetry_mocks() as (logger, add_event):
                protocol.client.try_update_goal_state()

                lc = logger_calls()  # pylint: disable=invalid-name
                self.assertTrue(len(lc) == 0, "A successful call should not produce any log messages: [{0}]".format(lc))

                tc = telemetry_calls()  # pylint: disable=invalid-name
                self.assertTrue(len(tc) == 0, "A successful call should not produce any telemetry events: [{0}]".format(tc))

            #
            # ... then an error happens...
            #
            fail_goal_state_request = True
            with create_log_and_telemetry_mocks() as (logger, add_event):
                protocol.client.try_update_goal_state()

                w = warnings()  # pylint: disable=invalid-name
                pw = periodic_warnings()  # pylint: disable=invalid-name
                self.assertEqual(len(w), 1, "A failure should have produced a warning: [{0}]".format(w))
                self.assertEqual(len(pw), 1, "A failure should have produced a periodic warning: [{0}]".format(pw))

                gs = goal_state_events()  # pylint: disable=invalid-name
                self.assertTrue(len(gs) == 1 and 'is_success=False' in gs[0], "A failure should produce a telemetry event (success=false): [{0}]".format(gs))

            #
            # ... and errors continue happening...
            #
            with create_log_and_telemetry_mocks() as (logger, add_event):
                protocol.client.try_update_goal_state()
                protocol.client.try_update_goal_state()
                protocol.client.try_update_goal_state()

                w = warnings()  # pylint: disable=invalid-name
                pw = periodic_warnings()  # pylint: disable=invalid-name
                self.assertTrue(len(w) == 0, "Subsequent failures should not produce warnings: [{0}]".format(w))
                self.assertEqual(len(pw), 3, "Subsequent failures should produce periodic warnings: [{0}]".format(pw))

                tc = telemetry_calls()  # pylint: disable=invalid-name
                self.assertTrue(len(tc) == 0, "Subsequent failures should not produce any telemetry events: [{0}]".format(tc))

            #
            # ... until we finally succeed
            #
            fail_goal_state_request = False
            with create_log_and_telemetry_mocks() as (logger, add_event):
                protocol.client.try_update_goal_state()

                s = success_messages()  # pylint: disable=invalid-name
                w = warnings()  # pylint: disable=invalid-name
                pw = periodic_warnings()  # pylint: disable=invalid-name
                self.assertEqual(len(s), 1, "Recovering after failures should have produced an info message: [{0}]".format(s))
                self.assertTrue(len(w) == 0 and len(pw) == 0, "Recovering after failures should have not produced any warnings: [{0}] [{1}]".format(w, pw))

                gs = goal_state_events()  # pylint: disable=invalid-name
                self.assertTrue(len(gs) == 1 and 'is_success=True' in gs[0], "Recovering after failures should produce a telemetry event (success=true): [{0}]".format(gs))


class UpdateHostPluginFromGoalStateTestCase(AgentTestCase):
    """
    Tests for WireClient.update_host_plugin_from_goal_state()
    """

    def test_it_should_update_the_host_plugin_with_or_without_incarnation_changes(self):
        with mock_wire_protocol(mockwiredata.DATA_FILE) as protocol:
            protocol.client.get_host_plugin()

            # the behavior should be the same whether the incarnation changes or not
            for incarnation_change in [True, False]:
                protocol.mock_wire_data.reload()  # start each iteration of the test with fresh mock data

                new_container_id = str(uuid.uuid4())
                new_role_config_name = str(uuid.uuid4())

                goal_state_xml_text = protocol.mock_wire_data.goal_state
                shared_conf_xml_text = protocol.mock_wire_data.shared_config

                if incarnation_change:
                    protocol.mock_wire_data.set_incarnation(str(uuid.uuid4()))

                protocol.mock_wire_data.set_container_id(new_container_id)
                protocol.mock_wire_data.set_role_config_name(new_role_config_name)
                protocol.mock_wire_data.shared_config = WireProtocolData.replace_xml_attribute_value(
                    protocol.mock_wire_data.shared_config, "Deployment", "name", str(uuid.uuid4()))

                protocol.client.update_host_plugin_from_goal_state()

                self.assertEqual(protocol.client.get_host_plugin().container_id, new_container_id)
                self.assertEqual(protocol.client.get_host_plugin().role_config_name, new_role_config_name)

                # it should not update the goal state
                self.assertEqual(protocol.client.get_goal_state().xml_text, goal_state_xml_text)
                self.assertEqual(protocol.client.get_shared_conf().xml_text, shared_conf_xml_text)


class MockResponse:  # pylint: disable=too-few-public-methods
    def __init__(self, body, status_code):
        self.body = body
        self.status = status_code

    def read(self, *_):
        return self.body


if __name__ == '__main__':
    unittest.main()<|MERGE_RESOLUTION|>--- conflicted
+++ resolved
@@ -26,13 +26,8 @@
 import uuid
 from datetime import datetime, timedelta
 
-<<<<<<< HEAD
-from azurelinuxagent.common.exception import IncompleteGoalStateError
+from azurelinuxagent.common import conf
 from azurelinuxagent.common.exception import ResourceGoneError, ProtocolError, \
-=======
-from azurelinuxagent.common import conf
-from azurelinuxagent.common.exception import InvalidContainerError, ResourceGoneError, ProtocolError, \
->>>>>>> 7a275e4d
     ExtensionDownloadError, HttpError
 from azurelinuxagent.common.protocol.goal_state import ExtensionsConfig
 from azurelinuxagent.common.protocol.hostplugin import HostPluginProtocol
@@ -864,7 +859,6 @@
             self.assertTrue(self.is_host_plugin_put_logs_request(urls[1]),
                             "The second request should have been over the host channel")
 
-<<<<<<< HEAD
     @staticmethod
     def _set_and_fail_helper_channel_functions(fail_direct=False, fail_host=False):
         def direct_func(*args):  # pylint: disable=unused-argument
@@ -876,18 +870,6 @@
         def host_func(*args):  # pylint: disable=unused-argument
             host_func.counter += 1
             if host_func.fail:
-=======
-    def test_send_request_using_appropriate_channel_should_not_invoke_host_channel_when_direct_channel_succeeds(self):
-        with mock_wire_protocol(mockwiredata.DATA_FILE) as protocol:
-            protocol.client.get_host_plugin().set_default_channel(False)
-
-            def direct_func(*args):  # pylint: disable=unused-argument
-                direct_func.counter += 1
-                return 42
-
-            def host_func(*args):  # pylint: disable=useless-return,unused-argument
-                host_func.counter += 1
->>>>>>> 7a275e4d
                 return None
             return "host"
 
@@ -903,7 +885,6 @@
         with mock_wire_protocol(mockwiredata.DATA_FILE) as protocol:
             host = protocol.client.get_host_plugin()
 
-<<<<<<< HEAD
             # Scenario #1: Direct channel default
             host.is_default_channel = False
 
@@ -915,15 +896,6 @@
                 self.assertEqual(n + 1, direct_func.counter)
                 self.assertEqual(0, host_func.counter)
                 self.assertFalse(host.is_default_channel)
-=======
-            def direct_func(*args):  # pylint: disable=unused-argument
-                direct_func.counter += 1
-                return 42
-
-            def host_func(*args):  # pylint: disable=unused-argument
-                host_func.counter += 1
-                return 43
->>>>>>> 7a275e4d
 
             # Scenario #2: Host channel default
             host.is_default_channel = True
@@ -941,7 +913,6 @@
         with mock_wire_protocol(mockwiredata.DATA_FILE) as protocol:
             host = protocol.client.get_host_plugin()
 
-<<<<<<< HEAD
             # Scenario #1: Direct channel is default
             host.is_default_channel = False
             direct_func, host_func = self._set_and_fail_helper_channel_functions(fail_direct=True, fail_host=True)
@@ -952,15 +923,6 @@
             self.assertEqual(1, direct_func.counter)
             self.assertEqual(1, host_func.counter)
             self.assertFalse(host.is_default_channel)
-=======
-            def direct_func(*args):  # pylint: disable=unused-argument
-                direct_func.counter += 1
-                raise InvalidContainerError()
-
-            def host_func(*args):  # pylint: disable=unused-argument
-                host_func.counter += 1
-                return 42
->>>>>>> 7a275e4d
 
             # If both channels keep failing, assert we are not changing the default, but keep trying both.
             for n in range(5):  # pylint: disable=invalid-name
@@ -989,7 +951,6 @@
                 self.assertEqual(1 + n + 1, host_func.counter)
                 self.assertTrue(host.is_default_channel)
 
-<<<<<<< HEAD
     def test_send_request_using_appropriate_channel_should_change_default_channel_when_secondary_succeeds(self):
         with mock_wire_protocol(mockwiredata.DATA_FILE) as protocol:
             host = protocol.client.get_host_plugin()
@@ -997,17 +958,6 @@
             # Scenario #1: Direct channel is default
             host.is_default_channel = False
             direct_func, host_func = self._set_and_fail_helper_channel_functions(fail_direct=True, fail_host=False)
-=======
-            def direct_func(*args):  # pylint: disable=unused-argument
-                direct_func.counter += 1
-                raise InvalidContainerError()
-
-            def host_func(*args):  # pylint: disable=unused-argument
-                host_func.counter += 1
-                if host_func.counter == 1:
-                    raise ResourceGoneError("Resource is gone")
-                return 42
->>>>>>> 7a275e4d
 
             # Assert we've called both channels and the default channel changed
             ret = protocol.client.send_request_using_appropriate_channel(direct_func, host_func)
