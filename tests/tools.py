# Copyright 2018 Microsoft Corporation
#
# Licensed under the Apache License, Version 2.0 (the "License");
# you may not use this file except in compliance with the License.
# You may obtain a copy of the License at
#
#     http://www.apache.org/licenses/LICENSE-2.0
#
# Unless required by applicable law or agreed to in writing, software
# distributed under the License is distributed on an "AS IS" BASIS,
# WITHOUT WARRANTIES OR CONDITIONS OF ANY KIND, either express or implied.
# See the License for the specific language governing permissions and
# limitations under the License.
#
# Requires Python 2.6+ and Openssl 1.0+
#

"""
Define util functions for unit test
"""
import difflib
import os
import pprint
import re
import shutil
import tempfile
import unittest
from functools import wraps

import time

import azurelinuxagent.common.event as event
import azurelinuxagent.common.conf as conf
import azurelinuxagent.common.logger as logger
from azurelinuxagent.common.utils import fileutil

from azurelinuxagent.common.version import PY_VERSION_MAJOR

# Import mock module for Python2 and Python3
try:
    from unittest.mock import Mock, patch, MagicMock, ANY, DEFAULT, call
except ImportError:
    from mock import Mock, patch, MagicMock, ANY, DEFAULT, call

test_dir = os.path.dirname(os.path.abspath(__file__))
data_dir = os.path.join(test_dir, "data")

debug = False
if os.environ.get('DEBUG') == '1':
    debug = True

# Enable verbose logger to stdout
if debug:
    logger.add_logger_appender(logger.AppenderType.STDOUT, 
                               logger.LogLevel.VERBOSE)


def _do_nothing():
    pass


_MAX_LENGTH = 120

_MAX_LENGTH_SAFE_REPR = 80

def safe_repr(obj, short=False):
    try:
        result = repr(obj)
    except Exception:
        result = object.__repr__(obj)
    if not short or len(result) < _MAX_LENGTH:
        return result
    return result[:_MAX_LENGTH_SAFE_REPR] + ' [truncated]...'


def skip_if_predicate_false(predicate, message):
    if not predicate():
        if hasattr(unittest, "skip"):
            return unittest.skip(message)
        return lambda func: None
    return lambda func: func


def skip_if_predicate_true(predicate, message):
    if predicate():
        if hasattr(unittest, "skip"):
            return unittest.skip(message)
        return lambda func: None
    return lambda func: func


def _safe_repr(obj, short=False):
    """
    Copied from Python 3.x
    """
    try:
        result = repr(obj)
    except Exception:
        result = object.__repr__(obj)
    if not short or len(result) < _MAX_LENGTH:
        return result
    return result[:_MAX_LENGTH] + ' [truncated]...'


class AgentTestCase(unittest.TestCase):
    @classmethod
    def setUpClass(cls):
        # Setup newer unittest assertions missing in prior versions of Python

        if not hasattr(cls, "assertRegex"):
            cls.assertRegex = cls.assertRegexpMatches if hasattr(cls, "assertRegexpMatches") else _do_nothing
        if not hasattr(cls, "assertNotRegex"):
            cls.assertNotRegex = cls.assertNotRegexpMatches if hasattr(cls, "assertNotRegexpMatches") else _do_nothing
        if not hasattr(cls, "assertIn"):
            cls.assertIn = cls.emulate_assertIn
        if not hasattr(cls, "assertNotIn"):
            cls.assertNotIn = cls.emulate_assertNotIn
        if not hasattr(cls, "assertGreater"):
            cls.assertGreater = cls.emulate_assertGreater
        if not hasattr(cls, "assertLess"):
            cls.assertLess = cls.emulate_assertLess
        if not hasattr(cls, "assertIsNone"):
            cls.assertIsNone = cls.emulate_assertIsNone
        if not hasattr(cls, "assertIsNotNone"):
            cls.assertIsNone = cls.emulate_assertIsNotNone
<<<<<<< HEAD
        if hasattr(cls, "assertRaisesRegexp"):
            cls.assertRaisesRegex = cls.assertRaisesRegexp
        if not hasattr(cls, "assertRaisesRegex"):
            cls.assertRaisesRegex = cls.emulate_raises_regex
=======
        if not hasattr(cls, "assertListEqual"):
            cls.assertListEqual = cls.emulate_assertListEqual
>>>>>>> 58c0c143

    def setUp(self):
        prefix = "{0}_".format(self.__class__.__name__)

        self.tmp_dir = tempfile.mkdtemp(prefix=prefix)
        self.test_file = 'test_file'

        conf.get_autoupdate_enabled = Mock(return_value=True)
        conf.get_lib_dir = Mock(return_value=self.tmp_dir)

        ext_log_dir = os.path.join(self.tmp_dir, "azure")
        conf.get_ext_log_dir = Mock(return_value=ext_log_dir)

        conf.get_agent_pid_file_path = Mock(return_value=os.path.join(self.tmp_dir, "waagent.pid"))

        event.init_event_status(self.tmp_dir)
        event.init_event_logger(self.tmp_dir)

    def tearDown(self):
        if not debug and self.tmp_dir is not None:
            shutil.rmtree(self.tmp_dir)

    def emulate_assertIn(self, a, b, msg=None):
        if a not in b:
            msg = msg if msg is not None else "{0} not found in {1}".format(_safe_repr(a), _safe_repr(b))
            self.fail(msg)

    def emulate_assertNotIn(self, a, b, msg=None):
        if a in b:
            msg = msg if msg is not None else "{0} unexpectedly found in {1}".format(_safe_repr(a), _safe_repr(b))
            self.fail(msg)

    def emulate_assertGreater(self, a, b, msg=None):
        if not a > b:
            msg = msg if msg is not None else '{0} not greater than {1}'.format(_safe_repr(a), _safe_repr(b))
            self.fail(msg)

    def emulate_assertLess(self, a, b, msg=None):
        if not a < b:
            msg = msg if msg is not None else '{0} not less than {1}'.format(_safe_repr(a), _safe_repr(b))
            self.fail(msg)

    def emulate_assertIsNone(self, x, msg=None):
        if x is not None:
            msg = msg if msg is not None else '{0} is not None'.format(_safe_repr(x))
            self.fail(msg)

    def emulate_assertIsNotNone(self, x, msg=None):
        if x is None:
            msg = msg if msg is not None else '{0} is None'.format(_safe_repr(x))
            self.fail(msg)

<<<<<<< HEAD
    def emulate_raises_regex(self, exception_type, regex, function, *args, **kwargs):
        try:
            function(*args, **kwargs)
        except Exception as e:
            if re.search(regex, str(e), flags=1) is not None:
                return
            else:
                self.fail("Expected exception {0} matching {1}.  Actual: {2}".format(
                    exception_type, regex, str(e)))
        self.fail("No exception was thrown.  Expected exception {0} matching {1}".format(exception_type, regex))
=======
    def emulate_assertListEqual(self, seq1, seq2, msg=None, seq_type=None):
        """An equality assertion for ordered sequences (like lists and tuples).

        For the purposes of this function, a valid ordered sequence type is one
        which can be indexed, has a length, and has an equality operator.

        Args:
            seq1: The first sequence to compare.
            seq2: The second sequence to compare.
            seq_type: The expected datatype of the sequences, or None if no
                    datatype should be enforced.
            msg: Optional message to use on failure instead of a list of
                    differences.
        """
        if seq_type is not None:
            seq_type_name = seq_type.__name__
            if not isinstance(seq1, seq_type):
                raise self.failureException('First sequence is not a %s: %s'
                                        % (seq_type_name, safe_repr(seq1)))
            if not isinstance(seq2, seq_type):
                raise self.failureException('Second sequence is not a %s: %s'
                                        % (seq_type_name, safe_repr(seq2)))
        else:
            seq_type_name = "sequence"

        differing = None
        try:
            len1 = len(seq1)
        except (TypeError, NotImplementedError):
            differing = 'First %s has no length.    Non-sequence?' % (
                    seq_type_name)

        if differing is None:
            try:
                len2 = len(seq2)
            except (TypeError, NotImplementedError):
                differing = 'Second %s has no length.    Non-sequence?' % (
                        seq_type_name)

        if differing is None:
            if seq1 == seq2:
                return

            seq1_repr = safe_repr(seq1)
            seq2_repr = safe_repr(seq2)
            if len(seq1_repr) > 30:
                seq1_repr = seq1_repr[:30] + '...'
            if len(seq2_repr) > 30:
                seq2_repr = seq2_repr[:30] + '...'
            elements = (seq_type_name.capitalize(), seq1_repr, seq2_repr)
            differing = '%ss differ: %s != %s\n' % elements

            for i in xrange(min(len1, len2)):
                try:
                    item1 = seq1[i]
                except (TypeError, IndexError, NotImplementedError):
                    differing += ('\nUnable to index element %d of first %s\n' %
                                 (i, seq_type_name))
                    break

                try:
                    item2 = seq2[i]
                except (TypeError, IndexError, NotImplementedError):
                    differing += ('\nUnable to index element %d of second %s\n' %
                                 (i, seq_type_name))
                    break

                if item1 != item2:
                    differing += ('\nFirst differing element %d:\n%s\n%s\n' %
                                 (i, safe_repr(item1), safe_repr(item2)))
                    break
            else:
                if (len1 == len2 and seq_type is None and
                    type(seq1) != type(seq2)):
                    # The sequences are the same, but have differing types.
                    return

            if len1 > len2:
                differing += ('\nFirst %s contains %d additional '
                             'elements.\n' % (seq_type_name, len1 - len2))
                try:
                    differing += ('First extra element %d:\n%s\n' %
                                  (len2, safe_repr(seq1[len2])))
                except (TypeError, IndexError, NotImplementedError):
                    differing += ('Unable to index element %d '
                                  'of first %s\n' % (len2, seq_type_name))
            elif len1 < len2:
                differing += ('\nSecond %s contains %d additional '
                             'elements.\n' % (seq_type_name, len2 - len1))
                try:
                    differing += ('First extra element %d:\n%s\n' %
                                  (len1, safe_repr(seq2[len1])))
                except (TypeError, IndexError, NotImplementedError):
                    differing += ('Unable to index element %d '
                                  'of second %s\n' % (len1, seq_type_name))
        standardMsg = differing
        diffMsg = '\n' + '\n'.join(
            difflib.ndiff(pprint.pformat(seq1).splitlines(),
                          pprint.pformat(seq2).splitlines()))
        standardMsg = self._truncateMessage(standardMsg, diffMsg)
        msg = self._formatMessage(msg, standardMsg)
        self.fail(msg)

>>>>>>> 58c0c143

    @staticmethod
    def _create_files(tmp_dir, prefix, suffix, count, with_sleep=0):
        for i in range(count):
            f = os.path.join(tmp_dir, '.'.join((prefix, str(i), suffix)))
            fileutil.write_file(f, "faux content")
            time.sleep(with_sleep)


def load_data(name):
    """Load test data"""
    path = os.path.join(data_dir, name)
    with open(path, "r") as data_file:
        return data_file.read()


def load_bin_data(name):
    """Load test bin data"""
    path = os.path.join(data_dir, name)
    with open(path, "rb") as data_file:
        return data_file.read()


supported_distro = [
    ["ubuntu", "12.04", ""],
    ["ubuntu", "14.04", ""],
    ["ubuntu", "14.10", ""],
    ["ubuntu", "15.10", ""],
    ["ubuntu", "15.10", "Snappy Ubuntu Core"],

    ["coreos", "", ""],

    ["suse", "12", "SUSE Linux Enterprise Server"],
    ["suse", "13.2", "openSUSE"],
    ["suse", "11", "SUSE Linux Enterprise Server"],
    ["suse", "13.1", "openSUSE"],

    ["debian", "6.0", ""],

    ["redhat", "6.5", ""],
    ["redhat", "7.0", ""],

]


def open_patch():
    open_name = '__builtin__.open'
    if PY_VERSION_MAJOR == 3:
        open_name = 'builtins.open'
    return open_name


def distros(distro_name=".*", distro_version=".*", distro_full_name=".*"):
    """Run test on multiple distros"""
    def decorator(test_method):
        @wraps(test_method)
        def wrapper(self, *args, **kwargs):
            for distro in supported_distro:
                if re.match(distro_name, distro[0]) and \
                   re.match(distro_version, distro[1]) and \
                   re.match(distro_full_name, distro[2]):
                    if debug:
                        logger.info("Run {0} on {1}", test_method.__name__, 
                                    distro)
                    new_args = []
                    new_args.extend(args)
                    new_args.extend(distro)
                    test_method(self, *new_args, **kwargs)
                    # Call tearDown and setUp to create separated environment
                    # for distro testing
                    self.tearDown()
                    self.setUp()
        return wrapper
    return decorator

<|MERGE_RESOLUTION|>--- conflicted
+++ resolved
@@ -123,15 +123,12 @@
             cls.assertIsNone = cls.emulate_assertIsNone
         if not hasattr(cls, "assertIsNotNone"):
             cls.assertIsNone = cls.emulate_assertIsNotNone
-<<<<<<< HEAD
         if hasattr(cls, "assertRaisesRegexp"):
             cls.assertRaisesRegex = cls.assertRaisesRegexp
         if not hasattr(cls, "assertRaisesRegex"):
             cls.assertRaisesRegex = cls.emulate_raises_regex
-=======
         if not hasattr(cls, "assertListEqual"):
             cls.assertListEqual = cls.emulate_assertListEqual
->>>>>>> 58c0c143
 
     def setUp(self):
         prefix = "{0}_".format(self.__class__.__name__)
@@ -184,7 +181,7 @@
             msg = msg if msg is not None else '{0} is None'.format(_safe_repr(x))
             self.fail(msg)
 
-<<<<<<< HEAD
+
     def emulate_raises_regex(self, exception_type, regex, function, *args, **kwargs):
         try:
             function(*args, **kwargs)
@@ -195,7 +192,7 @@
                 self.fail("Expected exception {0} matching {1}.  Actual: {2}".format(
                     exception_type, regex, str(e)))
         self.fail("No exception was thrown.  Expected exception {0} matching {1}".format(exception_type, regex))
-=======
+
     def emulate_assertListEqual(self, seq1, seq2, msg=None, seq_type=None):
         """An equality assertion for ordered sequences (like lists and tuples).
 
@@ -299,8 +296,6 @@
         msg = self._formatMessage(msg, standardMsg)
         self.fail(msg)
 
->>>>>>> 58c0c143
-
     @staticmethod
     def _create_files(tmp_dir, prefix, suffix, count, with_sleep=0):
         for i in range(count):
