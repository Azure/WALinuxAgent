# Copyright 2018 Microsoft Corporation
#
# Licensed under the Apache License, Version 2.0 (the "License");
# you may not use this file except in compliance with the License.
# You may obtain a copy of the License at
#
#     http://www.apache.org/licenses/LICENSE-2.0
#
# Unless required by applicable law or agreed to in writing, software
# distributed under the License is distributed on an "AS IS" BASIS,
# WITHOUT WARRANTIES OR CONDITIONS OF ANY KIND, either express or implied.
# See the License for the specific language governing permissions and
# limitations under the License.
#
# Requires Python 2.6+ and Openssl 1.0+
#

"""
Define util functions for unit test
"""
import difflib
import os
import pprint
import re
import shutil
import stat
import sys
import tempfile
import unittest
from functools import wraps

import time

import azurelinuxagent.common.event as event
import azurelinuxagent.common.conf as conf
import azurelinuxagent.common.logger as logger
from azurelinuxagent.common.utils import fileutil

from azurelinuxagent.common.version import PY_VERSION_MAJOR

# Import mock module for Python2 and Python3
try:
    from unittest.mock import Mock, patch, MagicMock, ANY, DEFAULT, call
except ImportError:
    from mock import Mock, patch, MagicMock, ANY, DEFAULT, call

test_dir = os.path.dirname(os.path.abspath(__file__))
data_dir = os.path.join(test_dir, "data")

debug = False
if os.environ.get('DEBUG') == '1':
    debug = True

# Enable verbose logger to stdout
if debug:
    logger.add_logger_appender(logger.AppenderType.STDOUT, 
                               logger.LogLevel.VERBOSE)

_MAX_LENGTH = 120

_MAX_LENGTH_SAFE_REPR = 80

<<<<<<< HEAD
=======
# Mock sleep to reduce test execution time
_SLEEP = time.sleep


def mock_sleep(sec=0.01):
    """
    Mocks the time.sleep method to reduce unit test time
    :param sec: Time to replace the sleep call with, default = 0.01sec
    """
    _SLEEP(sec)


>>>>>>> 8158b454
def safe_repr(obj, short=False):
    try:
        result = repr(obj)
    except Exception:
        result = object.__repr__(obj)
    if not short or len(result) < _MAX_LENGTH:
        return result
    return result[:_MAX_LENGTH_SAFE_REPR] + ' [truncated]...'


def skip_if_predicate_false(predicate, message):
    if not predicate():
        if hasattr(unittest, "skip"):
            return unittest.skip(message)
        return lambda func: None
    return lambda func: func


def skip_if_predicate_true(predicate, message):
    if predicate():
        if hasattr(unittest, "skip"):
            return unittest.skip(message)
        return lambda func: None
    return lambda func: func


def _safe_repr(obj, short=False):
    """
    Copied from Python 3.x
    """
    try:
        result = repr(obj)
    except Exception:
        result = object.__repr__(obj)
    if not short or len(result) < _MAX_LENGTH:
        return result
    return result[:_MAX_LENGTH] + ' [truncated]...'


class AgentTestCase(unittest.TestCase):
    @classmethod
    def setUpClass(cls):
        # Setup newer unittest assertions missing in prior versions of Python

        if not hasattr(cls, "assertRegex"):
            cls.assertRegex = cls.assertRegexpMatches if hasattr(cls, "assertRegexpMatches") else cls.emulate_assertRegexpMatches
        if not hasattr(cls, "assertNotRegex"):
            cls.assertNotRegex = cls.assertNotRegexpMatches if hasattr(cls, "assertNotRegexpMatches") else cls.emulate_assertNotRegexpMatches
        if not hasattr(cls, "assertIn"):
            cls.assertIn = cls.emulate_assertIn
        if not hasattr(cls, "assertNotIn"):
            cls.assertNotIn = cls.emulate_assertNotIn
        if not hasattr(cls, "assertGreater"):
            cls.assertGreater = cls.emulate_assertGreater
        if not hasattr(cls, "assertGreaterEqual"):
            cls.assertGreaterEqual = cls.emulate_assertGreaterEqual
        if not hasattr(cls, "assertLess"):
            cls.assertLess = cls.emulate_assertLess
        if not hasattr(cls, "assertLessEqual"):
            cls.assertLessEqual = cls.emulate_assertLessEqual
        if not hasattr(cls, "assertIsNone"):
            cls.assertIsNone = cls.emulate_assertIsNone
        if not hasattr(cls, "assertIsNotNone"):
            cls.assertIsNotNone = cls.emulate_assertIsNotNone
        if hasattr(cls, "assertRaisesRegexp"):
            cls.assertRaisesRegex = cls.assertRaisesRegexp
        if not hasattr(cls, "assertRaisesRegex"):
            cls.assertRaisesRegex = cls.emulate_raises_regex
        if not hasattr(cls, "assertListEqual"):
            cls.assertListEqual = cls.emulate_assertListEqual
        if not hasattr(cls, "assertIsInstance"):
            cls.assertIsInstance = cls.emulate_assertIsInstance
        if sys.version_info < (2, 7):
            # assertRaises does not implement a context manager in 2.6; override it with emulate_assertRaises but
            # keep a pointer to the original implementation to use when a context manager is not requested.
            cls.original_assertRaises = unittest.TestCase.assertRaises
            cls.assertRaises = cls.emulate_assertRaises

    @classmethod
    def tearDownClass(cls):
        pass

    def setUp(self):
        prefix = "{0}_".format(self.__class__.__name__)

        self.tmp_dir = tempfile.mkdtemp(prefix=prefix)
        self.test_file = 'test_file'

        conf.get_autoupdate_enabled = Mock(return_value=True)
        conf.get_lib_dir = Mock(return_value=self.tmp_dir)

        ext_log_dir = os.path.join(self.tmp_dir, "azure")
        conf.get_ext_log_dir = Mock(return_value=ext_log_dir)

        conf.get_agent_pid_file_path = Mock(return_value=os.path.join(self.tmp_dir, "waagent.pid"))

        event.init_event_status(self.tmp_dir)
        event.init_event_logger(self.tmp_dir)

    def tearDown(self):
        if not debug and self.tmp_dir is not None:
            shutil.rmtree(self.tmp_dir)

    def emulate_assertIn(self, a, b, msg=None):
        if a not in b:
            msg = msg if msg is not None else "{0} not found in {1}".format(_safe_repr(a), _safe_repr(b))
            self.fail(msg)

    def emulate_assertNotIn(self, a, b, msg=None):
        if a in b:
            msg = msg if msg is not None else "{0} unexpectedly found in {1}".format(_safe_repr(a), _safe_repr(b))
            self.fail(msg)

    def emulate_assertGreater(self, a, b, msg=None):
        if not a > b:
            msg = msg if msg is not None else '{0} not greater than {1}'.format(_safe_repr(a), _safe_repr(b))
            self.fail(msg)

    def emulate_assertGreaterEqual(self, a, b, msg=None):
        if not a >= b:
            msg = msg if msg is not None else '{0} not greater or equal to {1}'.format(_safe_repr(a), _safe_repr(b))
            self.fail(msg)

    def emulate_assertLess(self, a, b, msg=None):
        if not a < b:
            msg = msg if msg is not None else '{0} not less than {1}'.format(_safe_repr(a), _safe_repr(b))
            self.fail(msg)

    def emulate_assertLessEqual(self, a, b, msg=None):
        if not a <= b:
            msg = msg if msg is not None else '{0} not less or equal to {1}'.format(_safe_repr(a), _safe_repr(b))
            self.fail(msg)

    def emulate_assertIsNone(self, x, msg=None):
        if x is not None:
            msg = msg if msg is not None else '{0} is not None'.format(_safe_repr(x))
            self.fail(msg)

    def emulate_assertIsNotNone(self, x, msg=None):
        if x is None:
            msg = msg if msg is not None else '{0} is None'.format(_safe_repr(x))
            self.fail(msg)

    def emulate_assertRegexpMatches(self, text, regexp, msg=None):
        if re.search(regexp, text) is not None:
            return
        msg = msg if msg is not None else "'{0}' does not match '{1}'.".format(text, regexp)
        self.fail(msg)

    def emulate_assertNotRegexpMatches(self, text, regexp, msg=None):
        if re.search(regexp, text, flags=1) is None:
            return
        msg = msg if msg is not None else "'{0}' should not match '{1}'.".format(text, regexp)
        self.fail(msg)

    class _AssertRaisesContextManager(object):
        def __init__(self, expected_exception_type, test_case):
            self._expected_exception_type = expected_exception_type
            self._test_case = test_case

        def __enter__(self):
            return self

        @staticmethod
        def _get_type_name(type):
            return type.__name__ if hasattr(type, "__name__") else str(type)

        def __exit__(self, exception_type, exception, *_):
            if exception_type is None:
                expected = AgentTestCase._AssertRaisesContextManager._get_type_name(self._expected_exception_type)
                self._test_case.fail("Did not raise an exception; expected '{0}'".format(expected))
            if not issubclass(exception_type, self._expected_exception_type):
                raised = AgentTestCase._AssertRaisesContextManager._get_type_name(exception_type)
                expected = AgentTestCase._AssertRaisesContextManager._get_type_name(self._expected_exception_type)
                self._test_case.fail("Raised '{0}', but expected '{1}'".format(raised, expected))

            self.exception = exception
            return True

    def emulate_assertRaises(self, exception_type, function=None, *args, **kwargs):
        # return a context manager only when function is not provided; otherwise use the original assertRaises
        if function is None:
            return AgentTestCase._AssertRaisesContextManager(exception_type, self)

        self.original_assertRaises(exception_type, function, *args, **kwargs)

        return None

    def emulate_raises_regex(self, exception_type, regex, function, *args, **kwargs):
        try:
            function(*args, **kwargs)
        except Exception as e:
            if re.search(regex, str(e), flags=1) is not None:
                return
            else:
                self.fail("Expected exception {0} matching {1}.  Actual: {2}".format(
                    exception_type, regex, str(e)))
        self.fail("No exception was thrown.  Expected exception {0} matching {1}".format(exception_type, regex))

    def emulate_assertListEqual(self, seq1, seq2, msg=None, seq_type=None):
        """An equality assertion for ordered sequences (like lists and tuples).

        For the purposes of this function, a valid ordered sequence type is one
        which can be indexed, has a length, and has an equality operator.

        Args:
            seq1: The first sequence to compare.
            seq2: The second sequence to compare.
            seq_type: The expected datatype of the sequences, or None if no
                    datatype should be enforced.
            msg: Optional message to use on failure instead of a list of
                    differences.
        """
        if seq_type is not None:
            seq_type_name = seq_type.__name__
            if not isinstance(seq1, seq_type):
                raise self.failureException('First sequence is not a %s: %s'
                                        % (seq_type_name, safe_repr(seq1)))
            if not isinstance(seq2, seq_type):
                raise self.failureException('Second sequence is not a %s: %s'
                                        % (seq_type_name, safe_repr(seq2)))
        else:
            seq_type_name = "sequence"

        differing = None
        try:
            len1 = len(seq1)
        except (TypeError, NotImplementedError):
            differing = 'First %s has no length.    Non-sequence?' % (
                    seq_type_name)

        if differing is None:
            try:
                len2 = len(seq2)
            except (TypeError, NotImplementedError):
                differing = 'Second %s has no length.    Non-sequence?' % (
                        seq_type_name)

        if differing is None:
            if seq1 == seq2:
                return

            seq1_repr = safe_repr(seq1)
            seq2_repr = safe_repr(seq2)
            if len(seq1_repr) > 30:
                seq1_repr = seq1_repr[:30] + '...'
            if len(seq2_repr) > 30:
                seq2_repr = seq2_repr[:30] + '...'
            elements = (seq_type_name.capitalize(), seq1_repr, seq2_repr)
            differing = '%ss differ: %s != %s\n' % elements

            for i in xrange(min(len1, len2)):
                try:
                    item1 = seq1[i]
                except (TypeError, IndexError, NotImplementedError):
                    differing += ('\nUnable to index element %d of first %s\n' %
                                 (i, seq_type_name))
                    break

                try:
                    item2 = seq2[i]
                except (TypeError, IndexError, NotImplementedError):
                    differing += ('\nUnable to index element %d of second %s\n' %
                                 (i, seq_type_name))
                    break

                if item1 != item2:
                    differing += ('\nFirst differing element %d:\n%s\n%s\n' %
                                 (i, safe_repr(item1), safe_repr(item2)))
                    break
            else:
                if (len1 == len2 and seq_type is None and
                    type(seq1) != type(seq2)):
                    # The sequences are the same, but have differing types.
                    return

            if len1 > len2:
                differing += ('\nFirst %s contains %d additional '
                             'elements.\n' % (seq_type_name, len1 - len2))
                try:
                    differing += ('First extra element %d:\n%s\n' %
                                  (len2, safe_repr(seq1[len2])))
                except (TypeError, IndexError, NotImplementedError):
                    differing += ('Unable to index element %d '
                                  'of first %s\n' % (len2, seq_type_name))
            elif len1 < len2:
                differing += ('\nSecond %s contains %d additional '
                             'elements.\n' % (seq_type_name, len2 - len1))
                try:
                    differing += ('First extra element %d:\n%s\n' %
                                  (len1, safe_repr(seq2[len1])))
                except (TypeError, IndexError, NotImplementedError):
                    differing += ('Unable to index element %d '
                                  'of second %s\n' % (len1, seq_type_name))
        standardMsg = differing
        diffMsg = '\n' + '\n'.join(
            difflib.ndiff(pprint.pformat(seq1).splitlines(),
                          pprint.pformat(seq2).splitlines()))
        standardMsg = self._truncateMessage(standardMsg, diffMsg)
        msg = self._formatMessage(msg, standardMsg)
        self.fail(msg)

    def emulate_assertIsInstance(self, obj, object_type, msg=None):
        if not isinstance(obj, object_type):
            msg = msg if msg is not None else '{0} is not an instance of {1}'.format(_safe_repr(obj),
                                                                                     _safe_repr(object_type))
            self.fail(msg)

    @staticmethod
    def _create_files(tmp_dir, prefix, suffix, count, with_sleep=0):
        for i in range(count):
            f = os.path.join(tmp_dir, '.'.join((prefix, str(i), suffix)))
            fileutil.write_file(f, "faux content")
            time.sleep(with_sleep)

    def create_script(self, file_name, contents, file_path=None):
        """
        Creates an executable script with the given contents.
        If file_name ends with ".py", it creates a Python3 script, otherwise it creates a bash script
        :param file_name: The name of the file to create the script with
        :param contents: Contents of the script file
        :param file_path: The path of the file where to create it in (we use /tmp/ by default)
        :return:
        """
        if not file_path:
            file_path = os.path.join(self.tmp_dir, file_name)

        directory = os.path.dirname(file_path)
        if not os.path.exists(directory):
            os.mkdir(directory)

        with open(file_path, "w") as script:
            if file_name.endswith(".py"):
                script.write("#!/usr/bin/env python3\n")
            else:
                script.write("#!/usr/bin/env bash\n")
            script.write(contents)

        os.chmod(file_path, stat.S_IRUSR | stat.S_IWUSR | stat.S_IXUSR)

        return file_name


def load_data(name):
    """Load test data"""
    path = os.path.join(data_dir, name)
    with open(path, "r") as data_file:
        return data_file.read()


def load_bin_data(name):
    """Load test bin data"""
    path = os.path.join(data_dir, name)
    with open(path, "rb") as data_file:
        return data_file.read()


supported_distro = [
    ["ubuntu", "12.04", ""],
    ["ubuntu", "14.04", ""],
    ["ubuntu", "14.10", ""],
    ["ubuntu", "15.10", ""],
    ["ubuntu", "15.10", "Snappy Ubuntu Core"],

    ["coreos", "", ""],

    ["suse", "12", "SUSE Linux Enterprise Server"],
    ["suse", "13.2", "openSUSE"],
    ["suse", "11", "SUSE Linux Enterprise Server"],
    ["suse", "13.1", "openSUSE"],

    ["debian", "6.0", ""],

    ["redhat", "6.5", ""],
    ["redhat", "7.0", ""],

]


def open_patch():
    open_name = '__builtin__.open'
    if PY_VERSION_MAJOR == 3:
        open_name = 'builtins.open'
    return open_name


def distros(distro_name=".*", distro_version=".*", distro_full_name=".*"):
    """Run test on multiple distros"""
    def decorator(test_method):
        @wraps(test_method)
        def wrapper(self, *args, **kwargs):
            for distro in supported_distro:
                if re.match(distro_name, distro[0]) and \
                   re.match(distro_version, distro[1]) and \
                   re.match(distro_full_name, distro[2]):
                    if debug:
                        logger.info("Run {0} on {1}", test_method.__name__, 
                                    distro)
                    new_args = []
                    new_args.extend(args)
                    new_args.extend(distro)
                    test_method(self, *new_args, **kwargs)
                    # Call tearDown and setUp to create separated environment
                    # for distro testing
                    self.tearDown()
                    self.setUp()
        return wrapper
    return decorator

<|MERGE_RESOLUTION|>--- conflicted
+++ resolved
@@ -60,8 +60,6 @@
 
 _MAX_LENGTH_SAFE_REPR = 80
 
-<<<<<<< HEAD
-=======
 # Mock sleep to reduce test execution time
 _SLEEP = time.sleep
 
@@ -74,7 +72,6 @@
     _SLEEP(sec)
 
 
->>>>>>> 8158b454
 def safe_repr(obj, short=False):
     try:
         result = repr(obj)
