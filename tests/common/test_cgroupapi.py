# Copyright 2018 Microsoft Corporation
#
# Licensed under the Apache License, Version 2.0 (the "License");
# you may not use this file except in compliance with the License.
# You may obtain a copy of the License at
#
#     http://www.apache.org/licenses/LICENSE-2.0
#
# Unless required by applicable law or agreed to in writing, software
# distributed under the License is distributed on an "AS IS" BASIS,
# WITHOUT WARRANTIES OR CONDITIONS OF ANY KIND, either express or implied.
# See the License for the specific language governing permissions and
# limitations under the License.
#
# Requires Python 2.4+ and Openssl 1.0+
#

from __future__ import print_function

from azurelinuxagent.common.cgroupapi import FileSystemCgroupsApi, SystemdCgroupsApi
from azurelinuxagent.common.cgroupconfigurator import CGroupConfigurator, CGroupConfigurator_tmp
from azurelinuxagent.common.utils import shellutil
from tests.tools import *


<<<<<<< HEAD
@skip_if_predicate_false(lambda: False, "TODO: Need unit tests")
=======
def i_am_root():
    return os.geteuid() == 0


@skip_if_predicate_false(CGroupConfigurator.enabled, "CGroups not supported in this environment")
>>>>>>> f537cfe4
class TestCGroupConfigurator(AgentTestCase):
    #
    # TODO -- Need to write actual tests
    #
    def test_dummy(self):
<<<<<<< HEAD
        pass
=======
        api = FileSystemCgroupsApi()
        api.create_agent_cgroups()
        self.assertTrue(True)

    @patch('azurelinuxagent.common.cgroupapi.SystemdCgroupsApi.create_agent_cgroups')
    @patch('azurelinuxagent.common.cgroupapi.FileSystemCgroupsApi.create_agent_cgroups')
    @patch('azurelinuxagent.common.cgroupconfigurator.CGroupConfigurator.is_systemd')
    def test_it_should_call_systemd_api(self, mock_is_systemd, mock_create_agent_cgroups_filesystem,
                                        mock_create_agent_cgroups_systemd):
        mock_is_systemd.return_value = True

        configurator = CGroupConfigurator_tmp.get_instance()
        configurator.create_agent_cgroups(track_cgroups=False)

        self.assertEqual(mock_create_agent_cgroups_systemd.call_count, 1)
        self.assertEqual(mock_create_agent_cgroups_filesystem.call_count, 0)


@skip_if_predicate_false(CGroupConfigurator.enabled, "CGroups not supported in this environment")
class TestSystemdCgroupsApi(AgentTestCase):

    def test_it_should_return_extensions_slice_root_name(self):
        root_slice_name = SystemdCgroupsApi()._get_extensions_slice_root_name()
        self.assertEqual(root_slice_name, "system-walinuxagent.extensions.slice")

    def test_it_should_return_extension_slice_name(self):
        extension_name = "Microsoft.Azure.DummyExtension-1.0"
        extension_slice_name = SystemdCgroupsApi()._get_extension_slice_name(extension_name)
        self.assertEqual(extension_slice_name, "system-walinuxagent.extensions-Microsoft.Azure.DummyExtension_1.0.slice")

    @skip_if_predicate_false(i_am_root, "Test does not run when normal user")
    def test_if_extensions_root_slice_is_created(self):
        SystemdCgroupsApi().create_extension_cgroups_root()

        unit_name = SystemdCgroupsApi()._get_extensions_slice_root_name()
        _, status = shellutil.run_get_output("systemctl status {0}".format(unit_name))
        self.assertIn("Loaded: loaded", status)
        self.assertIn("Active: active", status)

        shellutil.run_get_output("systemctl stop {0}".format(unit_name))
        shellutil.run_get_output("systemctl disable {0}".format(unit_name))
        os.remove("/etc/systemd/system/{0}".format(unit_name))
        shellutil.run_get_output("systemctl daemon-reload")

    @skip_if_predicate_false(i_am_root, "Test does not run when normal user")
    def test_it_should_create_extension_slice(self):
        extension_name = "Microsoft.Azure.DummyExtension-1.0"
        cgroups = SystemdCgroupsApi().create_extension_cgroups(extension_name)
        cpu_cgroup, memory_cgroup = cgroups[0], cgroups[1]
        self.assertEqual(cpu_cgroup, "/sys/fs/cgroup/cpu/system.slice/Microsoft.Azure.DummyExtension_1.0")
        self.assertEqual(memory_cgroup, "/sys/fs/cgroup/memory/system.slice/Microsoft.Azure.DummyExtension_1.0")

        unit_name = SystemdCgroupsApi._get_extension_slice_name(extension_name)
        self.assertEqual("system-walinuxagent.extensions-Microsoft.Azure.DummyExtension_1.0.slice", unit_name)

        _, status = shellutil.run_get_output("systemctl status {0}".format(unit_name))
        self.assertIn("Loaded: loaded", status)
        self.assertIn("Active: active", status)

        shellutil.run_get_output("systemctl stop {0}".format(unit_name))
        shellutil.run_get_output("systemctl disable {0}".format(unit_name))
        os.remove("/etc/systemd/system/{0}".format(unit_name))
        shellutil.run_get_output("systemctl daemon-reload")
>>>>>>> f537cfe4
<|MERGE_RESOLUTION|>--- conflicted
+++ resolved
@@ -18,47 +18,32 @@
 from __future__ import print_function
 
 from azurelinuxagent.common.cgroupapi import FileSystemCgroupsApi, SystemdCgroupsApi
-from azurelinuxagent.common.cgroupconfigurator import CGroupConfigurator, CGroupConfigurator_tmp
+from azurelinuxagent.common.cgroupconfigurator import CGroupConfigurator
 from azurelinuxagent.common.utils import shellutil
 from tests.tools import *
 
 
-<<<<<<< HEAD
-@skip_if_predicate_false(lambda: False, "TODO: Need unit tests")
-=======
 def i_am_root():
     return os.geteuid() == 0
 
-
-@skip_if_predicate_false(CGroupConfigurator.enabled, "CGroups not supported in this environment")
->>>>>>> f537cfe4
+@skip_if_predicate_false(CGroupConfigurator.get_instance().enabled, "CGroups not supported in this environment")
 class TestCGroupConfigurator(AgentTestCase):
+    def dummy(self):
+        pass
+    # @patch('azurelinuxagent.common.cgroupapi.SystemdCgroupsApi.create_agent_cgroups')
+    # @patch('azurelinuxagent.common.cgroupapi.FileSystemCgroupsApi.create_agent_cgroups')
+    # @patch('azurelinuxagent.common.cgroupconfigurator.CGroupConfigurator.is_systemd')
+    # def test_it_should_call_systemd_api(self, mock_is_systemd, mock_create_agent_cgroups_filesystem,mock_create_agent_cgroups_systemd):
+    #     mock_is_systemd.return_value = True
     #
-    # TODO -- Need to write actual tests
+    #     configurator = CGroupConfigurator.get_instance()
+    #     configurator.create_agent_cgroups(track_cgroups=False)
     #
-    def test_dummy(self):
-<<<<<<< HEAD
-        pass
-=======
-        api = FileSystemCgroupsApi()
-        api.create_agent_cgroups()
-        self.assertTrue(True)
-
-    @patch('azurelinuxagent.common.cgroupapi.SystemdCgroupsApi.create_agent_cgroups')
-    @patch('azurelinuxagent.common.cgroupapi.FileSystemCgroupsApi.create_agent_cgroups')
-    @patch('azurelinuxagent.common.cgroupconfigurator.CGroupConfigurator.is_systemd')
-    def test_it_should_call_systemd_api(self, mock_is_systemd, mock_create_agent_cgroups_filesystem,
-                                        mock_create_agent_cgroups_systemd):
-        mock_is_systemd.return_value = True
-
-        configurator = CGroupConfigurator_tmp.get_instance()
-        configurator.create_agent_cgroups(track_cgroups=False)
-
-        self.assertEqual(mock_create_agent_cgroups_systemd.call_count, 1)
-        self.assertEqual(mock_create_agent_cgroups_filesystem.call_count, 0)
+    #     self.assertEqual(mock_create_agent_cgroups_systemd.call_count, 1)
+    #     self.assertEqual(mock_create_agent_cgroups_filesystem.call_count, 0)
 
 
-@skip_if_predicate_false(CGroupConfigurator.enabled, "CGroups not supported in this environment")
+@skip_if_predicate_false(CGroupConfigurator.get_instance().enabled, "CGroups not supported in this environment")
 class TestSystemdCgroupsApi(AgentTestCase):
 
     def test_it_should_return_extensions_slice_root_name(self):
@@ -102,5 +87,4 @@
         shellutil.run_get_output("systemctl stop {0}".format(unit_name))
         shellutil.run_get_output("systemctl disable {0}".format(unit_name))
         os.remove("/etc/systemd/system/{0}".format(unit_name))
-        shellutil.run_get_output("systemctl daemon-reload")
->>>>>>> f537cfe4
+        shellutil.run_get_output("systemctl daemon-reload")