# Copyright 2018 Microsoft Corporation
#
# Licensed under the Apache License, Version 2.0 (the "License");
# you may not use this file except in compliance with the License.
# You may obtain a copy of the License at
#
#     http://www.apache.org/licenses/LICENSE-2.0
#
# Unless required by applicable law or agreed to in writing, software
# distributed under the License is distributed on an "AS IS" BASIS,
# WITHOUT WARRANTIES OR CONDITIONS OF ANY KIND, either express or implied.
# See the License for the specific language governing permissions and
# limitations under the License.
#
# Requires Python 2.4+ and Openssl 1.0+
#

from __future__ import print_function

import os
import re
import subprocess
import tempfile

from nose.plugins.attrib import attr

from azurelinuxagent.common.cgroupapi import CGroupsApi, FileSystemCgroupsApi, SystemdCgroupsApi, VM_AGENT_CGROUP_NAME
from azurelinuxagent.common.cgroupstelemetry import CGroupsTelemetry
from azurelinuxagent.common.exception import ExtensionError, ExtensionErrorCodes
from azurelinuxagent.common.future import ustr
from azurelinuxagent.common.utils import shellutil, fileutil
from tests.common.mock_cgroup_commands import mock_cgroup_commands
from tests.tools import AgentTestCase, patch, skip_if_predicate_false, is_systemd_present, i_am_root, mock_sleep
from tests.utils.cgroups_tools import CGroupsTools


class _MockedFileSystemTestCase(AgentTestCase):
    def setUp(self):
        AgentTestCase.setUp(self)

        self.cgroups_file_system_root = os.path.join(self.tmp_dir, "cgroup")
        os.mkdir(self.cgroups_file_system_root)
        os.mkdir(os.path.join(self.cgroups_file_system_root, "cpu"))
        os.mkdir(os.path.join(self.cgroups_file_system_root, "memory"))

        self.mock_cgroups_file_system_root = patch("azurelinuxagent.common.cgroupapi.CGROUPS_FILE_SYSTEM_ROOT", self.cgroups_file_system_root)
        self.mock_cgroups_file_system_root.start()

    def tearDown(self):
        self.mock_cgroups_file_system_root.stop()
        AgentTestCase.tearDown(self)


class CGroupsApiTestCase(_MockedFileSystemTestCase):
    def test_cgroups_should_be_supported_only_on_ubuntu_16_and_later(self):
        test_cases = [
            (['ubuntu', '16.04', 'xenial'], True),
            (['ubuntu', '16.10', 'yakkety'], True),
            (['ubuntu', '18.04', 'bionic'], True),
            (['ubuntu', '18.10', 'cosmic'], True),
            (['ubuntu', '20.04', 'focal'], True),
            (['ubuntu', '20.10', 'groovy'], True),
            (['centos', '7.5', 'Source'], False),
            (['redhat', '7.7', 'Maipo'], False),
            (['redhat', '7.7.1908', 'Core'], False),
            (['bigip', '15.0.1', 'Final'], False),
            (['gaia', '273.562', 'R80.30'], False),
            (['debian' '9.1', ''], False),
        ]

        for (distro, supported) in test_cases:
            with patch("azurelinuxagent.common.cgroupapi.get_distro", return_value=distro):
                self.assertEqual(CGroupsApi.cgroups_supported(), supported, "cgroups_supported() failed on {0}".format(distro))

    def test_create_should_return_a_SystemdCgroupsApi_on_systemd_platforms(self):
        with patch("azurelinuxagent.common.cgroupapi.CGroupsApi._is_systemd", return_value=True):
            api = CGroupsApi.create()

        self.assertTrue(type(api) == SystemdCgroupsApi)

    def test_create_should_return_a_FileSystemCgroupsApi_on_non_systemd_platforms(self):
        with patch("azurelinuxagent.common.cgroupapi.CGroupsApi._is_systemd", return_value=False):
            api = CGroupsApi.create()

        self.assertTrue(type(api) == FileSystemCgroupsApi)

    def test_is_systemd_should_return_true_when_systemd_manages_current_process(self):
        path_exists = os.path.exists

        def mock_path_exists(path):
            if path == "/run/systemd/system/":
                mock_path_exists.path_tested = True
                return True
            return path_exists(path)

        mock_path_exists.path_tested = False

        with patch("azurelinuxagent.common.cgroupapi.os.path.exists", mock_path_exists):
            is_systemd = CGroupsApi._is_systemd()

        self.assertTrue(is_systemd)

        self.assertTrue(mock_path_exists.path_tested, 'The expected path was not tested; the implementation of CGroupsApi._is_systemd() may have changed.')

    def test_is_systemd_should_return_false_when_systemd_does_not_manage_current_process(self):
        path_exists = os.path.exists

        def mock_path_exists(path):
            if path == "/run/systemd/system/":
                mock_path_exists.path_tested = True
                return False
            return path_exists(path)

        mock_path_exists.path_tested = False

        with patch("azurelinuxagent.common.cgroupapi.os.path.exists", mock_path_exists):
            is_systemd = CGroupsApi._is_systemd()

        self.assertFalse(is_systemd)

        self.assertTrue(mock_path_exists.path_tested, 'The expected path was not tested; the implementation of CGroupsApi._is_systemd() may have changed.')

    def test_foreach_controller_should_execute_operation_on_all_mounted_controllers(self):
        executed_controllers = []

        def controller_operation(controller):
            executed_controllers.append(controller)

        CGroupsApi._foreach_controller(controller_operation, 'A dummy message')

        # The setUp method mocks azurelinuxagent.common.cgroupapi.CGROUPS_FILE_SYSTEM_ROOT to have the cpu and memory controllers mounted
        self.assertIn('cpu', executed_controllers, 'The operation was not executed on the cpu controller')
        self.assertIn('memory', executed_controllers, 'The operation was not executed on the memory controller')
        self.assertEqual(len(executed_controllers), 2, 'The operation was not executed on unexpected controllers: {0}'.format(executed_controllers))

    def test_foreach_controller_should_handle_errors_in_individual_controllers(self):
        successful_controllers = []

        def controller_operation(controller):
            if controller == 'cpu':
                raise Exception('A test exception')

            successful_controllers.append(controller)

        with patch("azurelinuxagent.common.cgroupapi.logger.warn") as mock_logger_warn:
            CGroupsApi._foreach_controller(controller_operation, 'A dummy message')

            self.assertIn('memory', successful_controllers, 'The operation was not executed on the memory controller')
            self.assertEqual(len(successful_controllers), 1, 'The operation was not executed on unexpected controllers: {0}'.format(successful_controllers))

            args, kwargs = mock_logger_warn.call_args
            (message_format, controller, error, message) = args
            self.assertEquals(message_format, 'Error in cgroup controller "{0}": {1}. {2}')
            self.assertEquals(controller, 'cpu')
            self.assertEquals(error, 'A test exception')
            self.assertEquals(message, 'A dummy message')


class MountCgroupsTestCase(AgentTestCase):

    def setUp(self):
        AgentTestCase.setUp(self)
        self.cgroups_file_system_root = os.path.join(self.tmp_dir, "cgroups")
        self.mock_base_cgroups = patch("azurelinuxagent.common.cgroupapi.CGROUPS_FILE_SYSTEM_ROOT", self.cgroups_file_system_root)
        self.mock_base_cgroups.start()

    def tearDown(self):
        self.mock_base_cgroups.stop()

    @staticmethod
    def _get_mount_commands(mock):
        mount_commands = ''
        for call_args in mock.call_args_list:
            args, kwargs = call_args
            mount_commands += ';' + args[0]
        return mount_commands

    def test_mount_cgroups_should_mount_the_cpu_and_memory_controllers(self):
        # the mount command requires root privileges; make it a no op and check only for file existence
        original_run_get_output = shellutil.run_get_output

        def mock_run_get_output(cmd, *args, **kwargs):
            if cmd.startswith('mount '):
                return 0, None
            return original_run_get_output(cmd, *args, **kwargs)

        with patch("azurelinuxagent.common.osutil.default.shellutil.run_get_output", side_effect=mock_run_get_output) as patch_run_get_output:
            FileSystemCgroupsApi.mount_cgroups()

            # the directories for the controllers should have been created
            for controller in ['cpu', 'memory', 'cpuacct', 'cpu,cpuacct']:
                directory = os.path.join(self.cgroups_file_system_root, controller)
                self.assertTrue(os.path.exists(directory), "A directory for controller {0} was not created".format(controller))

            # the cgroup filesystem and the cpu and memory controllers should have been mounted
            mount_commands = MountCgroupsTestCase._get_mount_commands(patch_run_get_output)

            self.assertRegex(mount_commands, ';mount.* cgroup_root ', 'The cgroups file system was not mounted')
            self.assertRegex(mount_commands, ';mount.* cpu,cpuacct ', 'The cpu controller was not mounted')
            self.assertRegex(mount_commands, ';mount.* memory ', 'The memory controller was not mounted')

    def test_mount_cgroups_should_not_mount_the_cgroups_file_system_when_it_already_exists(self):
        os.mkdir(self.cgroups_file_system_root)

        original_run_get_output = shellutil.run_get_output

        def mock_run_get_output(cmd, *args, **kwargs):
            if cmd.startswith('mount '):
                return 0, None
            return original_run_get_output(cmd, *args, **kwargs)

        with patch("azurelinuxagent.common.osutil.default.shellutil.run_get_output", side_effect=mock_run_get_output) as patch_run_get_output:
            FileSystemCgroupsApi.mount_cgroups()

            mount_commands = MountCgroupsTestCase._get_mount_commands(patch_run_get_output)

            self.assertNotIn('cgroup_root', mount_commands, 'The cgroups file system should not have been mounted')
            self.assertRegex(mount_commands, ';mount.* cpu,cpuacct ', 'The cpu controller was not mounted')
            self.assertRegex(mount_commands, ';mount.* memory ', 'The memory controller was not mounted')

    def test_mount_cgroups_should_not_mount_cgroup_controllers_when_they_already_exist(self):
        os.mkdir(self.cgroups_file_system_root)
        os.mkdir(os.path.join(self.cgroups_file_system_root, 'cpu,cpuacct'))
        os.mkdir(os.path.join(self.cgroups_file_system_root, 'memory'))

        original_run_get_output = shellutil.run_get_output

        def mock_run_get_output(cmd, *args, **kwargs):
            if cmd.startswith('mount '):
                return 0, None
            return original_run_get_output(cmd, *args, **kwargs)

        with patch("azurelinuxagent.common.osutil.default.shellutil.run_get_output", side_effect=mock_run_get_output) as patch_run_get_output:
            FileSystemCgroupsApi.mount_cgroups()

            mount_commands = MountCgroupsTestCase._get_mount_commands(patch_run_get_output)

            self.assertNotIn('cgroup_root', mount_commands, 'The cgroups file system should not have been mounted')
            self.assertNotIn('cpu,cpuacct', mount_commands, 'The cpu controller should not have been mounted')
            self.assertNotIn('memory', mount_commands, 'The memory controller should not have been mounted')

    def test_mount_cgroups_should_handle_errors_when_mounting_an_individual_controller(self):
        original_run_get_output = shellutil.run_get_output

        def mock_run_get_output(cmd, *args, **kwargs):
            if cmd.startswith('mount '):
                if 'memory' in cmd:
                    raise Exception('A test exception mounting the memory controller')
                return 0, None
            return original_run_get_output(cmd, *args, **kwargs)

        with patch("azurelinuxagent.common.osutil.default.shellutil.run_get_output", side_effect=mock_run_get_output) as patch_run_get_output:
            with patch("azurelinuxagent.common.cgroupconfigurator.logger.warn") as mock_logger_warn:
                FileSystemCgroupsApi.mount_cgroups()

                # the cgroup filesystem and the cpu controller should still have been mounted
                mount_commands = MountCgroupsTestCase._get_mount_commands(patch_run_get_output)

                self.assertRegex(mount_commands, ';mount.* cgroup_root ', 'The cgroups file system was not mounted')
                self.assertRegex(mount_commands, ';mount.* cpu,cpuacct ', 'The cpu controller was not mounted')

                # A warning should have been logged for the memory controller
                args, kwargs = mock_logger_warn.call_args
                self.assertIn('A test exception mounting the memory controller', args)

    def test_mount_cgroups_should_raise_when_the_cgroups_filesystem_fails_to_mount(self):
        original_run_get_output = shellutil.run_get_output

        def mock_run_get_output(cmd, *args, **kwargs):
            if cmd.startswith('mount '):
                if 'cgroup_root' in cmd:
                    raise Exception('A test exception mounting the cgroups file system')
                return 0, None
            return original_run_get_output(cmd, *args, **kwargs)

        with patch("azurelinuxagent.common.osutil.default.shellutil.run_get_output", side_effect=mock_run_get_output) as patch_run_get_output:
            with self.assertRaises(Exception) as context_manager:
                FileSystemCgroupsApi.mount_cgroups()

            self.assertRegex(str(context_manager.exception), 'A test exception mounting the cgroups file system')

            mount_commands = MountCgroupsTestCase._get_mount_commands(patch_run_get_output)
            self.assertNotIn('memory', mount_commands, 'The memory controller should not have been mounted')
            self.assertNotIn('cpu', mount_commands, 'The cpu controller should not have been mounted')

    def test_mount_cgroups_should_raise_when_all_controllers_fail_to_mount(self):
        original_run_get_output = shellutil.run_get_output

        def mock_run_get_output(cmd, *args, **kwargs):
            if cmd.startswith('mount '):
                if 'memory' in cmd or 'cpu,cpuacct' in cmd:
                    raise Exception('A test exception mounting a cgroup controller')
                return 0, None
            return original_run_get_output(cmd, *args, **kwargs)

        with patch("azurelinuxagent.common.osutil.default.shellutil.run_get_output", side_effect=mock_run_get_output):
            with self.assertRaises(Exception) as context_manager:
                FileSystemCgroupsApi.mount_cgroups()

            self.assertRegex(str(context_manager.exception), 'A test exception mounting a cgroup controller')

    def test_mount_cgroups_should_not_create_symbolic_links_when_the_cpu_controller_fails_to_mount(self):
        original_run_get_output = shellutil.run_get_output

        def mock_run_get_output(cmd, *args, **kwargs):
            if cmd.startswith('mount '):
                if 'cpu,cpuacct' in cmd:
                    raise Exception('A test exception mounting the cpu controller')
                return 0, None
            return original_run_get_output(cmd, *args, **kwargs)

        with patch("azurelinuxagent.common.osutil.default.shellutil.run_get_output", side_effect=mock_run_get_output):
            with patch("azurelinuxagent.common.osutil.default.os.symlink") as patch_symlink:
                FileSystemCgroupsApi.mount_cgroups()

                self.assertEquals(patch_symlink.call_count, 0, 'A symbolic link should not have been created')


class FileSystemCgroupsApiTestCase(_MockedFileSystemTestCase):
    def test_cleanup_legacy_cgroups_should_move_daemon_pid_to_new_cgroup_and_remove_legacy_cgroups(self):
        # Set up a mock /var/run/waagent.pid file
        daemon_pid = "42"
        daemon_pid_file = os.path.join(self.tmp_dir, "waagent.pid")
        fileutil.write_file(daemon_pid_file, daemon_pid + "\n")

        # Set up old controller cgroups and add the daemon PID to them
        legacy_cpu_cgroup = CGroupsTools.create_legacy_agent_cgroup(self.cgroups_file_system_root, "cpu", daemon_pid)
        legacy_memory_cgroup = CGroupsTools.create_legacy_agent_cgroup(self.cgroups_file_system_root, "memory", daemon_pid)

        # Set up new controller cgroups and add extension handler's PID to them
        new_cpu_cgroup = CGroupsTools.create_agent_cgroup(self.cgroups_file_system_root, "cpu", "999")
        new_memory_cgroup = CGroupsTools.create_agent_cgroup(self.cgroups_file_system_root, "memory", "999")

        with patch("azurelinuxagent.common.cgroupapi.add_event") as mock_add_event:
            with patch("azurelinuxagent.common.cgroupapi.get_agent_pid_file_path", return_value=daemon_pid_file):
                FileSystemCgroupsApi().cleanup_legacy_cgroups()

        # The method should have added the daemon PID to the new controllers and deleted the old ones
        new_cpu_contents = fileutil.read_file(os.path.join(new_cpu_cgroup, "cgroup.procs"))
        new_memory_contents = fileutil.read_file(os.path.join(new_memory_cgroup, "cgroup.procs"))

        self.assertTrue(daemon_pid in new_cpu_contents)
        self.assertTrue(daemon_pid in new_memory_contents)

        self.assertFalse(os.path.exists(legacy_cpu_cgroup))
        self.assertFalse(os.path.exists(legacy_memory_cgroup))

        # Assert the event parameters that were sent out
        self.assertEquals(len(mock_add_event.call_args_list), 2)
        self.assertTrue(all(kwargs['op'] == 'CGroupsCleanUp' for _, kwargs in mock_add_event.call_args_list))
        self.assertTrue(all(kwargs['is_success'] for _, kwargs in mock_add_event.call_args_list))
        self.assertTrue(any(
            re.match(r"Moved daemon's PID from legacy cgroup to /.*/cgroup/cpu/walinuxagent.service", kwargs['message'])
            for _, kwargs in mock_add_event.call_args_list))
        self.assertTrue(any(
            re.match(r"Moved daemon's PID from legacy cgroup to /.*/cgroup/memory/walinuxagent.service", kwargs['message'])
            for _, kwargs in mock_add_event.call_args_list))

    def test_create_agent_cgroups_should_create_cgroups_on_all_controllers(self):
        agent_cgroups = FileSystemCgroupsApi().create_agent_cgroups()

        def assert_cgroup_created(controller):
            cgroup_path = os.path.join(self.cgroups_file_system_root, controller, VM_AGENT_CGROUP_NAME)
            self.assertTrue(any(cgroups.path == cgroup_path for cgroups in agent_cgroups))
            self.assertTrue(any(cgroups.name == VM_AGENT_CGROUP_NAME for cgroups in agent_cgroups))
            self.assertTrue(os.path.exists(cgroup_path))
            cgroup_task = int(fileutil.read_file(os.path.join(cgroup_path, "cgroup.procs")))
            current_process = os.getpid()
            self.assertEqual(cgroup_task, current_process)

        assert_cgroup_created("cpu")
        assert_cgroup_created("memory")

    def test_create_extension_cgroups_root_should_create_root_directory_for_extensions(self):
        FileSystemCgroupsApi().create_extension_cgroups_root()

        cpu_cgroup = os.path.join(self.cgroups_file_system_root, "cpu", "walinuxagent.extensions")
        self.assertTrue(os.path.exists(cpu_cgroup))

        memory_cgroup = os.path.join(self.cgroups_file_system_root, "memory", "walinuxagent.extensions")
        self.assertTrue(os.path.exists(memory_cgroup))

    def test_create_extension_cgroups_should_create_cgroups_on_all_controllers(self):
        api = FileSystemCgroupsApi()
        api.create_extension_cgroups_root()
        extension_cgroups = api.create_extension_cgroups("Microsoft.Compute.TestExtension-1.2.3")

        def assert_cgroup_created(controller):
            cgroup_path = os.path.join(self.cgroups_file_system_root, controller, "walinuxagent.extensions",
                                       "Microsoft.Compute.TestExtension_1.2.3")

            self.assertTrue(any(cgroups.path == cgroup_path for cgroups in extension_cgroups))
            self.assertTrue(os.path.exists(cgroup_path))

        assert_cgroup_created("cpu")
        assert_cgroup_created("memory")

    def test_remove_extension_cgroups_should_remove_all_cgroups(self):
        api = FileSystemCgroupsApi()
        api.create_extension_cgroups_root()
        extension_cgroups = api.create_extension_cgroups("Microsoft.Compute.TestExtension-1.2.3")

        api.remove_extension_cgroups("Microsoft.Compute.TestExtension-1.2.3")

        for cgroup in extension_cgroups:
            self.assertFalse(os.path.exists(cgroup.path))

    def test_remove_extension_cgroups_should_log_a_warning_when_the_cgroup_contains_active_tasks(self):
        api = FileSystemCgroupsApi()
        api.create_extension_cgroups_root()
        api.create_extension_cgroups("Microsoft.Compute.TestExtension-1.2.3")

        with patch("azurelinuxagent.common.cgroupapi.logger.warn") as mock_logger_warn:
            with patch("azurelinuxagent.common.cgroupapi.os.rmdir", side_effect=OSError(16, "Device or resource busy")):
                api.remove_extension_cgroups("Microsoft.Compute.TestExtension-1.2.3")

            args, kwargs = mock_logger_warn.call_args
            message = args[0]
            self.assertIn("still has active tasks", message)

    def test_get_extension_cgroups_should_return_all_cgroups(self):
        api = FileSystemCgroupsApi()
        api.create_extension_cgroups_root()
        created = api.create_extension_cgroups("Microsoft.Compute.TestExtension-1.2.3")

        retrieved = api.get_extension_cgroups("Microsoft.Compute.TestExtension-1.2.3")

        self.assertEqual(len(retrieved), len(created))

        for cgroup in created:
            self.assertTrue(any(retrieved_cgroup.path == cgroup.path for retrieved_cgroup in retrieved))

    @patch('time.sleep', side_effect=lambda _: mock_sleep())
    def test_start_extension_command_should_add_the_child_process_to_the_extension_cgroup(self, _):
        api = FileSystemCgroupsApi()
        api.create_extension_cgroups_root()

        with tempfile.TemporaryFile(dir=self.tmp_dir, mode="w+b") as stdout:
            with tempfile.TemporaryFile(dir=self.tmp_dir, mode="w+b") as stderr:
                extension_cgroups, process_output = api.start_extension_command(
                    extension_name="Microsoft.Compute.TestExtension-1.2.3",
                    command="echo $$",
                    timeout=300,
                    shell=True,
                    cwd=self.tmp_dir,
                    env={},
                    stdout=stdout,
                    stderr=stderr)

        # The expected format of the process output is [stdout]\n{PID}\n\n\n[stderr]\n"
        pattern = re.compile(r"\[stdout\]\n(\d+)\n\n\n\[stderr\]\n")
        m = pattern.match(process_output)

        try:
            pid_from_output = int(m.group(1))
        except Exception as e:
            self.fail("No PID could be extracted from the process output! Error: {0}".format(ustr(e)))

        for cgroup in extension_cgroups:
            cgroups_procs_path = os.path.join(cgroup.path, "cgroup.procs")
            with open(cgroups_procs_path, "r") as f:
                contents = f.read()
            pid_from_cgroup = int(contents)

            self.assertEquals(pid_from_output, pid_from_cgroup,
                              "The PID from the process output ({0}) does not match the PID found in the"
                              "process cgroup {1} ({2})".format(pid_from_output, cgroups_procs_path, pid_from_cgroup))


@skip_if_predicate_false(is_systemd_present, "Systemd cgroups API doesn't manage cgroups on systems not using systemd.")
class SystemdCgroupsApiTestCase(AgentTestCase):
    def test_get_systemd_version_should_return_a_version_number(self):
        with mock_cgroup_commands():
            version_info = SystemdCgroupsApi.get_systemd_version()
            found = re.search("systemd \d+", version_info) is not None
            self.assertTrue(found, "Could not determine the systemd version: {0}".format(version_info))

    def test_get_cpu_and_memory_mount_points_should_return_the_cgroup_mount_points(self):
        with mock_cgroup_commands():
            cpu, memory = SystemdCgroupsApi().get_cgroup_mount_points()
            self.assertEquals(cpu, '/sys/fs/cgroup/cpu,cpuacct', "The mount point for the CPU controller is incorrect")
            self.assertEquals(memory, '/sys/fs/cgroup/memory', "The mount point for the memory controller is incorrect")

    def test_get_cpu_and_memory_cgroup_relative_paths_for_process_should_return_the_cgroup_relative_paths(self):
        with mock_cgroup_commands():
            cpu, memory = SystemdCgroupsApi.get_process_cgroup_relative_paths('self')
            self.assertEquals(cpu, "system.slice/walinuxagent.service", "The relative path for the CPU cgroup is incorrect")
            self.assertEquals(memory, "system.slice/walinuxagent.service", "The relative memory for the CPU cgroup is incorrect")

    def test_get_cgroup2_controllers_should_return_the_v2_cgroup_controllers(self):
        with mock_cgroup_commands():
            mount_point, controllers = SystemdCgroupsApi.get_cgroup2_controllers()

            self.assertEquals(mount_point, "/sys/fs/cgroup/unified", "Invalid mount point for V2 cgroups")
            self.assertIn("cpu", controllers, "The CPU controller is not in the list of V2 controllers")
            self.assertIn("memory", controllers, "The memory controller is not in the list of V2 controllers")

    def test_get_unit_property_should_return_the_value_of_the_given_property(self):
        with mock_cgroup_commands():
            cpu_accounting = SystemdCgroupsApi.get_unit_property("walinuxagent.service", "CPUAccounting")

            self.assertEquals(cpu_accounting, "no", "Property {0} of {1} is incorrect".format("CPUAccounting", "walinuxagent.service"))

    def test_get_extensions_slice_root_name_should_return_the_root_slice_for_extensions(self):
        root_slice_name = SystemdCgroupsApi()._get_extensions_slice_root_name()
        self.assertEqual(root_slice_name, "system-walinuxagent.extensions.slice")

    def test_get_extension_slice_name_should_return_the_slice_for_the_given_extension(self):
        extension_name = "Microsoft.Azure.DummyExtension-1.0"
        extension_slice_name = SystemdCgroupsApi()._get_extension_slice_name(extension_name)
        self.assertEqual(extension_slice_name, "system-walinuxagent.extensions-Microsoft.Azure.DummyExtension_1.0.slice")

    @attr('requires_sudo')
    def test_create_extension_cgroups_root_should_create_extensions_root_slice(self):
        self.assertTrue(i_am_root(), "Test does not run when non-root")

        SystemdCgroupsApi().create_extension_cgroups_root()

        unit_name = SystemdCgroupsApi()._get_extensions_slice_root_name()
        _, status = shellutil.run_get_output("systemctl status {0}".format(unit_name))
        self.assertIn("Loaded: loaded", status)
        self.assertIn("Active: active", status)

        shellutil.run_get_output("systemctl stop {0}".format(unit_name))
        shellutil.run_get_output("systemctl disable {0}".format(unit_name))
        os.remove("/etc/systemd/system/{0}".format(unit_name))
        shellutil.run_get_output("systemctl daemon-reload")

    def test_get_processes_in_cgroup_should_return_the_processes_within_the_cgroup(self):
        with mock_cgroup_commands():
            processes = SystemdCgroupsApi.get_processes_in_cgroup("/sys/fs/cgroup/cpu/system.slice/walinuxagent.service")

            self.assertTrue(len(processes) >= 2,
                            "The cgroup should contain at least 2 procceses (daemon and extension handler): [{0}]".format(processes))

            daemon_present = any("waagent -daemon" in command for (pid, command) in processes)
            self.assertTrue(daemon_present, "Could not find the daemon in the cgroup: [{0}]".format(processes))

            extension_handler_present = any(re.search("(WALinuxAgent-.+\.egg|waagent) -run-exthandlers", command) for (pid, command) in processes)
            self.assertTrue(extension_handler_present, "Could not find the extension handler in the cgroup: [{0}]".format(processes))

    @attr('requires_sudo')
    def test_create_extension_cgroups_should_create_extension_slice(self):
        self.assertTrue(i_am_root(), "Test does not run when non-root")

        extension_name = "Microsoft.Azure.DummyExtension-1.0"
        cgroups = SystemdCgroupsApi().create_extension_cgroups(extension_name)
        cpu_cgroup, memory_cgroup = cgroups[0], cgroups[1]
        self.assertEqual(cpu_cgroup.path, "/sys/fs/cgroup/cpu/system.slice/Microsoft.Azure.DummyExtension_1.0")
        self.assertEqual(memory_cgroup.path, "/sys/fs/cgroup/memory/system.slice/Microsoft.Azure.DummyExtension_1.0")

        unit_name = SystemdCgroupsApi()._get_extension_slice_name(extension_name)
        self.assertEqual("system-walinuxagent.extensions-Microsoft.Azure.DummyExtension_1.0.slice", unit_name)

        _, status = shellutil.run_get_output("systemctl status {0}".format(unit_name))
        self.assertIn("Loaded: loaded", status)
        self.assertIn("Active: active", status)

        shellutil.run_get_output("systemctl stop {0}".format(unit_name))
        shellutil.run_get_output("systemctl disable {0}".format(unit_name))
        os.remove("/etc/systemd/system/{0}".format(unit_name))
        shellutil.run_get_output("systemctl daemon-reload")

    def assert_cgroups_created(self, extension_cgroups):
        self.assertEqual(len(extension_cgroups), 2,
                         'start_extension_command did not return the expected number of cgroups')

        cpu_found = memory_found = False

        for cgroup in extension_cgroups:
            match = re.match(
                r'^/sys/fs/cgroup/(cpu|memory)/system.slice/Microsoft.Compute.TestExtension_1\.2\.3\_([a-f0-9-]+)\.scope$',
                cgroup.path)

            self.assertTrue(match is not None, "Unexpected path for cgroup: {0}".format(cgroup.path))

            if match.group(1) == 'cpu':
                cpu_found = True
            if match.group(1) == 'memory':
                memory_found = True

        self.assertTrue(cpu_found, 'start_extension_command did not return a cpu cgroup')
        self.assertTrue(memory_found, 'start_extension_command did not return a memory cgroup')

    @patch('time.sleep', side_effect=lambda _: mock_sleep())
    def test_start_extension_command_should_return_the_command_output(self, _):
        original_popen = subprocess.Popen

        def mock_popen(command, *args, **kwargs):
            if command.startswith('systemd-run --unit=Microsoft.Compute.TestExtension_1.2.3'):
                command = "echo TEST_OUTPUT"
            return original_popen(command, *args, **kwargs)

        with mock_cgroup_commands() as mock_commands:
            with tempfile.TemporaryFile(dir=self.tmp_dir, mode="w+b") as output_file:
                with patch("azurelinuxagent.common.cgroupapi.subprocess.Popen", side_effect=mock_popen) as popen_patch:
                    command_output = SystemdCgroupsApi().start_extension_command(
                        extension_name="Microsoft.Compute.TestExtension-1.2.3",
                        command="A_TEST_COMMAND",
                        shell=True,
                        timeout=300,
                        cwd=self.tmp_dir,
                        env={},
                        stdout=output_file,
                        stderr=output_file)

                    self.assertIn("[stdout]\nTEST_OUTPUT\n", command_output, "The test output was not captured")

    @patch('time.sleep', side_effect=lambda _: mock_sleep())
    def test_start_extension_command_should_execute_the_command_in_a_cgroup(self, _):
        with mock_cgroup_commands():
            SystemdCgroupsApi().start_extension_command(
                extension_name="Microsoft.Compute.TestExtension-1.2.3",
                command="test command",
                shell=False,
                timeout=300,
                cwd=self.tmp_dir,
                env={},
                stdout=subprocess.PIPE,
                stderr=subprocess.PIPE)

            tracked = CGroupsTelemetry._tracked

            self.assertTrue(
                any(cg for cg in tracked if cg.name == 'Microsoft.Compute.TestExtension-1.2.3' and 'cpu' in cg.path),
                "The extension's CPU is not being tracked")
            self.assertTrue(
                any(cg for cg in tracked if cg.name == 'Microsoft.Compute.TestExtension-1.2.3' and 'memory' in cg.path),
                "The extension's memory is not being tracked")

    @patch('time.sleep', side_effect=lambda _: mock_sleep())
    def test_start_extension_command_should_use_systemd_to_execute_the_command(self, _):
        with mock_cgroup_commands():
            with patch("azurelinuxagent.common.cgroupapi.subprocess.Popen", wraps=subprocess.Popen) as popen_patch:
                SystemdCgroupsApi().start_extension_command(
                    extension_name="Microsoft.Compute.TestExtension-1.2.3",
                    command="the-test-extension-command",
                    timeout=300,
                    shell=True,
                    cwd=self.tmp_dir,
                    env={},
                    stdout=subprocess.PIPE,
                    stderr=subprocess.PIPE)

                extension_calls = [args[0] for (args, _) in popen_patch.call_args_list if "the-test-extension-command" in args[0]]

                self.assertEquals(1, len(extension_calls), "The extension should have been invoked exactly once")
                self.assertIn("systemd-run --unit=Microsoft.Compute.TestExtension_1.2.3", extension_calls[0], "The extension should have been invoked using systemd")

    @patch('time.sleep', side_effect=lambda _: mock_sleep())
    def test_start_extension_command_should_invoke_the_command_directly_if_systemd_fails(self, _):
        original_popen = subprocess.Popen

        def mock_popen(command, *args, **kwargs):
            if command.startswith('systemd-run'):
                # Inject a syntax error to the call
                command = command.replace('systemd-run', 'systemd-run syntax_error')
            return original_popen(command, *args, **kwargs)

        with tempfile.TemporaryFile(dir=self.tmp_dir, mode="w+b") as output_file:
            with patch("azurelinuxagent.common.cgroupapi.add_event") as mock_add_event:
                with patch("azurelinuxagent.common.cgroupapi.subprocess.Popen", side_effect=mock_popen) as popen_patch:
                    CGroupsTelemetry.reset()

                    command = "echo TEST_OUTPUT"

                    command_output = SystemdCgroupsApi().start_extension_command(
                        extension_name="Microsoft.Compute.TestExtension-1.2.3",
                        command=command,
                        timeout=300,
                        shell=True,
                        cwd=self.tmp_dir,
                        env={},
                        stdout=output_file,
                        stderr=output_file)

                    args, kwargs = mock_add_event.call_args
                    self.assertIn("Failed to run systemd-run for unit Microsoft.Compute.TestExtension_1.2.3",
                                  kwargs['message'])
                    self.assertIn("Failed to find executable syntax_error: No such file or directory",
                                  kwargs['message'])
                    self.assertEquals(False, kwargs['is_success'])
                    self.assertEquals('InvokeCommandUsingSystemd', kwargs['op'])

                    extension_calls = [args[0] for (args, _) in popen_patch.call_args_list if command in args[0]]

                    self.assertEquals(2, len(extension_calls), "The extension should have been invoked exactly twice")
                    self.assertIn("systemd-run --unit=Microsoft.Compute.TestExtension_1.2.3", extension_calls[0],
<<<<<<< HEAD
                        "The first call to the extension should have used systemd")
                    self.assertEquals(command, extension_calls[1],
                        "The second call to the extension should not have used systemd")
=======
                                  "The first call to the extension should have used systemd")
                    self.assertEquals(command, extension_calls[1],
                                      "The second call to the extension should not have used systemd")
>>>>>>> 7bdc95ef

                    self.assertEquals(len(CGroupsTelemetry._tracked), 0, "No cgroups should have been created")

                    self.assertIn("TEST_OUTPUT\n", command_output, "The test output was not captured")

<<<<<<< HEAD

=======
>>>>>>> 7bdc95ef
    @patch('time.sleep', side_effect=lambda _: mock_sleep())
    def test_start_extension_command_should_invoke_the_command_directly_if_systemd_times_out(self, _):
        # Systemd has its own internal timeout which is shorter than what we define for extension operation timeout.
        # When systemd times out, it will write a message to stderr and exit with exit code 1.
        # In that case, we will internally recognize the failure due to the non-zero exit code, not as a timeout.
        original_popen = subprocess.Popen
        systemd_timeout_command = "echo 'Failed to start transient scope unit: Connection timed out' >&2 && exit 1"

        def mock_popen(*args, **kwargs):
            # If trying to invoke systemd, mock what would happen if systemd timed out internally:
            # write failure to stderr and exit with exit code 1.
            new_args = args
            if "systemd-run" in args[0]:
                new_args = (systemd_timeout_command,)

            return original_popen(new_args, **kwargs)

        with tempfile.TemporaryFile(dir=self.tmp_dir, mode="w+b") as stdout:
            with tempfile.TemporaryFile(dir=self.tmp_dir, mode="w+b") as stderr:
                with patch("azurelinuxagent.common.cgroupapi.subprocess.Popen", side_effect=mock_popen) as popen_patch:
                    CGroupsTelemetry.reset()

                    SystemdCgroupsApi().start_extension_command(
                        extension_name="Microsoft.Compute.TestExtension-1.2.3",
                        command="echo 'success'",
                        timeout=300,
                        shell=True,
                        cwd=self.tmp_dir,
                        env={},
                        stdout=stdout,
                        stderr=stderr)

                    extension_calls = [args[0] for (args, _) in popen_patch.call_args_list if "echo 'success'" in args[0]]

                    self.assertEquals(2, len(extension_calls), "The extension should have been invoked exactly twice")
                    self.assertIn("systemd-run --unit=Microsoft.Compute.TestExtension_1.2.3", extension_calls[0], "The first call to the extension should have used systemd")
                    self.assertEquals("echo 'success'", extension_calls[1], "The second call to the extension should not have used systemd")

                    self.assertEquals(len(CGroupsTelemetry._tracked), 0, "No cgroups should have been created")

    @attr('requires_sudo')
    @patch("azurelinuxagent.common.cgroupapi.add_event")
    @patch('time.sleep', side_effect=lambda _: mock_sleep())
    def test_start_extension_command_should_not_use_fallback_option_if_extension_fails(self, *args):
        self.assertTrue(i_am_root(), "Test does not run when non-root")
        command = "ls folder_does_not_exist"

        with tempfile.TemporaryFile(dir=self.tmp_dir, mode="w+b") as stdout:
            with tempfile.TemporaryFile(dir=self.tmp_dir, mode="w+b") as stderr:
                with patch("azurelinuxagent.common.cgroupapi.subprocess.Popen", wraps=subprocess.Popen) as popen_patch:
                    with self.assertRaises(ExtensionError) as context_manager:
                        SystemdCgroupsApi().start_extension_command(
                            extension_name="Microsoft.Compute.TestExtension-1.2.3",
                            command=command,
                            timeout=300,
                            shell=True,
                            cwd=self.tmp_dir,
                            env={},
                            stdout=stdout,
                            stderr=stderr)

                    extension_calls = [args[0] for (args, _) in popen_patch.call_args_list if command in args[0]]

                    self.assertEquals(1, len(extension_calls), "The extension should have been invoked exactly once")
                    self.assertIn("systemd-run --unit=Microsoft.Compute.TestExtension_1.2.3", extension_calls[0],
                                  "The first call to the extension should have used systemd")

                    self.assertEquals(context_manager.exception.code, ExtensionErrorCodes.PluginUnknownFailure)
                    self.assertIn("Non-zero exit code", ustr(context_manager.exception))
                    # The scope name should appear in the process output since systemd-run was invoked and stderr
                    # wasn't truncated.
                    self.assertIn("Microsoft.Compute.TestExtension_1.2.3", ustr(context_manager.exception))

    @attr('requires_sudo')
    @patch("azurelinuxagent.common.cgroupapi.add_event")
    @patch('time.sleep', side_effect=lambda _: mock_sleep())
    @patch("azurelinuxagent.common.utils.extensionprocessutil.TELEMETRY_MESSAGE_MAX_LEN", 5)
    def test_start_extension_command_should_not_use_fallback_option_if_extension_fails_with_long_output(self, *args):
        self.assertTrue(i_am_root(), "Test does not run when non-root")

        long_output = "a"*20  # large enough to ensure both stdout and stderr are truncated
        long_stdout_stderr_command = "echo {0} && echo {0} >&2 && ls folder_does_not_exist".format(long_output)

        with tempfile.TemporaryFile(dir=self.tmp_dir, mode="w+b") as stdout:
            with tempfile.TemporaryFile(dir=self.tmp_dir, mode="w+b") as stderr:
                with patch("azurelinuxagent.common.cgroupapi.subprocess.Popen", wraps=subprocess.Popen) as popen_patch:
                    with self.assertRaises(ExtensionError) as context_manager:
                        SystemdCgroupsApi().start_extension_command(
                            extension_name="Microsoft.Compute.TestExtension-1.2.3",
                            command=long_stdout_stderr_command,
                            timeout=300,
                            shell=True,
                            cwd=self.tmp_dir,
                            env={},
                            stdout=stdout,
                            stderr=stderr)

                    extension_calls = [args[0] for (args, _) in popen_patch.call_args_list if long_stdout_stderr_command in args[0]]

                    self.assertEquals(1, len(extension_calls), "The extension should have been invoked exactly once")
                    self.assertIn("systemd-run --unit=Microsoft.Compute.TestExtension_1.2.3", extension_calls[0],
                                  "The first call to the extension should have used systemd")

                    self.assertEquals(context_manager.exception.code, ExtensionErrorCodes.PluginUnknownFailure)
                    self.assertIn("Non-zero exit code", ustr(context_manager.exception))
                    # stdout and stderr should have been truncated, so the scope name doesn't appear in stderr
                    # even though systemd-run ran
                    self.assertNotIn("Microsoft.Compute.TestExtension_1.2.3", ustr(context_manager.exception))

    @attr('requires_sudo')
    @patch("azurelinuxagent.common.cgroupapi.add_event")
    def test_start_extension_command_should_not_use_fallback_option_if_extension_times_out(self, *args):
        self.assertTrue(i_am_root(), "Test does not run when non-root")

        with tempfile.TemporaryFile(dir=self.tmp_dir, mode="w+b") as stdout:
            with tempfile.TemporaryFile(dir=self.tmp_dir, mode="w+b") as stderr:
                with patch("azurelinuxagent.common.utils.extensionprocessutil.wait_for_process_completion_or_timeout",
                           return_value=[True, None]):
                    with patch("azurelinuxagent.common.cgroupapi.SystemdCgroupsApi._is_systemd_failure",
                               return_value=False):
                        with self.assertRaises(ExtensionError) as context_manager:
                            SystemdCgroupsApi().start_extension_command(
                                extension_name="Microsoft.Compute.TestExtension-1.2.3",
                                command="date",
                                timeout=300,
                                shell=True,
                                cwd=self.tmp_dir,
                                env={},
                                stdout=stdout,
                                stderr=stderr)

                        self.assertEquals(context_manager.exception.code,
                                          ExtensionErrorCodes.PluginHandlerScriptTimedout)
                        self.assertIn("Timeout", ustr(context_manager.exception))

    @patch('time.sleep', side_effect=lambda _: mock_sleep())
    def test_start_extension_command_should_capture_only_the_last_subprocess_output(self, _):
        original_popen = subprocess.Popen

        def mock_popen(*args, **kwargs):
            # Inject a syntax error to the call
            systemd_command = args[0].replace('systemd-run', 'systemd-run syntax_error')
            new_args = (systemd_command,)
            return original_popen(new_args, **kwargs)

        expected_output = "[stdout]\n{0}\n\n\n[stderr]\n"

        with tempfile.TemporaryFile(dir=self.tmp_dir, mode="w+b") as stdout:
            with tempfile.TemporaryFile(dir=self.tmp_dir, mode="w+b") as stderr:
                with patch("azurelinuxagent.common.cgroupapi.add_event"):
                    with patch("azurelinuxagent.common.cgroupapi.subprocess.Popen", side_effect=mock_popen):
                        # We expect this call to fail because of the syntax error
                        process_output = SystemdCgroupsApi().start_extension_command(
                            extension_name="Microsoft.Compute.TestExtension-1.2.3",
                            command="echo 'very specific test message'",
                            timeout=300,
                            shell=True,
                            cwd=self.tmp_dir,
                            env={},
                            stdout=stdout,
                            stderr=stderr)

                        self.assertEquals(expected_output.format("very specific test message"), process_output)


class SystemdCgroupsApiMockedFileSystemTestCase(_MockedFileSystemTestCase):
    def test_cleanup_legacy_cgroups_should_remove_legacy_cgroups(self):
        # Set up a mock /var/run/waagent.pid file
        daemon_pid_file = os.path.join(self.tmp_dir, "waagent.pid")
        fileutil.write_file(daemon_pid_file, "42\n")

        # Set up old controller cgroups, but do not add the daemon's PID to them
        legacy_cpu_cgroup = CGroupsTools.create_legacy_agent_cgroup(self.cgroups_file_system_root, "cpu", '')
        legacy_memory_cgroup = CGroupsTools.create_legacy_agent_cgroup(self.cgroups_file_system_root, "memory", '')

        with patch("azurelinuxagent.common.cgroupapi.add_event") as mock_add_event:
            with patch("azurelinuxagent.common.cgroupapi.get_agent_pid_file_path", return_value=daemon_pid_file):
                legacy_cgroups = SystemdCgroupsApi().cleanup_legacy_cgroups()

        self.assertEquals(legacy_cgroups, 2, "cleanup_legacy_cgroups() did not find all the expected cgroups")
        self.assertFalse(os.path.exists(legacy_cpu_cgroup), "cleanup_legacy_cgroups() did not remove the CPU legacy cgroup")
        self.assertFalse(os.path.exists(legacy_memory_cgroup), "cleanup_legacy_cgroups() did not remove the memory legacy cgroup")<|MERGE_RESOLUTION|>--- conflicted
+++ resolved
@@ -686,24 +686,14 @@
 
                     self.assertEquals(2, len(extension_calls), "The extension should have been invoked exactly twice")
                     self.assertIn("systemd-run --unit=Microsoft.Compute.TestExtension_1.2.3", extension_calls[0],
-<<<<<<< HEAD
-                        "The first call to the extension should have used systemd")
-                    self.assertEquals(command, extension_calls[1],
-                        "The second call to the extension should not have used systemd")
-=======
                                   "The first call to the extension should have used systemd")
                     self.assertEquals(command, extension_calls[1],
                                       "The second call to the extension should not have used systemd")
->>>>>>> 7bdc95ef
 
                     self.assertEquals(len(CGroupsTelemetry._tracked), 0, "No cgroups should have been created")
 
                     self.assertIn("TEST_OUTPUT\n", command_output, "The test output was not captured")
 
-<<<<<<< HEAD
-
-=======
->>>>>>> 7bdc95ef
     @patch('time.sleep', side_effect=lambda _: mock_sleep())
     def test_start_extension_command_should_invoke_the_command_directly_if_systemd_times_out(self, _):
         # Systemd has its own internal timeout which is shorter than what we define for extension operation timeout.
