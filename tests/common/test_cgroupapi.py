# Copyright 2018 Microsoft Corporation
#
# Licensed under the Apache License, Version 2.0 (the "License");
# you may not use this file except in compliance with the License.
# You may obtain a copy of the License at
#
#     http://www.apache.org/licenses/LICENSE-2.0
#
# Unless required by applicable law or agreed to in writing, software
# distributed under the License is distributed on an "AS IS" BASIS,
# WITHOUT WARRANTIES OR CONDITIONS OF ANY KIND, either express or implied.
# See the License for the specific language governing permissions and
# limitations under the License.
#
# Requires Python 2.4+ and Openssl 1.0+
#

from __future__ import print_function

import os
import re
import subprocess
import tempfile

from azurelinuxagent.common.cgroupapi import CGroupsApi, SystemdCgroupsApi
from azurelinuxagent.common.cgroupstelemetry import CGroupsTelemetry
from azurelinuxagent.common.osutil import systemd
from azurelinuxagent.common.utils import fileutil
from tests.common.mock_cgroup_environment import mock_cgroup_environment
from tests.tools import AgentTestCase, patch, mock_sleep
from tests.utils.cgroups_tools import CGroupsTools


class _MockedFileSystemTestCase(AgentTestCase):
    def setUp(self):
        AgentTestCase.setUp(self)

        self.cgroups_file_system_root = os.path.join(self.tmp_dir, "cgroup")
        os.mkdir(self.cgroups_file_system_root)
        os.mkdir(os.path.join(self.cgroups_file_system_root, "cpu"))
        os.mkdir(os.path.join(self.cgroups_file_system_root, "memory"))

        self.mock_cgroups_file_system_root = patch("azurelinuxagent.common.cgroupapi.CGROUPS_FILE_SYSTEM_ROOT", self.cgroups_file_system_root)
        self.mock_cgroups_file_system_root.start()

    def tearDown(self):
        self.mock_cgroups_file_system_root.stop()
        AgentTestCase.tearDown(self)


class CGroupsApiTestCase(_MockedFileSystemTestCase):
    def test_cgroups_should_be_supported_only_on_ubuntu_16_and_later(self):
        test_cases = [
            (['ubuntu', '16.04', 'xenial'], True),
            (['ubuntu', '16.10', 'yakkety'], True),
            (['ubuntu', '18.04', 'bionic'], True),
            (['ubuntu', '18.10', 'cosmic'], True),
            (['ubuntu', '20.04', 'focal'], True),
            (['ubuntu', '20.10', 'groovy'], True),
            (['centos', '7.5', 'Source'], False),
            (['redhat', '7.7', 'Maipo'], False),
            (['redhat', '7.7.1908', 'Core'], False),
            (['bigip', '15.0.1', 'Final'], False),
            (['gaia', '273.562', 'R80.30'], False),
            (['debian', '9.1', ''], False),
        ]

        for (distro, supported) in test_cases:
            with patch("azurelinuxagent.common.cgroupapi.get_distro", return_value=distro):
                self.assertEqual(CGroupsApi.cgroups_supported(), supported, "cgroups_supported() failed on {0}".format(distro))


<<<<<<< HEAD
=======
        def mock_path_exists(path):
            if path == SYSTEMD_RUN_PATH:
                mock_path_exists.path_tested = True
                return True
            return path_exists(path)

        mock_path_exists.path_tested = False

        with patch("azurelinuxagent.common.cgroupapi.os.path.exists", mock_path_exists):
            is_systemd = CGroupsApi.is_systemd()

        self.assertTrue(is_systemd)

        self.assertTrue(mock_path_exists.path_tested, 'The expected path was not tested; the implementation of CGroupsApi._is_systemd() may have changed.')

    def test_is_systemd_should_return_false_when_systemd_does_not_manage_current_process(self):
        path_exists = os.path.exists

        def mock_path_exists(path):
            if path == SYSTEMD_RUN_PATH:
                mock_path_exists.path_tested = True
                return False
            return path_exists(path)

        mock_path_exists.path_tested = False

        with patch("azurelinuxagent.common.cgroupapi.os.path.exists", mock_path_exists):
            is_systemd = CGroupsApi.is_systemd()

        self.assertFalse(is_systemd)

        self.assertTrue(mock_path_exists.path_tested, 'The expected path was not tested; the implementation of CGroupsApi._is_systemd() may have changed.')


@skip_if_predicate_false(is_systemd_present, "Systemd cgroups API doesn't manage cgroups on systems not using systemd.")
>>>>>>> f11abd6b
class SystemdCgroupsApiTestCase(AgentTestCase):
    def test_get_systemd_version_should_return_a_version_number(self):
        with mock_cgroup_environment(self.tmp_dir):
            version_info = systemd.get_version()
            found = re.search(r"systemd \d+", version_info) is not None
            self.assertTrue(found, "Could not determine the systemd version: {0}".format(version_info))

    def test_get_cpu_and_memory_mount_points_should_return_the_cgroup_mount_points(self):
        with mock_cgroup_environment(self.tmp_dir):
            cpu, memory = SystemdCgroupsApi().get_cgroup_mount_points()
            self.assertEqual(cpu, '/sys/fs/cgroup/cpu,cpuacct', "The mount point for the CPU controller is incorrect")
            self.assertEqual(memory, '/sys/fs/cgroup/memory', "The mount point for the memory controller is incorrect")

    def test_get_cpu_and_memory_cgroup_relative_paths_for_process_should_return_the_cgroup_relative_paths(self):
        with mock_cgroup_environment(self.tmp_dir):
            cpu, memory = SystemdCgroupsApi.get_process_cgroup_relative_paths('self')
            self.assertEqual(cpu, "system.slice/walinuxagent.service", "The relative path for the CPU cgroup is incorrect")
            self.assertEqual(memory, "system.slice/walinuxagent.service", "The relative memory for the CPU cgroup is incorrect")

    def test_get_cgroup2_controllers_should_return_the_v2_cgroup_controllers(self):
        with mock_cgroup_environment(self.tmp_dir):
            mount_point, controllers = SystemdCgroupsApi.get_cgroup2_controllers()

            self.assertEqual(mount_point, "/sys/fs/cgroup/unified", "Invalid mount point for V2 cgroups")
            self.assertIn("cpu", controllers, "The CPU controller is not in the list of V2 controllers")
            self.assertIn("memory", controllers, "The memory controller is not in the list of V2 controllers")

    def test_get_unit_property_should_return_the_value_of_the_given_property(self):
        with mock_cgroup_environment(self.tmp_dir):
            cpu_accounting = systemd.get_unit_property("walinuxagent.service", "CPUAccounting")

            self.assertEqual(cpu_accounting, "no", "Property {0} of {1} is incorrect".format("CPUAccounting", "walinuxagent.service"))

    def assert_cgroups_created(self, extension_cgroups):
        self.assertEqual(len(extension_cgroups), 2,
                         'start_extension_command did not return the expected number of cgroups')

        cpu_found = memory_found = False

        for cgroup in extension_cgroups:
            match = re.match(
                r'^/sys/fs/cgroup/(cpu|memory)/system.slice/Microsoft.Compute.TestExtension_1\.2\.3\_([a-f0-9-]+)\.scope$',
                cgroup.path)

            self.assertTrue(match is not None, "Unexpected path for cgroup: {0}".format(cgroup.path))

            if match.group(1) == 'cpu':
                cpu_found = True
            if match.group(1) == 'memory':
                memory_found = True

        self.assertTrue(cpu_found, 'start_extension_command did not return a cpu cgroup')
        self.assertTrue(memory_found, 'start_extension_command did not return a memory cgroup')

    @patch('time.sleep', side_effect=lambda _: mock_sleep())
    def test_start_extension_command_should_return_the_command_output(self, _):
        original_popen = subprocess.Popen

        def mock_popen(command, *args, **kwargs):
            if command.startswith('systemd-run --unit=Microsoft.Compute.TestExtension_1.2.3'):
                command = "echo TEST_OUTPUT"
            return original_popen(command, *args, **kwargs)

        with mock_cgroup_environment(self.tmp_dir):
            with tempfile.TemporaryFile(dir=self.tmp_dir, mode="w+b") as output_file:
                with patch("azurelinuxagent.common.cgroupapi.subprocess.Popen", side_effect=mock_popen) as popen_patch:  # pylint: disable=unused-variable
                    command_output = SystemdCgroupsApi().start_extension_command(
                        extension_name="Microsoft.Compute.TestExtension-1.2.3",
                        command="A_TEST_COMMAND",
                        shell=True,
                        timeout=300,
                        cwd=self.tmp_dir,
                        env={},
                        stdout=output_file,
                        stderr=output_file)

                    self.assertIn("[stdout]\nTEST_OUTPUT\n", command_output, "The test output was not captured")

    @patch('time.sleep', side_effect=lambda _: mock_sleep())
    def test_start_extension_command_should_execute_the_command_in_a_cgroup(self, _):
        with mock_cgroup_environment(self.tmp_dir):
            SystemdCgroupsApi().start_extension_command(
                extension_name="Microsoft.Compute.TestExtension-1.2.3",
                command="test command",
                shell=False,
                timeout=300,
                cwd=self.tmp_dir,
                env={},
                stdout=subprocess.PIPE,
                stderr=subprocess.PIPE)

            tracked = CGroupsTelemetry._tracked

            self.assertTrue(
                any(cg for cg in tracked if cg.name == 'Microsoft.Compute.TestExtension-1.2.3' and 'cpu' in cg.path),
                "The extension's CPU is not being tracked")

    @patch('time.sleep', side_effect=lambda _: mock_sleep())
    def test_start_extension_command_should_use_systemd_to_execute_the_command(self, _):
        with mock_cgroup_environment(self.tmp_dir):
            with patch("azurelinuxagent.common.cgroupapi.subprocess.Popen", wraps=subprocess.Popen) as popen_patch:
                SystemdCgroupsApi().start_extension_command(
                    extension_name="Microsoft.Compute.TestExtension-1.2.3",
                    command="the-test-extension-command",
                    timeout=300,
                    shell=True,
                    cwd=self.tmp_dir,
                    env={},
                    stdout=subprocess.PIPE,
                    stderr=subprocess.PIPE)

                extension_calls = [args[0] for (args, _) in popen_patch.call_args_list if "the-test-extension-command" in args[0]]

                self.assertEqual(1, len(extension_calls), "The extension should have been invoked exactly once")
                self.assertIn("systemd-run --unit=Microsoft.Compute.TestExtension_1.2.3", extension_calls[0], "The extension should have been invoked using systemd")


class SystemdCgroupsApiMockedFileSystemTestCase(_MockedFileSystemTestCase):
    def test_cleanup_legacy_cgroups_should_remove_legacy_cgroups(self):
        # Set up a mock /var/run/waagent.pid file
        daemon_pid_file = os.path.join(self.tmp_dir, "waagent.pid")
        fileutil.write_file(daemon_pid_file, "42\n")

        # Set up old controller cgroups, but do not add the daemon's PID to them
        legacy_cpu_cgroup = CGroupsTools.create_legacy_agent_cgroup(self.cgroups_file_system_root, "cpu", '')
        legacy_memory_cgroup = CGroupsTools.create_legacy_agent_cgroup(self.cgroups_file_system_root, "memory", '')

        with patch("azurelinuxagent.common.cgroupapi.get_agent_pid_file_path", return_value=daemon_pid_file):
            legacy_cgroups = SystemdCgroupsApi().cleanup_legacy_cgroups()

        self.assertEqual(legacy_cgroups, 2, "cleanup_legacy_cgroups() did not find all the expected cgroups")
        self.assertFalse(os.path.exists(legacy_cpu_cgroup), "cleanup_legacy_cgroups() did not remove the CPU legacy cgroup")
        self.assertFalse(os.path.exists(legacy_memory_cgroup), "cleanup_legacy_cgroups() did not remove the memory legacy cgroup")<|MERGE_RESOLUTION|>--- conflicted
+++ resolved
@@ -69,45 +69,7 @@
             with patch("azurelinuxagent.common.cgroupapi.get_distro", return_value=distro):
                 self.assertEqual(CGroupsApi.cgroups_supported(), supported, "cgroups_supported() failed on {0}".format(distro))
 
-
-<<<<<<< HEAD
-=======
-        def mock_path_exists(path):
-            if path == SYSTEMD_RUN_PATH:
-                mock_path_exists.path_tested = True
-                return True
-            return path_exists(path)
-
-        mock_path_exists.path_tested = False
-
-        with patch("azurelinuxagent.common.cgroupapi.os.path.exists", mock_path_exists):
-            is_systemd = CGroupsApi.is_systemd()
-
-        self.assertTrue(is_systemd)
-
-        self.assertTrue(mock_path_exists.path_tested, 'The expected path was not tested; the implementation of CGroupsApi._is_systemd() may have changed.')
-
-    def test_is_systemd_should_return_false_when_systemd_does_not_manage_current_process(self):
-        path_exists = os.path.exists
-
-        def mock_path_exists(path):
-            if path == SYSTEMD_RUN_PATH:
-                mock_path_exists.path_tested = True
-                return False
-            return path_exists(path)
-
-        mock_path_exists.path_tested = False
-
-        with patch("azurelinuxagent.common.cgroupapi.os.path.exists", mock_path_exists):
-            is_systemd = CGroupsApi.is_systemd()
-
-        self.assertFalse(is_systemd)
-
-        self.assertTrue(mock_path_exists.path_tested, 'The expected path was not tested; the implementation of CGroupsApi._is_systemd() may have changed.')
-
-
-@skip_if_predicate_false(is_systemd_present, "Systemd cgroups API doesn't manage cgroups on systems not using systemd.")
->>>>>>> f11abd6b
+                
 class SystemdCgroupsApiTestCase(AgentTestCase):
     def test_get_systemd_version_should_return_a_version_number(self):
         with mock_cgroup_environment(self.tmp_dir):
