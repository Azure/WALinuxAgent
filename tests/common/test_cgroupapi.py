# Copyright 2018 Microsoft Corporation
#
# Licensed under the Apache License, Version 2.0 (the "License");
# you may not use this file except in compliance with the License.
# You may obtain a copy of the License at
#
#     http://www.apache.org/licenses/LICENSE-2.0
#
# Unless required by applicable law or agreed to in writing, software
# distributed under the License is distributed on an "AS IS" BASIS,
# WITHOUT WARRANTIES OR CONDITIONS OF ANY KIND, either express or implied.
# See the License for the specific language governing permissions and
# limitations under the License.
#
# Requires Python 2.4+ and Openssl 1.0+
#

from __future__ import print_function

import os
import re
import subprocess
import tempfile

from nose.plugins.attrib import attr

from azurelinuxagent.common.cgroupapi import CGroupsApi, FileSystemCgroupsApi, SystemdCgroupsApi, VM_AGENT_CGROUP_NAME
from azurelinuxagent.common.cgroupstelemetry import CGroupsTelemetry
from azurelinuxagent.common.exception import ExtensionError, ExtensionErrorCodes
from azurelinuxagent.common.future import ustr
from azurelinuxagent.common.utils import shellutil, fileutil
from tests.common.mock_cgroup_commands import mock_cgroup_commands
from tests.tools import AgentTestCase, patch, skip_if_predicate_false, is_systemd_present, i_am_root, mock_sleep
from tests.utils.cgroups_tools import CGroupsTools


class _MockedFileSystemTestCase(AgentTestCase):
    def setUp(self):
        AgentTestCase.setUp(self)

        self.cgroups_file_system_root = os.path.join(self.tmp_dir, "cgroup")
        os.mkdir(self.cgroups_file_system_root)
        os.mkdir(os.path.join(self.cgroups_file_system_root, "cpu"))
        os.mkdir(os.path.join(self.cgroups_file_system_root, "memory"))

        self.mock_cgroups_file_system_root = patch("azurelinuxagent.common.cgroupapi.CGROUPS_FILE_SYSTEM_ROOT", self.cgroups_file_system_root)
        self.mock_cgroups_file_system_root.start()

    def tearDown(self):
        self.mock_cgroups_file_system_root.stop()
        AgentTestCase.tearDown(self)


class CGroupsApiTestCase(_MockedFileSystemTestCase):
    def test_cgroups_should_be_supported_only_on_ubuntu_16_and_later(self):
        test_cases = [
            (['ubuntu', '16.04', 'xenial'], True),
            (['ubuntu', '16.10', 'yakkety'], True),
            (['ubuntu', '18.04', 'bionic'], True),
            (['ubuntu', '18.10', 'cosmic'], True),
            (['ubuntu', '20.04', 'focal'], True),
            (['ubuntu', '20.10', 'groovy'], True),
            (['centos', '7.5', 'Source'], False),
            (['redhat', '7.7', 'Maipo'], False),
            (['redhat', '7.7.1908', 'Core'], False),
            (['bigip', '15.0.1', 'Final'], False),
            (['gaia', '273.562', 'R80.30'], False),
<<<<<<< HEAD
            (['debian' '9.1', ''], False), # pylint: disable=implicit-str-concat,implicit-str-concat-in-sequence
=======
            (['debian', '9.1', ''], False),
>>>>>>> c73a8d9e
        ]

        for (distro, supported) in test_cases:
            with patch("azurelinuxagent.common.cgroupapi.get_distro", return_value=distro):
                self.assertEqual(CGroupsApi.cgroups_supported(), supported, "cgroups_supported() failed on {0}".format(distro))

    def test_create_should_return_a_SystemdCgroupsApi_on_systemd_platforms(self): # pylint: disable=invalid-name
        with patch("azurelinuxagent.common.cgroupapi.CGroupsApi._is_systemd", return_value=True):
            api = CGroupsApi.create()

        self.assertTrue(type(api) == SystemdCgroupsApi) # pylint: disable=unidiomatic-typecheck

    def test_create_should_return_a_FileSystemCgroupsApi_on_non_systemd_platforms(self): # pylint: disable=invalid-name
        with patch("azurelinuxagent.common.cgroupapi.CGroupsApi._is_systemd", return_value=False):
            api = CGroupsApi.create()

        self.assertTrue(type(api) == FileSystemCgroupsApi) # pylint: disable=unidiomatic-typecheck

    def test_is_systemd_should_return_true_when_systemd_manages_current_process(self):
        path_exists = os.path.exists

        def mock_path_exists(path):
            if path == "/run/systemd/system/":
                mock_path_exists.path_tested = True
                return True
            return path_exists(path)

        mock_path_exists.path_tested = False

        with patch("azurelinuxagent.common.cgroupapi.os.path.exists", mock_path_exists):
            is_systemd = CGroupsApi._is_systemd() # pylint: disable=protected-access

        self.assertTrue(is_systemd)

        self.assertTrue(mock_path_exists.path_tested, 'The expected path was not tested; the implementation of CGroupsApi._is_systemd() may have changed.')

    def test_is_systemd_should_return_false_when_systemd_does_not_manage_current_process(self):
        path_exists = os.path.exists

        def mock_path_exists(path):
            if path == "/run/systemd/system/":
                mock_path_exists.path_tested = True
                return False
            return path_exists(path)

        mock_path_exists.path_tested = False

        with patch("azurelinuxagent.common.cgroupapi.os.path.exists", mock_path_exists):
            is_systemd = CGroupsApi._is_systemd() # pylint: disable=protected-access

        self.assertFalse(is_systemd)

        self.assertTrue(mock_path_exists.path_tested, 'The expected path was not tested; the implementation of CGroupsApi._is_systemd() may have changed.')

    def test_foreach_controller_should_execute_operation_on_all_mounted_controllers(self):
        executed_controllers = []

        def controller_operation(controller):
            executed_controllers.append(controller)

        CGroupsApi._foreach_controller(controller_operation, 'A dummy message') # pylint: disable=protected-access

        # The setUp method mocks azurelinuxagent.common.cgroupapi.CGROUPS_FILE_SYSTEM_ROOT to have the cpu and memory controllers mounted
        self.assertIn('cpu', executed_controllers, 'The operation was not executed on the cpu controller')
        self.assertIn('memory', executed_controllers, 'The operation was not executed on the memory controller')
        self.assertEqual(len(executed_controllers), 2, 'The operation was not executed on unexpected controllers: {0}'.format(executed_controllers))

    def test_foreach_controller_should_handle_errors_in_individual_controllers(self):
        successful_controllers = []

        def controller_operation(controller):
            if controller == 'cpu':
                raise Exception('A test exception')

            successful_controllers.append(controller)

        with patch("azurelinuxagent.common.cgroupapi.logger.warn") as mock_logger_warn:
            CGroupsApi._foreach_controller(controller_operation, 'A dummy message') # pylint: disable=protected-access

            self.assertIn('memory', successful_controllers, 'The operation was not executed on the memory controller')
            self.assertEqual(len(successful_controllers), 1, 'The operation was not executed on unexpected controllers: {0}'.format(successful_controllers))

            args, kwargs = mock_logger_warn.call_args # pylint: disable=unused-variable
            (message_format, controller, error, message) = args
            self.assertEquals(message_format, 'Error in cgroup controller "{0}": {1}. {2}') # pylint: disable=deprecated-method
            self.assertEquals(controller, 'cpu') # pylint: disable=deprecated-method
            self.assertEquals(error, 'A test exception') # pylint: disable=deprecated-method
            self.assertEquals(message, 'A dummy message') # pylint: disable=deprecated-method


class MountCgroupsTestCase(AgentTestCase):

    def setUp(self):
        AgentTestCase.setUp(self)
        self.cgroups_file_system_root = os.path.join(self.tmp_dir, "cgroups")
        self.mock_base_cgroups = patch("azurelinuxagent.common.cgroupapi.CGROUPS_FILE_SYSTEM_ROOT", self.cgroups_file_system_root)
        self.mock_base_cgroups.start()

    def tearDown(self):
        self.mock_base_cgroups.stop()

    @staticmethod
    def _get_mount_commands(mock):
        mount_commands = ''
        for call_args in mock.call_args_list:
            args, kwargs = call_args # pylint: disable=unused-variable
            mount_commands += ';' + args[0]
        return mount_commands

    def test_mount_cgroups_should_mount_the_cpu_and_memory_controllers(self):
        # the mount command requires root privileges; make it a no op and check only for file existence
        original_run_get_output = shellutil.run_get_output

        def mock_run_get_output(cmd, *args, **kwargs):
            if cmd.startswith('mount '):
                return 0, None
            return original_run_get_output(cmd, *args, **kwargs)

        with patch("azurelinuxagent.common.osutil.default.shellutil.run_get_output", side_effect=mock_run_get_output) as patch_run_get_output:
            FileSystemCgroupsApi.mount_cgroups()

            # the directories for the controllers should have been created
            for controller in ['cpu', 'memory', 'cpuacct', 'cpu,cpuacct']:
                directory = os.path.join(self.cgroups_file_system_root, controller)
                self.assertTrue(os.path.exists(directory), "A directory for controller {0} was not created".format(controller))

            # the cgroup filesystem and the cpu and memory controllers should have been mounted
            mount_commands = MountCgroupsTestCase._get_mount_commands(patch_run_get_output)

            self.assertRegex(mount_commands, ';mount.* cgroup_root ', 'The cgroups file system was not mounted')
            self.assertRegex(mount_commands, ';mount.* cpu,cpuacct ', 'The cpu controller was not mounted')
            self.assertRegex(mount_commands, ';mount.* memory ', 'The memory controller was not mounted')

    def test_mount_cgroups_should_not_mount_the_cgroups_file_system_when_it_already_exists(self):
        os.mkdir(self.cgroups_file_system_root)

        original_run_get_output = shellutil.run_get_output

        def mock_run_get_output(cmd, *args, **kwargs):
            if cmd.startswith('mount '):
                return 0, None
            return original_run_get_output(cmd, *args, **kwargs)

        with patch("azurelinuxagent.common.osutil.default.shellutil.run_get_output", side_effect=mock_run_get_output) as patch_run_get_output:
            FileSystemCgroupsApi.mount_cgroups()

            mount_commands = MountCgroupsTestCase._get_mount_commands(patch_run_get_output)

            self.assertNotIn('cgroup_root', mount_commands, 'The cgroups file system should not have been mounted')
            self.assertRegex(mount_commands, ';mount.* cpu,cpuacct ', 'The cpu controller was not mounted')
            self.assertRegex(mount_commands, ';mount.* memory ', 'The memory controller was not mounted')

    def test_mount_cgroups_should_not_mount_cgroup_controllers_when_they_already_exist(self):
        os.mkdir(self.cgroups_file_system_root)
        os.mkdir(os.path.join(self.cgroups_file_system_root, 'cpu,cpuacct'))
        os.mkdir(os.path.join(self.cgroups_file_system_root, 'memory'))

        original_run_get_output = shellutil.run_get_output

        def mock_run_get_output(cmd, *args, **kwargs):
            if cmd.startswith('mount '):
                return 0, None
            return original_run_get_output(cmd, *args, **kwargs)

        with patch("azurelinuxagent.common.osutil.default.shellutil.run_get_output", side_effect=mock_run_get_output) as patch_run_get_output:
            FileSystemCgroupsApi.mount_cgroups()

            mount_commands = MountCgroupsTestCase._get_mount_commands(patch_run_get_output)

            self.assertNotIn('cgroup_root', mount_commands, 'The cgroups file system should not have been mounted')
            self.assertNotIn('cpu,cpuacct', mount_commands, 'The cpu controller should not have been mounted')
            self.assertNotIn('memory', mount_commands, 'The memory controller should not have been mounted')

    def test_mount_cgroups_should_handle_errors_when_mounting_an_individual_controller(self):
        original_run_get_output = shellutil.run_get_output

        def mock_run_get_output(cmd, *args, **kwargs):
            if cmd.startswith('mount '):
                if 'memory' in cmd:
                    raise Exception('A test exception mounting the memory controller')
                return 0, None
            return original_run_get_output(cmd, *args, **kwargs)

        with patch("azurelinuxagent.common.osutil.default.shellutil.run_get_output", side_effect=mock_run_get_output) as patch_run_get_output:
            with patch("azurelinuxagent.common.cgroupconfigurator.logger.warn") as mock_logger_warn:
                FileSystemCgroupsApi.mount_cgroups()

                # the cgroup filesystem and the cpu controller should still have been mounted
                mount_commands = MountCgroupsTestCase._get_mount_commands(patch_run_get_output)

                self.assertRegex(mount_commands, ';mount.* cgroup_root ', 'The cgroups file system was not mounted')
                self.assertRegex(mount_commands, ';mount.* cpu,cpuacct ', 'The cpu controller was not mounted')

                # A warning should have been logged for the memory controller
                args, kwargs = mock_logger_warn.call_args # pylint: disable=unused-variable
                self.assertIn('A test exception mounting the memory controller', args)

    def test_mount_cgroups_should_raise_when_the_cgroups_filesystem_fails_to_mount(self):
        original_run_get_output = shellutil.run_get_output

        def mock_run_get_output(cmd, *args, **kwargs):
            if cmd.startswith('mount '):
                if 'cgroup_root' in cmd:
                    raise Exception('A test exception mounting the cgroups file system')
                return 0, None
            return original_run_get_output(cmd, *args, **kwargs)

        with patch("azurelinuxagent.common.osutil.default.shellutil.run_get_output", side_effect=mock_run_get_output) as patch_run_get_output:
            with self.assertRaises(Exception) as context_manager:
                FileSystemCgroupsApi.mount_cgroups()

            self.assertRegex(str(context_manager.exception), 'A test exception mounting the cgroups file system')

            mount_commands = MountCgroupsTestCase._get_mount_commands(patch_run_get_output)
            self.assertNotIn('memory', mount_commands, 'The memory controller should not have been mounted')
            self.assertNotIn('cpu', mount_commands, 'The cpu controller should not have been mounted')

    def test_mount_cgroups_should_raise_when_all_controllers_fail_to_mount(self):
        original_run_get_output = shellutil.run_get_output

        def mock_run_get_output(cmd, *args, **kwargs):
            if cmd.startswith('mount '):
                if 'memory' in cmd or 'cpu,cpuacct' in cmd:
                    raise Exception('A test exception mounting a cgroup controller')
                return 0, None
            return original_run_get_output(cmd, *args, **kwargs)

        with patch("azurelinuxagent.common.osutil.default.shellutil.run_get_output", side_effect=mock_run_get_output):
            with self.assertRaises(Exception) as context_manager:
                FileSystemCgroupsApi.mount_cgroups()

            self.assertRegex(str(context_manager.exception), 'A test exception mounting a cgroup controller')

    def test_mount_cgroups_should_not_create_symbolic_links_when_the_cpu_controller_fails_to_mount(self):
        original_run_get_output = shellutil.run_get_output

        def mock_run_get_output(cmd, *args, **kwargs):
            if cmd.startswith('mount '):
                if 'cpu,cpuacct' in cmd:
                    raise Exception('A test exception mounting the cpu controller')
                return 0, None
            return original_run_get_output(cmd, *args, **kwargs)

        with patch("azurelinuxagent.common.osutil.default.shellutil.run_get_output", side_effect=mock_run_get_output):
            with patch("azurelinuxagent.common.osutil.default.os.symlink") as patch_symlink:
                FileSystemCgroupsApi.mount_cgroups()

                self.assertEquals(patch_symlink.call_count, 0, 'A symbolic link should not have been created') # pylint: disable=deprecated-method


class FileSystemCgroupsApiTestCase(_MockedFileSystemTestCase):
    def test_cleanup_legacy_cgroups_should_move_daemon_pid_to_new_cgroup_and_remove_legacy_cgroups(self):
        # Set up a mock /var/run/waagent.pid file
        daemon_pid = "42"
        daemon_pid_file = os.path.join(self.tmp_dir, "waagent.pid")
        fileutil.write_file(daemon_pid_file, daemon_pid + "\n")

        # Set up old controller cgroups and add the daemon PID to them
        legacy_cpu_cgroup = CGroupsTools.create_legacy_agent_cgroup(self.cgroups_file_system_root, "cpu", daemon_pid)
        legacy_memory_cgroup = CGroupsTools.create_legacy_agent_cgroup(self.cgroups_file_system_root, "memory", daemon_pid)

        # Set up new controller cgroups and add extension handler's PID to them
        new_cpu_cgroup = CGroupsTools.create_agent_cgroup(self.cgroups_file_system_root, "cpu", "999")
        new_memory_cgroup = CGroupsTools.create_agent_cgroup(self.cgroups_file_system_root, "memory", "999")

        with patch("azurelinuxagent.common.cgroupapi.add_event") as mock_add_event:
            with patch("azurelinuxagent.common.cgroupapi.get_agent_pid_file_path", return_value=daemon_pid_file):
                FileSystemCgroupsApi().cleanup_legacy_cgroups()

        # The method should have added the daemon PID to the new controllers and deleted the old ones
        new_cpu_contents = fileutil.read_file(os.path.join(new_cpu_cgroup, "cgroup.procs"))
        new_memory_contents = fileutil.read_file(os.path.join(new_memory_cgroup, "cgroup.procs"))

        self.assertTrue(daemon_pid in new_cpu_contents)
        self.assertTrue(daemon_pid in new_memory_contents)

        self.assertFalse(os.path.exists(legacy_cpu_cgroup))
        self.assertFalse(os.path.exists(legacy_memory_cgroup))

        # Assert the event parameters that were sent out
        self.assertEquals(len(mock_add_event.call_args_list), 2) # pylint: disable=deprecated-method
        self.assertTrue(all(kwargs['op'] == 'CGroupsCleanUp' for _, kwargs in mock_add_event.call_args_list))
        self.assertTrue(all(kwargs['is_success'] for _, kwargs in mock_add_event.call_args_list))
        self.assertTrue(any(
            re.match(r"Moved daemon's PID from legacy cgroup to /.*/cgroup/cpu/walinuxagent.service", kwargs['message'])
            for _, kwargs in mock_add_event.call_args_list))
        self.assertTrue(any(
            re.match(r"Moved daemon's PID from legacy cgroup to /.*/cgroup/memory/walinuxagent.service", kwargs['message'])
            for _, kwargs in mock_add_event.call_args_list))

    def test_create_agent_cgroups_should_create_cgroups_on_all_controllers(self):
        agent_cgroups = FileSystemCgroupsApi().create_agent_cgroups()

        def assert_cgroup_created(controller):
            cgroup_path = os.path.join(self.cgroups_file_system_root, controller, VM_AGENT_CGROUP_NAME)
            self.assertTrue(any(cgroups.path == cgroup_path for cgroups in agent_cgroups))
            self.assertTrue(any(cgroups.name == VM_AGENT_CGROUP_NAME for cgroups in agent_cgroups))
            self.assertTrue(os.path.exists(cgroup_path))
            cgroup_task = int(fileutil.read_file(os.path.join(cgroup_path, "cgroup.procs")))
            current_process = os.getpid()
            self.assertEqual(cgroup_task, current_process)

        assert_cgroup_created("cpu")
        assert_cgroup_created("memory")

    def test_create_extension_cgroups_root_should_create_root_directory_for_extensions(self):
        FileSystemCgroupsApi().create_extension_cgroups_root()

        cpu_cgroup = os.path.join(self.cgroups_file_system_root, "cpu", "walinuxagent.extensions")
        self.assertTrue(os.path.exists(cpu_cgroup))

        memory_cgroup = os.path.join(self.cgroups_file_system_root, "memory", "walinuxagent.extensions")
        self.assertTrue(os.path.exists(memory_cgroup))

    def test_create_extension_cgroups_should_create_cgroups_on_all_controllers(self):
        api = FileSystemCgroupsApi()
        api.create_extension_cgroups_root()
        extension_cgroups = api.create_extension_cgroups("Microsoft.Compute.TestExtension-1.2.3")

        def assert_cgroup_created(controller):
            cgroup_path = os.path.join(self.cgroups_file_system_root, controller, "walinuxagent.extensions",
                                       "Microsoft.Compute.TestExtension_1.2.3")

            self.assertTrue(any(cgroups.path == cgroup_path for cgroups in extension_cgroups))
            self.assertTrue(os.path.exists(cgroup_path))

        assert_cgroup_created("cpu")
        assert_cgroup_created("memory")

    def test_remove_extension_cgroups_should_remove_all_cgroups(self):
        api = FileSystemCgroupsApi()
        api.create_extension_cgroups_root()
        extension_cgroups = api.create_extension_cgroups("Microsoft.Compute.TestExtension-1.2.3")

        api.remove_extension_cgroups("Microsoft.Compute.TestExtension-1.2.3")

        for cgroup in extension_cgroups:
            self.assertFalse(os.path.exists(cgroup.path))

    def test_remove_extension_cgroups_should_log_a_warning_when_the_cgroup_contains_active_tasks(self):
        api = FileSystemCgroupsApi()
        api.create_extension_cgroups_root()
        api.create_extension_cgroups("Microsoft.Compute.TestExtension-1.2.3")

        with patch("azurelinuxagent.common.cgroupapi.logger.warn") as mock_logger_warn:
            with patch("azurelinuxagent.common.cgroupapi.os.rmdir", side_effect=OSError(16, "Device or resource busy")):
                api.remove_extension_cgroups("Microsoft.Compute.TestExtension-1.2.3")

            args, kwargs = mock_logger_warn.call_args # pylint: disable=unused-variable
            message = args[0]
            self.assertIn("still has active tasks", message)

    def test_get_extension_cgroups_should_return_all_cgroups(self):
        api = FileSystemCgroupsApi()
        api.create_extension_cgroups_root()
        created = api.create_extension_cgroups("Microsoft.Compute.TestExtension-1.2.3")

        retrieved = api.get_extension_cgroups("Microsoft.Compute.TestExtension-1.2.3")

        self.assertEqual(len(retrieved), len(created))

        for cgroup in created:
            self.assertTrue(any(retrieved_cgroup.path == cgroup.path for retrieved_cgroup in retrieved))

    @patch('time.sleep', side_effect=lambda _: mock_sleep())
    def test_start_extension_command_should_add_the_child_process_to_the_extension_cgroup(self, _): # pylint: disable=too-many-locals
        api = FileSystemCgroupsApi()
        api.create_extension_cgroups_root()

        with tempfile.TemporaryFile(dir=self.tmp_dir, mode="w+b") as stdout:
            with tempfile.TemporaryFile(dir=self.tmp_dir, mode="w+b") as stderr:
                extension_cgroups, process_output = api.start_extension_command(
                    extension_name="Microsoft.Compute.TestExtension-1.2.3",
                    command="echo $$",
                    timeout=300,
                    shell=True,
                    cwd=self.tmp_dir,
                    env={},
                    stdout=stdout,
                    stderr=stderr)

        # The expected format of the process output is [stdout]\n{PID}\n\n\n[stderr]\n"
        pattern = re.compile(r"\[stdout\]\n(\d+)\n\n\n\[stderr\]\n")
        m = pattern.match(process_output) # pylint: disable=invalid-name

        try:
            pid_from_output = int(m.group(1))
        except Exception as e: # pylint: disable=invalid-name
            self.fail("No PID could be extracted from the process output! Error: {0}".format(ustr(e)))

        for cgroup in extension_cgroups:
            cgroups_procs_path = os.path.join(cgroup.path, "cgroup.procs")
            with open(cgroups_procs_path, "r") as f: # pylint: disable=invalid-name
                contents = f.read()
            pid_from_cgroup = int(contents)

            self.assertEquals(pid_from_output, pid_from_cgroup, # pylint: disable=deprecated-method
                              "The PID from the process output ({0}) does not match the PID found in the"
                              "process cgroup {1} ({2})".format(pid_from_output, cgroups_procs_path, pid_from_cgroup))


@skip_if_predicate_false(is_systemd_present, "Systemd cgroups API doesn't manage cgroups on systems not using systemd.")
class SystemdCgroupsApiTestCase(AgentTestCase):
    def test_get_systemd_version_should_return_a_version_number(self):
        with mock_cgroup_commands():
            version_info = SystemdCgroupsApi.get_systemd_version()
            found = re.search("systemd \d+", version_info) is not None # pylint: disable=anomalous-backslash-in-string
            self.assertTrue(found, "Could not determine the systemd version: {0}".format(version_info))

    def test_get_cpu_and_memory_mount_points_should_return_the_cgroup_mount_points(self):
        with mock_cgroup_commands():
            cpu, memory = SystemdCgroupsApi().get_cgroup_mount_points()
            self.assertEquals(cpu, '/sys/fs/cgroup/cpu,cpuacct', "The mount point for the CPU controller is incorrect") # pylint: disable=deprecated-method
            self.assertEquals(memory, '/sys/fs/cgroup/memory', "The mount point for the memory controller is incorrect") # pylint: disable=deprecated-method

    def test_get_cpu_and_memory_cgroup_relative_paths_for_process_should_return_the_cgroup_relative_paths(self):
        with mock_cgroup_commands():
            cpu, memory = SystemdCgroupsApi.get_process_cgroup_relative_paths('self')
            self.assertEquals(cpu, "system.slice/walinuxagent.service", "The relative path for the CPU cgroup is incorrect") # pylint: disable=deprecated-method
            self.assertEquals(memory, "system.slice/walinuxagent.service", "The relative memory for the CPU cgroup is incorrect") # pylint: disable=deprecated-method

    def test_get_cgroup2_controllers_should_return_the_v2_cgroup_controllers(self):
        with mock_cgroup_commands():
            mount_point, controllers = SystemdCgroupsApi.get_cgroup2_controllers()

            self.assertEquals(mount_point, "/sys/fs/cgroup/unified", "Invalid mount point for V2 cgroups") # pylint: disable=deprecated-method
            self.assertIn("cpu", controllers, "The CPU controller is not in the list of V2 controllers")
            self.assertIn("memory", controllers, "The memory controller is not in the list of V2 controllers")

    def test_get_unit_property_should_return_the_value_of_the_given_property(self):
        with mock_cgroup_commands():
            cpu_accounting = SystemdCgroupsApi.get_unit_property("walinuxagent.service", "CPUAccounting")

            self.assertEquals(cpu_accounting, "no", "Property {0} of {1} is incorrect".format("CPUAccounting", "walinuxagent.service")) # pylint: disable=deprecated-method

    def test_get_extensions_slice_root_name_should_return_the_root_slice_for_extensions(self):
        root_slice_name = SystemdCgroupsApi()._get_extensions_slice_root_name() # pylint: disable=protected-access
        self.assertEqual(root_slice_name, "system-walinuxagent.extensions.slice")

    def test_get_extension_slice_name_should_return_the_slice_for_the_given_extension(self):
        extension_name = "Microsoft.Azure.DummyExtension-1.0"
        extension_slice_name = SystemdCgroupsApi()._get_extension_slice_name(extension_name) # pylint: disable=protected-access
        self.assertEqual(extension_slice_name, "system-walinuxagent.extensions-Microsoft.Azure.DummyExtension_1.0.slice")

    @attr('requires_sudo')
    def test_create_extension_cgroups_root_should_create_extensions_root_slice(self):
        self.assertTrue(i_am_root(), "Test does not run when non-root")

        SystemdCgroupsApi().create_extension_cgroups_root()

        unit_name = SystemdCgroupsApi()._get_extensions_slice_root_name() # pylint: disable=protected-access
        _, status = shellutil.run_get_output("systemctl status {0}".format(unit_name))
        self.assertIn("Loaded: loaded", status)
        self.assertIn("Active: active", status)

        shellutil.run_get_output("systemctl stop {0}".format(unit_name))
        shellutil.run_get_output("systemctl disable {0}".format(unit_name))
        os.remove("/etc/systemd/system/{0}".format(unit_name))
        shellutil.run_get_output("systemctl daemon-reload")

    def test_get_processes_in_cgroup_should_return_the_processes_within_the_cgroup(self):
        with mock_cgroup_commands():
            processes = SystemdCgroupsApi.get_processes_in_cgroup("/sys/fs/cgroup/cpu/system.slice/walinuxagent.service")

            self.assertTrue(len(processes) >= 2,
                            "The cgroup should contain at least 2 procceses (daemon and extension handler): [{0}]".format(processes))

            daemon_present = any("waagent -daemon" in command for (pid, command) in processes)
            self.assertTrue(daemon_present, "Could not find the daemon in the cgroup: [{0}]".format(processes))

            extension_handler_present = any(re.search("(WALinuxAgent-.+\.egg|waagent) -run-exthandlers", command) for (pid, command) in processes) # pylint: disable=anomalous-backslash-in-string
            self.assertTrue(extension_handler_present, "Could not find the extension handler in the cgroup: [{0}]".format(processes))

    @attr('requires_sudo')
    def test_create_extension_cgroups_should_create_extension_slice(self):
        self.assertTrue(i_am_root(), "Test does not run when non-root")

        extension_name = "Microsoft.Azure.DummyExtension-1.0"
        cgroups = SystemdCgroupsApi().create_extension_cgroups(extension_name)
        cpu_cgroup, memory_cgroup = cgroups[0], cgroups[1]
        self.assertEqual(cpu_cgroup.path, "/sys/fs/cgroup/cpu/system.slice/Microsoft.Azure.DummyExtension_1.0")
        self.assertEqual(memory_cgroup.path, "/sys/fs/cgroup/memory/system.slice/Microsoft.Azure.DummyExtension_1.0")

        unit_name = SystemdCgroupsApi()._get_extension_slice_name(extension_name) # pylint: disable=protected-access
        self.assertEqual("system-walinuxagent.extensions-Microsoft.Azure.DummyExtension_1.0.slice", unit_name)

        _, status = shellutil.run_get_output("systemctl status {0}".format(unit_name))
        self.assertIn("Loaded: loaded", status)
        self.assertIn("Active: active", status)

        shellutil.run_get_output("systemctl stop {0}".format(unit_name))
        shellutil.run_get_output("systemctl disable {0}".format(unit_name))
        os.remove("/etc/systemd/system/{0}".format(unit_name))
        shellutil.run_get_output("systemctl daemon-reload")

    def assert_cgroups_created(self, extension_cgroups):
        self.assertEqual(len(extension_cgroups), 2,
                         'start_extension_command did not return the expected number of cgroups')

        cpu_found = memory_found = False

        for cgroup in extension_cgroups:
            match = re.match(
                r'^/sys/fs/cgroup/(cpu|memory)/system.slice/Microsoft.Compute.TestExtension_1\.2\.3\_([a-f0-9-]+)\.scope$',
                cgroup.path)

            self.assertTrue(match is not None, "Unexpected path for cgroup: {0}".format(cgroup.path))

            if match.group(1) == 'cpu':
                cpu_found = True
            if match.group(1) == 'memory':
                memory_found = True

        self.assertTrue(cpu_found, 'start_extension_command did not return a cpu cgroup')
        self.assertTrue(memory_found, 'start_extension_command did not return a memory cgroup')

    @patch('time.sleep', side_effect=lambda _: mock_sleep())
    def test_start_extension_command_should_return_the_command_output(self, _):
        original_popen = subprocess.Popen

        def mock_popen(command, *args, **kwargs):
            if command.startswith('systemd-run --unit=Microsoft.Compute.TestExtension_1.2.3'):
                command = "echo TEST_OUTPUT"
            return original_popen(command, *args, **kwargs)

        with mock_cgroup_commands() as mock_commands: # pylint: disable=unused-variable
            with tempfile.TemporaryFile(dir=self.tmp_dir, mode="w+b") as output_file:
                with patch("azurelinuxagent.common.cgroupapi.subprocess.Popen", side_effect=mock_popen) as popen_patch: # pylint: disable=unused-variable
                    command_output = SystemdCgroupsApi().start_extension_command(
                        extension_name="Microsoft.Compute.TestExtension-1.2.3",
                        command="A_TEST_COMMAND",
                        shell=True,
                        timeout=300,
                        cwd=self.tmp_dir,
                        env={},
                        stdout=output_file,
                        stderr=output_file)

                    self.assertIn("[stdout]\nTEST_OUTPUT\n", command_output, "The test output was not captured")

    @patch('time.sleep', side_effect=lambda _: mock_sleep())
    def test_start_extension_command_should_execute_the_command_in_a_cgroup(self, _):
        with mock_cgroup_commands():
            SystemdCgroupsApi().start_extension_command(
                extension_name="Microsoft.Compute.TestExtension-1.2.3",
                command="test command",
                shell=False,
                timeout=300,
                cwd=self.tmp_dir,
                env={},
                stdout=subprocess.PIPE,
                stderr=subprocess.PIPE)

            tracked = CGroupsTelemetry._tracked # pylint: disable=protected-access

            self.assertTrue(
                any(cg for cg in tracked if cg.name == 'Microsoft.Compute.TestExtension-1.2.3' and 'cpu' in cg.path),
                "The extension's CPU is not being tracked")
            self.assertTrue(
                any(cg for cg in tracked if cg.name == 'Microsoft.Compute.TestExtension-1.2.3' and 'memory' in cg.path),
                "The extension's memory is not being tracked")

    @patch('time.sleep', side_effect=lambda _: mock_sleep())
    def test_start_extension_command_should_use_systemd_to_execute_the_command(self, _):
        with mock_cgroup_commands():
            with patch("azurelinuxagent.common.cgroupapi.subprocess.Popen", wraps=subprocess.Popen) as popen_patch:
                SystemdCgroupsApi().start_extension_command(
                    extension_name="Microsoft.Compute.TestExtension-1.2.3",
                    command="the-test-extension-command",
                    timeout=300,
                    shell=True,
                    cwd=self.tmp_dir,
                    env={},
                    stdout=subprocess.PIPE,
                    stderr=subprocess.PIPE)

                extension_calls = [args[0] for (args, _) in popen_patch.call_args_list if "the-test-extension-command" in args[0]]

                self.assertEquals(1, len(extension_calls), "The extension should have been invoked exactly once") # pylint: disable=deprecated-method
                self.assertIn("systemd-run --unit=Microsoft.Compute.TestExtension_1.2.3", extension_calls[0], "The extension should have been invoked using systemd")

    @patch('time.sleep', side_effect=lambda _: mock_sleep())
    def test_start_extension_command_should_invoke_the_command_directly_if_systemd_fails(self, _):
        original_popen = subprocess.Popen

        def mock_popen(command, *args, **kwargs):
            if command.startswith('systemd-run'):
                # Inject a syntax error to the call
                command = command.replace('systemd-run', 'systemd-run syntax_error')
            return original_popen(command, *args, **kwargs)

        with tempfile.TemporaryFile(dir=self.tmp_dir, mode="w+b") as output_file:
            with patch("azurelinuxagent.common.cgroupapi.add_event") as mock_add_event:
                with patch("azurelinuxagent.common.cgroupapi.subprocess.Popen", side_effect=mock_popen) as popen_patch:
                    CGroupsTelemetry.reset()

                    command = "echo TEST_OUTPUT"

                    command_output = SystemdCgroupsApi().start_extension_command(
                        extension_name="Microsoft.Compute.TestExtension-1.2.3",
                        command=command,
                        timeout=300,
                        shell=True,
                        cwd=self.tmp_dir,
                        env={},
                        stdout=output_file,
                        stderr=output_file)

                    args, kwargs = mock_add_event.call_args
                    self.assertIn("Failed to run systemd-run for unit Microsoft.Compute.TestExtension_1.2.3",
                                  kwargs['message'])
                    self.assertIn("Failed to find executable syntax_error: No such file or directory",
                                  kwargs['message'])
                    self.assertEquals(False, kwargs['is_success']) # pylint: disable=deprecated-method
                    self.assertEquals('InvokeCommandUsingSystemd', kwargs['op']) # pylint: disable=deprecated-method

                    extension_calls = [args[0] for (args, _) in popen_patch.call_args_list if command in args[0]]

                    self.assertEquals(2, len(extension_calls), "The extension should have been invoked exactly twice") # pylint: disable=deprecated-method
                    self.assertIn("systemd-run --unit=Microsoft.Compute.TestExtension_1.2.3", extension_calls[0],
                                  "The first call to the extension should have used systemd")
                    self.assertEquals(command, extension_calls[1], # pylint: disable=deprecated-method
                                      "The second call to the extension should not have used systemd")

                    self.assertEquals(len(CGroupsTelemetry._tracked), 0, "No cgroups should have been created") # pylint: disable=deprecated-method,protected-access

                    self.assertIn("TEST_OUTPUT\n", command_output, "The test output was not captured")

    @patch('time.sleep', side_effect=lambda _: mock_sleep())
    def test_start_extension_command_should_invoke_the_command_directly_if_systemd_times_out(self, _):
        # Systemd has its own internal timeout which is shorter than what we define for extension operation timeout.
        # When systemd times out, it will write a message to stderr and exit with exit code 1.
        # In that case, we will internally recognize the failure due to the non-zero exit code, not as a timeout.
        original_popen = subprocess.Popen
        systemd_timeout_command = "echo 'Failed to start transient scope unit: Connection timed out' >&2 && exit 1"

        def mock_popen(*args, **kwargs):
            # If trying to invoke systemd, mock what would happen if systemd timed out internally:
            # write failure to stderr and exit with exit code 1.
            new_args = args
            if "systemd-run" in args[0]:
                new_args = (systemd_timeout_command,)

            return original_popen(new_args, **kwargs)

        with tempfile.TemporaryFile(dir=self.tmp_dir, mode="w+b") as stdout:
            with tempfile.TemporaryFile(dir=self.tmp_dir, mode="w+b") as stderr:
                with patch("azurelinuxagent.common.cgroupapi.subprocess.Popen", side_effect=mock_popen) as popen_patch:
                    CGroupsTelemetry.reset()

                    SystemdCgroupsApi().start_extension_command(
                        extension_name="Microsoft.Compute.TestExtension-1.2.3",
                        command="echo 'success'",
                        timeout=300,
                        shell=True,
                        cwd=self.tmp_dir,
                        env={},
                        stdout=stdout,
                        stderr=stderr)

                    extension_calls = [args[0] for (args, _) in popen_patch.call_args_list if "echo 'success'" in args[0]]

                    self.assertEquals(2, len(extension_calls), "The extension should have been invoked exactly twice") # pylint: disable=deprecated-method
                    self.assertIn("systemd-run --unit=Microsoft.Compute.TestExtension_1.2.3", extension_calls[0], "The first call to the extension should have used systemd")
                    self.assertEquals("echo 'success'", extension_calls[1], "The second call to the extension should not have used systemd") # pylint: disable=deprecated-method

                    self.assertEquals(len(CGroupsTelemetry._tracked), 0, "No cgroups should have been created") # pylint: disable=deprecated-method,protected-access

    @attr('requires_sudo')
    @patch("azurelinuxagent.common.cgroupapi.add_event")
    @patch('time.sleep', side_effect=lambda _: mock_sleep())
    def test_start_extension_command_should_not_use_fallback_option_if_extension_fails(self, *args):
        self.assertTrue(i_am_root(), "Test does not run when non-root")
        command = "ls folder_does_not_exist"

        with tempfile.TemporaryFile(dir=self.tmp_dir, mode="w+b") as stdout:
            with tempfile.TemporaryFile(dir=self.tmp_dir, mode="w+b") as stderr:
                with patch("azurelinuxagent.common.cgroupapi.subprocess.Popen", wraps=subprocess.Popen) as popen_patch:
                    with self.assertRaises(ExtensionError) as context_manager:
                        SystemdCgroupsApi().start_extension_command(
                            extension_name="Microsoft.Compute.TestExtension-1.2.3",
                            command=command,
                            timeout=300,
                            shell=True,
                            cwd=self.tmp_dir,
                            env={},
                            stdout=stdout,
                            stderr=stderr)

                    extension_calls = [args[0] for (args, _) in popen_patch.call_args_list if command in args[0]]

                    self.assertEquals(1, len(extension_calls), "The extension should have been invoked exactly once") # pylint: disable=deprecated-method
                    self.assertIn("systemd-run --unit=Microsoft.Compute.TestExtension_1.2.3", extension_calls[0],
                                  "The first call to the extension should have used systemd")

                    self.assertEquals(context_manager.exception.code, ExtensionErrorCodes.PluginUnknownFailure) # pylint: disable=deprecated-method
                    self.assertIn("Non-zero exit code", ustr(context_manager.exception))
                    # The scope name should appear in the process output since systemd-run was invoked and stderr
                    # wasn't truncated.
                    self.assertIn("Microsoft.Compute.TestExtension_1.2.3", ustr(context_manager.exception))

    @attr('requires_sudo')
    @patch("azurelinuxagent.common.cgroupapi.add_event")
    @patch('time.sleep', side_effect=lambda _: mock_sleep())
    @patch("azurelinuxagent.common.utils.extensionprocessutil.TELEMETRY_MESSAGE_MAX_LEN", 5)
    def test_start_extension_command_should_not_use_fallback_option_if_extension_fails_with_long_output(self, *args):
        self.assertTrue(i_am_root(), "Test does not run when non-root")

        long_output = "a"*20  # large enough to ensure both stdout and stderr are truncated
        long_stdout_stderr_command = "echo {0} && echo {0} >&2 && ls folder_does_not_exist".format(long_output)

        with tempfile.TemporaryFile(dir=self.tmp_dir, mode="w+b") as stdout:
            with tempfile.TemporaryFile(dir=self.tmp_dir, mode="w+b") as stderr:
                with patch("azurelinuxagent.common.cgroupapi.subprocess.Popen", wraps=subprocess.Popen) as popen_patch:
                    with self.assertRaises(ExtensionError) as context_manager:
                        SystemdCgroupsApi().start_extension_command(
                            extension_name="Microsoft.Compute.TestExtension-1.2.3",
                            command=long_stdout_stderr_command,
                            timeout=300,
                            shell=True,
                            cwd=self.tmp_dir,
                            env={},
                            stdout=stdout,
                            stderr=stderr)

                    extension_calls = [args[0] for (args, _) in popen_patch.call_args_list if long_stdout_stderr_command in args[0]]

                    self.assertEquals(1, len(extension_calls), "The extension should have been invoked exactly once") # pylint: disable=deprecated-method
                    self.assertIn("systemd-run --unit=Microsoft.Compute.TestExtension_1.2.3", extension_calls[0],
                                  "The first call to the extension should have used systemd")

                    self.assertEquals(context_manager.exception.code, ExtensionErrorCodes.PluginUnknownFailure) # pylint: disable=deprecated-method
                    self.assertIn("Non-zero exit code", ustr(context_manager.exception))
                    # stdout and stderr should have been truncated, so the scope name doesn't appear in stderr
                    # even though systemd-run ran
                    self.assertNotIn("Microsoft.Compute.TestExtension_1.2.3", ustr(context_manager.exception))

    @attr('requires_sudo')
    @patch("azurelinuxagent.common.cgroupapi.add_event")
    def test_start_extension_command_should_not_use_fallback_option_if_extension_times_out(self, *args): # pylint: disable=unused-argument
        self.assertTrue(i_am_root(), "Test does not run when non-root")

        with tempfile.TemporaryFile(dir=self.tmp_dir, mode="w+b") as stdout:
            with tempfile.TemporaryFile(dir=self.tmp_dir, mode="w+b") as stderr:
                with patch("azurelinuxagent.common.utils.extensionprocessutil.wait_for_process_completion_or_timeout",
                           return_value=[True, None]):
                    with patch("azurelinuxagent.common.cgroupapi.SystemdCgroupsApi._is_systemd_failure",
                               return_value=False):
                        with self.assertRaises(ExtensionError) as context_manager:
                            SystemdCgroupsApi().start_extension_command(
                                extension_name="Microsoft.Compute.TestExtension-1.2.3",
                                command="date",
                                timeout=300,
                                shell=True,
                                cwd=self.tmp_dir,
                                env={},
                                stdout=stdout,
                                stderr=stderr)

                        self.assertEquals(context_manager.exception.code, # pylint: disable=deprecated-method
                                          ExtensionErrorCodes.PluginHandlerScriptTimedout)
                        self.assertIn("Timeout", ustr(context_manager.exception))

    @patch('time.sleep', side_effect=lambda _: mock_sleep())
    def test_start_extension_command_should_capture_only_the_last_subprocess_output(self, _):
        original_popen = subprocess.Popen

        def mock_popen(*args, **kwargs):
            # Inject a syntax error to the call
            systemd_command = args[0].replace('systemd-run', 'systemd-run syntax_error')
            new_args = (systemd_command,)
            return original_popen(new_args, **kwargs)

        expected_output = "[stdout]\n{0}\n\n\n[stderr]\n"

        with tempfile.TemporaryFile(dir=self.tmp_dir, mode="w+b") as stdout:
            with tempfile.TemporaryFile(dir=self.tmp_dir, mode="w+b") as stderr:
                with patch("azurelinuxagent.common.cgroupapi.add_event"):
                    with patch("azurelinuxagent.common.cgroupapi.subprocess.Popen", side_effect=mock_popen):
                        # We expect this call to fail because of the syntax error
                        process_output = SystemdCgroupsApi().start_extension_command(
                            extension_name="Microsoft.Compute.TestExtension-1.2.3",
                            command="echo 'very specific test message'",
                            timeout=300,
                            shell=True,
                            cwd=self.tmp_dir,
                            env={},
                            stdout=stdout,
                            stderr=stderr)

                        self.assertEquals(expected_output.format("very specific test message"), process_output) # pylint: disable=deprecated-method


class SystemdCgroupsApiMockedFileSystemTestCase(_MockedFileSystemTestCase):
    def test_cleanup_legacy_cgroups_should_remove_legacy_cgroups(self):
        # Set up a mock /var/run/waagent.pid file
        daemon_pid_file = os.path.join(self.tmp_dir, "waagent.pid")
        fileutil.write_file(daemon_pid_file, "42\n")

        # Set up old controller cgroups, but do not add the daemon's PID to them
        legacy_cpu_cgroup = CGroupsTools.create_legacy_agent_cgroup(self.cgroups_file_system_root, "cpu", '')
        legacy_memory_cgroup = CGroupsTools.create_legacy_agent_cgroup(self.cgroups_file_system_root, "memory", '')

        with patch("azurelinuxagent.common.cgroupapi.add_event") as mock_add_event: # pylint: disable=unused-variable
            with patch("azurelinuxagent.common.cgroupapi.get_agent_pid_file_path", return_value=daemon_pid_file):
                legacy_cgroups = SystemdCgroupsApi().cleanup_legacy_cgroups()

        self.assertEquals(legacy_cgroups, 2, "cleanup_legacy_cgroups() did not find all the expected cgroups") # pylint: disable=deprecated-method
        self.assertFalse(os.path.exists(legacy_cpu_cgroup), "cleanup_legacy_cgroups() did not remove the CPU legacy cgroup")
        self.assertFalse(os.path.exists(legacy_memory_cgroup), "cleanup_legacy_cgroups() did not remove the memory legacy cgroup")<|MERGE_RESOLUTION|>--- conflicted
+++ resolved
@@ -65,11 +65,7 @@
             (['redhat', '7.7.1908', 'Core'], False),
             (['bigip', '15.0.1', 'Final'], False),
             (['gaia', '273.562', 'R80.30'], False),
-<<<<<<< HEAD
-            (['debian' '9.1', ''], False), # pylint: disable=implicit-str-concat,implicit-str-concat-in-sequence
-=======
             (['debian', '9.1', ''], False),
->>>>>>> c73a8d9e
         ]
 
         for (distro, supported) in test_cases:
