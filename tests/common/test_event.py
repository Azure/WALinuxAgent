--- conflicted
+++ resolved
@@ -23,12 +23,7 @@
 from datetime import datetime, timedelta
 
 from azurelinuxagent.common import event, logger
-from azurelinuxagent.common.event import add_event, \
-<<<<<<< HEAD
-    WALAEventOperation, elapsed_milliseconds, EventLogger, get_container_id_from_env
-=======
-    WALAEventOperation, elapsed_milliseconds, report_metric
->>>>>>> 5ef3e86b
+from azurelinuxagent.common.event import add_event, report_metric, WALAEventOperation, elapsed_milliseconds, EventLogger
 from azurelinuxagent.common.exception import EventError
 from azurelinuxagent.common.future import ustr, OrderedDict
 from azurelinuxagent.common.protocol.wire import GoalState
@@ -442,26 +437,6 @@
         utc_start = datetime.utcnow() + timedelta(days=1)
         self.assertEqual(0, elapsed_milliseconds(utc_start))
 
-
-class TestMetrics(AgentTestCase):
-    @patch('azurelinuxagent.common.event.EventLogger.save_event')
-    def test_report_metric(self, mock_event):
-        event.report_metric("cpu", "%idle", "_total", 10.0)
-        self.assertEqual(1, mock_event.call_count)
-        event_json = mock_event.call_args[0][0]
-        self.assertIn(event.TELEMETRY_EVENT_PROVIDER_ID, event_json)
-        self.assertIn("%idle", event_json)
-        import json
-        event_dictionary = json.loads(event_json)
-        self.assertEqual(event_dictionary['providerId'], event.TELEMETRY_EVENT_PROVIDER_ID)
-        for parameter in event_dictionary["parameters"]:
-            if parameter['name'] == 'Counter':
-                self.assertEqual(parameter['value'], '%idle')
-                break
-        else:
-            self.fail("Counter '%idle' not found in event parameters: {0}".format(repr(event_dictionary)))
-
-<<<<<<< HEAD
     def _assert_default_params_get_correctly_added(self, param_list_actual, parameters_expected):
         default_parameters_expected_names = set(parameters_expected.keys())
 
@@ -563,7 +538,26 @@
                                                                                             set_values_for_agent=True)
         self._assert_default_params_get_correctly_added(agent_param_list_after_defaults_added,
                                                         default_parameters_expected)
-=======
+
+
+class TestMetrics(AgentTestCase):
+    @patch('azurelinuxagent.common.event.EventLogger.save_event')
+    def test_report_metric(self, mock_event):
+        event.report_metric("cpu", "%idle", "_total", 10.0)
+        self.assertEqual(1, mock_event.call_count)
+        event_json = mock_event.call_args[0][0]
+        self.assertIn(event.TELEMETRY_EVENT_PROVIDER_ID, event_json)
+        self.assertIn("%idle", event_json)
+        import json
+        event_dictionary = json.loads(event_json)
+        self.assertEqual(event_dictionary['providerId'], event.TELEMETRY_EVENT_PROVIDER_ID)
+        for parameter in event_dictionary["parameters"]:
+            if parameter['name'] == 'Counter':
+                self.assertEqual(parameter['value'], '%idle')
+                break
+        else:
+            self.fail("Counter '%idle' not found in event parameters: {0}".format(repr(event_dictionary)))
+
     def test_save_metric(self):
         category_present, counter_present, instance_present, value_present = False, False, False, False
         report_metric("DummyCategory", "DummyCounter", "DummyInstance", 100)
@@ -591,5 +585,4 @@
                     self.assertEqual(i["value"], 100)
                     value_present = True
             
-            self.assertTrue(category_present and counter_present and instance_present and value_present)
->>>>>>> 5ef3e86b
+            self.assertTrue(category_present and counter_present and instance_present and value_present)