# Copyright 2017 Microsoft Corporation
#
# Licensed under the Apache License, Version 2.0 (the "License");
# you may not use this file except in compliance with the License.
# You may obtain a copy of the License at
#
#     http://www.apache.org/licenses/LICENSE-2.0
#
# Unless required by applicable law or agreed to in writing, software
# distributed under the License is distributed on an "AS IS" BASIS,
# WITHOUT WARRANTIES OR CONDITIONS OF ANY KIND, either express or implied.
# See the License for the specific language governing permissions and
# limitations under the License.
#
# Requires Python 2.6+ and Openssl 1.0+
#

from __future__ import print_function

from datetime import datetime, timedelta

from azurelinuxagent.common.event import add_event, \
    WALAEventOperation, elapsed_milliseconds
from azurelinuxagent.common.future import ustr
<<<<<<< HEAD
=======
from azurelinuxagent.common.utils.extensionprocessutil import read_output
from azurelinuxagent.common.protocol.wire import GoalState
>>>>>>> 8158b454
from azurelinuxagent.common.version import CURRENT_VERSION

from tests.tools import *

import azurelinuxagent.common.event as event


class TestEvent(AgentTestCase):
    def test_add_event_should_read_container_id_from_process_environment(self):
        tmp_file = os.path.join(self.tmp_dir, "tmp_file")

        def patch_save_event(json_data):
            fileutil.write_file(tmp_file, json_data)

        with patch("azurelinuxagent.common.event.EventLogger.save_event", side_effect=patch_save_event):
            # No container id is set
            os.environ.pop(event.CONTAINER_ID_ENV_VARIABLE, None)
            event.add_event(name='dummy_name')
            data = fileutil.read_file(tmp_file)
            self.assertTrue('{"name": "ContainerId", "value": "UNINITIALIZED"}' in data or
                            '{"value": "UNINITIALIZED", "name": "ContainerId"}' in data)

            # Container id is set as an environment variable explicitly
            os.environ[event.CONTAINER_ID_ENV_VARIABLE] = '424242'
            event.add_event(name='dummy_name')
            data = fileutil.read_file(tmp_file)
            self.assertTrue('{{"name": "ContainerId", "value": "{0}"}}'.format(
                                os.environ[event.CONTAINER_ID_ENV_VARIABLE]) in data or
                            '{{"value": "{0}", "name": "ContainerId"}}'.format(
                                os.environ[event.CONTAINER_ID_ENV_VARIABLE]) in data)

            # Container id is set as an environment variable when parsing the goal state
            xml_text = load_data("wire/goal_state.xml")
            goal_state = GoalState(xml_text)

            container_id = goal_state.container_id
            event.add_event(name='dummy_name')
            data = fileutil.read_file(tmp_file)
            self.assertTrue('{{"name": "ContainerId", "value": "{0}"}}'.format(container_id) in data or
                            '{{"value": "{0}", "name": "ContainerId"}}'.format(container_id), data)

            # Container id is updated as the goal state changes, both in telemetry event and in environment variables
            new_container_id = "z6d5526c-5ac2-4200-b6e2-56f2b70c5ab2"
            xml_text = load_data("wire/goal_state.xml")
            xml_text_updated = xml_text.replace("c6d5526c-5ac2-4200-b6e2-56f2b70c5ab2", new_container_id)
            goal_state = GoalState(xml_text_updated)

            event.add_event(name='dummy_name')
            data = fileutil.read_file(tmp_file)

            # Assert both the environment variable and telemetry event got updated
            self.assertEquals(os.environ[event.CONTAINER_ID_ENV_VARIABLE], new_container_id)
            self.assertTrue('{{"name": "ContainerId", "value": "{0}"}}'.format(new_container_id) in data or
                            '{{"value": "{0}", "name": "ContainerId"}}'.format(new_container_id), data)

        os.environ.pop(event.CONTAINER_ID_ENV_VARIABLE)

    def test_add_event_should_handle_event_errors(self):
        with patch("azurelinuxagent.common.utils.fileutil.mkdir", side_effect=OSError):
            with patch('azurelinuxagent.common.logger.periodic_error') as mock_logger_periodic_error:
                add_event('test', message='test event')

                # The event shouldn't have been created
                self.assertTrue(len(os.listdir(self.tmp_dir)) == 0)

                # The exception should have been caught and logged
                args = mock_logger_periodic_error.call_args
                exception_message = args[0][1]
                self.assertIn("[EventError] Failed to create events folder", exception_message)

    def test_event_status_event_marked(self):
        es = event.__event_status__

        self.assertFalse(es.event_marked("Foo", "1.2", "FauxOperation"))
        es.mark_event_status("Foo", "1.2", "FauxOperation", True)
        self.assertTrue(es.event_marked("Foo", "1.2", "FauxOperation"))

        event.__event_status__ = event.EventStatus()
        event.init_event_status(self.tmp_dir)
        es = event.__event_status__
        self.assertTrue(es.event_marked("Foo", "1.2", "FauxOperation"))

    def test_event_status_defaults_to_success(self):
        es = event.__event_status__
        self.assertTrue(es.event_succeeded("Foo", "1.2", "FauxOperation"))

    def test_event_status_records_status(self):
        es = event.EventStatus()

        es.mark_event_status("Foo", "1.2", "FauxOperation", True)
        self.assertTrue(es.event_succeeded("Foo", "1.2", "FauxOperation"))

        es.mark_event_status("Foo", "1.2", "FauxOperation", False)
        self.assertFalse(es.event_succeeded("Foo", "1.2", "FauxOperation"))

    def test_event_status_preserves_state(self):
        es = event.__event_status__

        es.mark_event_status("Foo", "1.2", "FauxOperation", False)
        self.assertFalse(es.event_succeeded("Foo", "1.2", "FauxOperation"))

        event.__event_status__ = event.EventStatus()
        event.init_event_status(self.tmp_dir)
        es = event.__event_status__
        self.assertFalse(es.event_succeeded("Foo", "1.2", "FauxOperation"))

    def test_should_emit_event_ignores_unknown_operations(self):
        event.__event_status__ = event.EventStatus()

        self.assertTrue(event.should_emit_event("Foo", "1.2", "FauxOperation", True))
        self.assertTrue(event.should_emit_event("Foo", "1.2", "FauxOperation", False))

        # Marking the event has no effect
        event.mark_event_status("Foo", "1.2", "FauxOperation", True)

        self.assertTrue(event.should_emit_event("Foo", "1.2", "FauxOperation", True))
        self.assertTrue(event.should_emit_event("Foo", "1.2", "FauxOperation", False))


    def test_should_emit_event_handles_known_operations(self):
        event.__event_status__ = event.EventStatus()

        # Known operations always initially "fire"
        for op in event.__event_status_operations__:
            self.assertTrue(event.should_emit_event("Foo", "1.2", op, True))
            self.assertTrue(event.should_emit_event("Foo", "1.2", op, False))

        # Note a success event...
        for op in event.__event_status_operations__:
            event.mark_event_status("Foo", "1.2", op, True)

        # Subsequent success events should not fire, but failures will
        for op in event.__event_status_operations__:
            self.assertFalse(event.should_emit_event("Foo", "1.2", op, True))
            self.assertTrue(event.should_emit_event("Foo", "1.2", op, False))

        # Note a failure event...
        for op in event.__event_status_operations__:
            event.mark_event_status("Foo", "1.2", op, False)

        # Subsequent success events fire and failure do not
        for op in event.__event_status_operations__:
            self.assertTrue(event.should_emit_event("Foo", "1.2", op, True))
            self.assertFalse(event.should_emit_event("Foo", "1.2", op, False))

    @patch('azurelinuxagent.common.event.EventLogger.add_event')
    def test_periodic_emits_if_not_previously_sent(self, mock_event):
        event.__event_logger__.reset_periodic()

        event.add_periodic(logger.EVERY_DAY, "FauxEvent")
        self.assertEqual(1, mock_event.call_count)

    @patch('azurelinuxagent.common.event.EventLogger.add_event')
    def test_periodic_does_not_emit_if_previously_sent(self, mock_event):
        event.__event_logger__.reset_periodic()

        event.add_periodic(logger.EVERY_DAY, "FauxEvent")
        self.assertEqual(1, mock_event.call_count)

        event.add_periodic(logger.EVERY_DAY, "FauxEvent")
        self.assertEqual(1, mock_event.call_count)

    @patch('azurelinuxagent.common.event.EventLogger.add_event')
    def test_periodic_emits_if_forced(self, mock_event):
        event.__event_logger__.reset_periodic()

        event.add_periodic(logger.EVERY_DAY, "FauxEvent")
        self.assertEqual(1, mock_event.call_count)

        event.add_periodic(logger.EVERY_DAY, "FauxEvent", force=True)
        self.assertEqual(2, mock_event.call_count)

    @patch('azurelinuxagent.common.event.EventLogger.add_event')
    def test_periodic_emits_after_elapsed_delta(self, mock_event):
        event.__event_logger__.reset_periodic()

        event.add_periodic(logger.EVERY_DAY, "FauxEvent")
        self.assertEqual(1, mock_event.call_count)

        event.add_periodic(logger.EVERY_DAY, "FauxEvent")
        self.assertEqual(1, mock_event.call_count)

        h = hash("FauxEvent"+WALAEventOperation.Unknown+ustr(True))
        event.__event_logger__.periodic_events[h] = \
            datetime.now() - logger.EVERY_DAY - logger.EVERY_HOUR
        event.add_periodic(logger.EVERY_DAY, "FauxEvent")
        self.assertEqual(2, mock_event.call_count)

    @patch('azurelinuxagent.common.event.EventLogger.add_event')
    def test_periodic_forwards_args(self, mock_event):
        event.__event_logger__.reset_periodic()

        event.add_periodic(logger.EVERY_DAY, "FauxEvent")
        mock_event.assert_called_once_with(
            "FauxEvent",
            duration=0, evt_type='', is_internal=False, is_success=True,
            log_event=True, message='', op=WALAEventOperation.Unknown,
            version=str(CURRENT_VERSION))

    def test_save_event(self):
        add_event('test', message='test event')
<<<<<<< HEAD
        self.assertTrue(len(os.listdir(self.tmp_dir)) == 2)
=======
        self.assertTrue(len(os.listdir(self.tmp_dir)) == 1)

        # checking the extension of the file created.
        for filename in os.listdir(self.tmp_dir):
            self.assertEqual(".tld", filename[-4:])

    def test_save_event_message_with_non_ascii_characters(self):
        test_data_dir = os.path.join(data_dir, "events", "collect_and_send_extension_stdout_stderror")
        msg = ""

        with open(os.path.join(test_data_dir, "dummy_stdout_with_non_ascii_characters"), mode="r+b") as stdout:
            with open(os.path.join(test_data_dir, "dummy_stderr_with_non_ascii_characters"), mode="r+b") as stderr:
                msg = read_output(stdout, stderr)

        duration = elapsed_milliseconds(datetime.utcnow())
        log_msg = "{0}\n{1}".format("DummyCmd", "\n".join([line for line in msg.split('\n') if line != ""]))

        add_event('test_extension', message=log_msg, duration=duration)

        for tld_file in os.listdir(self.tmp_dir):
            event_str = MonitorHandler.collect_event(os.path.join(self.tmp_dir, tld_file))
            event_json = json.loads(event_str)

            self.assertEqual(len(event_json["parameters"]), 9)

            for i in event_json["parameters"]:
                if i["name"] == "Name":
                    self.assertEqual(i["value"], "test_extension")
                if i["name"] == "Message":
                    self.assertEqual(i["value"], log_msg)

    def test_save_event_message_with_decode_errors(self):
        tmp_file = os.path.join(self.tmp_dir, "tmp_file")
        fileutil.write_file(tmp_file, "This is not JSON data", encoding="utf-16")

        for tld_file in os.listdir(self.tmp_dir):
            try:
                MonitorHandler.collect_event(os.path.join(self.tmp_dir, tld_file))
            except Exception as e:
                self.assertIsInstance(e, EventError)
>>>>>>> 8158b454

    def test_save_event_rollover(self):
        add_event('test', message='first event')
        for i in range(0, 499):
            add_event('test', message='test event {0}'.format(i))

        events = os.listdir(self.tmp_dir)
        events.sort()
        self.assertTrue(len(events) == 1000)

        first_event = os.path.join(self.tmp_dir, events[0])
        with open(first_event) as first_fh:
            first_event_text = first_fh.read()
            self.assertTrue('first event' in first_event_text)

        add_event('test', message='last event')
        events = os.listdir(self.tmp_dir)
        events.sort()
        self.assertTrue(len(events) == 1000, "{0} events found, 1000 expected".format(len(events)))

        first_event = os.path.join(self.tmp_dir, events[0])
        with open(first_event) as first_fh:
            first_event_text = first_fh.read()
            self.assertFalse('first event' in first_event_text)
            self.assertTrue('test event 0' in first_event_text)

        last_event = os.path.join(self.tmp_dir, events[-1])
        with open(last_event) as last_fh:
            last_event_text = last_fh.read()
            self.assertTrue('last event' in last_event_text)

    def test_save_event_cleanup(self):
        for i in range(0, 2000):
            evt = os.path.join(self.tmp_dir, '{0}.tld'.format(ustr(1491004920536531 + i)))
            with open(evt, 'w') as fh:
                fh.write('test event {0}'.format(i))

        events = os.listdir(self.tmp_dir)
        self.assertTrue(len(events) == 2000, "{0} events found, 2000 expected".format(len(events)))
        add_event('test', message='last event')

        events = os.listdir(self.tmp_dir)
        events.sort()
        self.assertTrue(len(events) == 1000, "{0} events found, 1000 expected".format(len(events)))
        first_event = os.path.join(self.tmp_dir, events[0])
        with open(first_event) as first_fh:
            first_event_text = first_fh.read()
            self.assertTrue('test event 1002' in first_event_text)

        last_event = os.path.join(self.tmp_dir, events[-1])
        with open(last_event) as last_fh:
            last_event_text = last_fh.read()
            self.assertTrue('last event' in last_event_text)

    def test_elapsed_milliseconds(self):
        utc_start = datetime.utcnow() + timedelta(days=1)
        self.assertEqual(0, elapsed_milliseconds(utc_start))

    @patch('azurelinuxagent.common.event.EventLogger.save_event')
    def test_report_metric(self, mock_event):
        event.report_metric("cpu", "%idle", "_total", 10.0)
        self.assertEqual(1, mock_event.call_count)
        event_json = mock_event.call_args[0][0]
        self.assertIn("69B669B9-4AF8-4C50-BDC4-6006FA76E975", event_json)
        self.assertIn("%idle", event_json)
        import json
        event_dictionary = json.loads(event_json)
        self.assertEqual(event_dictionary['providerId'], "69B669B9-4AF8-4C50-BDC4-6006FA76E975")
        for parameter in event_dictionary["parameters"]:
            if parameter['name'] == 'Counter':
                self.assertEqual(parameter['value'], '%idle')
                break
        else:
            self.fail("Counter '%idle' not found in event parameters: {0}".format(repr(event_dictionary)))<|MERGE_RESOLUTION|>--- conflicted
+++ resolved
@@ -22,11 +22,8 @@
 from azurelinuxagent.common.event import add_event, \
     WALAEventOperation, elapsed_milliseconds
 from azurelinuxagent.common.future import ustr
-<<<<<<< HEAD
-=======
 from azurelinuxagent.common.utils.extensionprocessutil import read_output
 from azurelinuxagent.common.protocol.wire import GoalState
->>>>>>> 8158b454
 from azurelinuxagent.common.version import CURRENT_VERSION
 
 from tests.tools import *
@@ -228,10 +225,7 @@
 
     def test_save_event(self):
         add_event('test', message='test event')
-<<<<<<< HEAD
         self.assertTrue(len(os.listdir(self.tmp_dir)) == 2)
-=======
-        self.assertTrue(len(os.listdir(self.tmp_dir)) == 1)
 
         # checking the extension of the file created.
         for filename in os.listdir(self.tmp_dir):
@@ -271,7 +265,6 @@
                 MonitorHandler.collect_event(os.path.join(self.tmp_dir, tld_file))
             except Exception as e:
                 self.assertIsInstance(e, EventError)
->>>>>>> 8158b454
 
     def test_save_event_rollover(self):
         add_event('test', message='first event')
