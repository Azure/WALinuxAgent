--- conflicted
+++ resolved
@@ -23,11 +23,8 @@
 from datetime import datetime, timedelta
 
 from azurelinuxagent.common import event, logger
-<<<<<<< HEAD
 from azurelinuxagent.common.event import add_event, elapsed_milliseconds, WALAEventOperation
-=======
 from azurelinuxagent.common.event import add_event, report_metric, WALAEventOperation, elapsed_milliseconds, EventLogger
->>>>>>> 7136b9b9
 from azurelinuxagent.common.exception import EventError
 from azurelinuxagent.common.future import ustr, OrderedDict
 from azurelinuxagent.common.protocol.wire import GoalState
@@ -563,7 +560,35 @@
         else:
             self.fail("Counter '%idle' not found in event parameters: {0}".format(repr(event_dictionary)))
 
-<<<<<<< HEAD
+    def test_save_metric(self):
+        category_present, counter_present, instance_present, value_present = False, False, False, False
+        report_metric("DummyCategory", "DummyCounter", "DummyInstance", 100)
+        self.assertTrue(len(os.listdir(self.tmp_dir)) == 1)
+
+        # checking the extension of the file created.
+        for filename in os.listdir(self.tmp_dir):
+            self.assertEqual(".tld", filename[-4:])
+            perf_metric_event = json.loads(fileutil.read_file(os.path.join(self.tmp_dir, filename)))
+            self.assertEqual(perf_metric_event["eventId"], event.TELEMETRY_METRICS_EVENT_ID)
+            self.assertEqual(perf_metric_event["providerId"], event.TELEMETRY_EVENT_PROVIDER_ID)
+            for i in perf_metric_event["parameters"]:
+                self.assertIn(i["name"], ["Category", "Counter", "Instance", "Value", "GAVersion", "ContainerId",
+                                          "OpcodeName", "EventTid", "EventPid", "TaskName", "KeywordName"])
+                if i["name"] == "Category":
+                    self.assertEqual(i["value"], "DummyCategory")
+                    category_present = True
+                if i["name"] == "Counter":
+                    self.assertEqual(i["value"], "DummyCounter")
+                    counter_present = True
+                if i["name"] == "Instance":
+                    self.assertEqual(i["value"], "DummyInstance")
+                    instance_present = True
+                if i["name"] == "Value":
+                    self.assertEqual(i["value"], 100)
+                    value_present = True
+            
+            self.assertTrue(category_present and counter_present and instance_present and value_present)
+
     def test_cleanup_message(self):
         ev_logger = event.EventLogger()
 
@@ -606,34 +631,4 @@
             '[PERIODIC] Daemon Cgroup controller "memory" is not mounted. Failed to create a cgroup for the VM Agent; '
             'resource usage will not be tracked'),
                          '[PERIODIC] Daemon Cgroup controller "memory" is not mounted. Failed to create a cgroup for '
-                         'the VM Agent; resource usage will not be tracked')
-=======
-    def test_save_metric(self):
-        category_present, counter_present, instance_present, value_present = False, False, False, False
-        report_metric("DummyCategory", "DummyCounter", "DummyInstance", 100)
-        self.assertTrue(len(os.listdir(self.tmp_dir)) == 1)
-
-        # checking the extension of the file created.
-        for filename in os.listdir(self.tmp_dir):
-            self.assertEqual(".tld", filename[-4:])
-            perf_metric_event = json.loads(fileutil.read_file(os.path.join(self.tmp_dir, filename)))
-            self.assertEqual(perf_metric_event["eventId"], event.TELEMETRY_METRICS_EVENT_ID)
-            self.assertEqual(perf_metric_event["providerId"], event.TELEMETRY_EVENT_PROVIDER_ID)
-            for i in perf_metric_event["parameters"]:
-                self.assertIn(i["name"], ["Category", "Counter", "Instance", "Value", "GAVersion", "ContainerId",
-                                          "OpcodeName", "EventTid", "EventPid", "TaskName", "KeywordName"])
-                if i["name"] == "Category":
-                    self.assertEqual(i["value"], "DummyCategory")
-                    category_present = True
-                if i["name"] == "Counter":
-                    self.assertEqual(i["value"], "DummyCounter")
-                    counter_present = True
-                if i["name"] == "Instance":
-                    self.assertEqual(i["value"], "DummyInstance")
-                    instance_present = True
-                if i["name"] == "Value":
-                    self.assertEqual(i["value"], 100)
-                    value_present = True
-            
-            self.assertTrue(category_present and counter_present and instance_present and value_present)
->>>>>>> 7136b9b9
+                         'the VM Agent; resource usage will not be tracked')