--- conflicted
+++ resolved
@@ -122,13 +122,8 @@
     def test_add_event_should_use_the_container_id_from_the_most_recent_goal_state(self):
         def create_event_and_return_container_id(): # pylint: disable=inconsistent-return-statements
             event.add_event(name='Event')
-<<<<<<< HEAD
             event_list = self._collect_events()
             self.assertEquals(len(event_list), 1, "Could not find the event created by add_event") # pylint: disable=deprecated-method
-=======
-            event_list = event.collect_events()
-            self.assertEqual(len(event_list.events), 1, "Could not find the event created by add_event")
->>>>>>> 9902be33
 
             for p in event_list[0].parameters: # pylint: disable=invalid-name
                 if p.name == CommonTelemetryEventSchema.ContainerId:
@@ -368,13 +363,8 @@
         event_list = self._collect_events()
         event_files = os.listdir(self.event_dir)
 
-<<<<<<< HEAD
-        self.assertEquals(len(event_list), 3, "Did not collect all the events that were created") # pylint: disable=deprecated-method
-        self.assertEquals(len(event_files), 0, "The event files were not deleted") # pylint: disable=deprecated-method
-=======
-        self.assertEqual(len(event_list.events), 3, "Did not collect all the events that were created")
+        self.assertEqual(len(event_list), 3, "Did not collect all the events that were created")
         self.assertEqual(len(event_files), 0, "The event files were not deleted")
->>>>>>> 9902be33
 
     def test_save_event(self):
         add_event('test', message='test event')
@@ -397,14 +387,8 @@
 
         event_list = self._collect_events()
 
-<<<<<<< HEAD
-        self.assertEquals(len(event_list), 1) # pylint: disable=deprecated-method
-        self.assertEquals(TestEvent._get_event_message(event_list[0]),  # pylint: disable=deprecated-method
-                          u'World\u05e2\u05d9\u05d5\u05ea \u05d0\u05d7\u05e8\u05d5\u05ea\u0906\u091c')
-=======
-        self.assertEqual(len(event_list.events), 1)
-        self.assertEqual(TestEvent._get_event_message(event_list.events[0]), u'World\u05e2\u05d9\u05d5\u05ea \u05d0\u05d7\u05e8\u05d5\u05ea\u0906\u091c')
->>>>>>> 9902be33
+        self.assertEqual(len(event_list), 1)
+        self.assertEqual(TestEvent._get_event_message(event_list[0]), u'World\u05e2\u05d9\u05d5\u05ea \u05d0\u05d7\u05e8\u05d5\u05ea\u0906\u091c')
 
     def test_collect_events_should_ignore_invalid_event_files(self):
         self._create_test_event_file("custom_script_1.tld")  # a valid event
@@ -416,13 +400,8 @@
         with patch("azurelinuxagent.common.event.add_event") as mock_add_event:
             event_list = self._collect_events()
 
-<<<<<<< HEAD
-            self.assertEquals( # pylint: disable=deprecated-method
+            self.assertEqual(
                 len(event_list), 2)
-=======
-            self.assertEqual(
-                len(event_list.events), 2)
->>>>>>> 9902be33
             self.assertTrue(
                 all(TestEvent._get_event_message(evt) == "A test telemetry message." for evt in event_list),
                 "The valid events were not found")
@@ -550,11 +529,7 @@
 
         event_list = self._collect_events()
 
-<<<<<<< HEAD
-        self.assertEquals(len(event_list), 1) # pylint: disable=deprecated-method
-=======
-        self.assertEqual(len(event_list.events), 1)
->>>>>>> 9902be33
+        self.assertEqual(len(event_list), 1)
 
         # verify the event parameters
         self._assert_event_includes_all_parameters_in_the_telemetry_schema(
@@ -627,13 +602,8 @@
 
     def test_add_log_event_should_not_create_event_if_not_allowed_and_not_forced(self):
         add_log_event(logger.LogLevel.WARNING, 'A test WARNING log event')
-<<<<<<< HEAD
         event_list = self._collect_events()
-        self.assertEquals(len(event_list), 0, "No events should be created if not forced and not allowed") # pylint: disable=deprecated-method
-=======
-        event_list = event.collect_events()
-        self.assertEqual(len(event_list.events), 0, "No events should be created if not forced and not allowed")
->>>>>>> 9902be33
+        self.assertEqual(len(event_list), 0, "No events should be created if not forced and not allowed")
 
     def test_report_metric_should_create_events_that_have_all_the_parameters_in_the_telemetry_schema(self):
         self._test_create_event_function_should_create_events_that_have_all_the_parameters_in_the_telemetry_schema(
@@ -662,11 +632,7 @@
 
         event_list = self._collect_events()
 
-<<<<<<< HEAD
-        self.assertEquals(len(event_list), 1) # pylint: disable=deprecated-method
-=======
-        self.assertEqual(len(event_list.events), 1)
->>>>>>> 9902be33
+        self.assertEqual(len(event_list), 1)
 
         self._assert_event_includes_all_parameters_in_the_telemetry_schema(
             event_list[0],
@@ -696,11 +662,7 @@
 
         event_list = self._collect_events()
 
-<<<<<<< HEAD
-        self.assertEquals(len(event_list), 1) # pylint: disable=deprecated-method
-=======
-        self.assertEqual(len(event_list.events), 1)
->>>>>>> 9902be33
+        self.assertEqual(len(event_list), 1)
 
         self._assert_event_includes_all_parameters_in_the_telemetry_schema(
             event_list[0],
@@ -732,11 +694,7 @@
 
         event_list = self._collect_events()
 
-<<<<<<< HEAD
-        self.assertEquals(len(event_list), 1) # pylint: disable=deprecated-method
-=======
-        self.assertEqual(len(event_list.events), 1)
->>>>>>> 9902be33
+        self.assertEqual(len(event_list), 1)
 
         self._assert_event_includes_all_parameters_in_the_telemetry_schema(
             event_list[0],
@@ -818,8 +776,6 @@
             expected_message = get_event_message_from_event_file(event_file_path)
 
             event_list = self._collect_events()
-
-
             self._report_events(protocol, event_list)
 
             event_message = get_event_message_from_http_request_body(http_post_handler.request_body)
