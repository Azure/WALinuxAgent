--- conflicted
+++ resolved
@@ -479,7 +479,6 @@
 
         self.assertEqual(patch_send_event.call_count, 0)
 
-<<<<<<< HEAD
     @patch("azurelinuxagent.common.utils.restutil.http_request")
     @patch("azurelinuxagent.common.protocol.wire.logger.verbose")
     def test_report_event_should_honor_telemetry_endpoint_limits(self, mock_logger, mock_http_request, *args):  # pylint: disable=unused-argument
@@ -526,7 +525,7 @@
             with patch("azurelinuxagent.common.protocol.wire.TELEMETRY_RETRY_DELAY", 0.1):
                 client.report_event(self._get_telemetry_events_generator(event_list))
                 self.assertEqual(mock_http_request.call_count, 5)
-=======
+
     def test_get_header_for_cert_should_use_triple_des(self, *_):
         with mock_wire_protocol(wire_protocol_data.DATA_FILE) as protocol:
             headers = protocol.client.get_header_for_cert()
@@ -548,7 +547,6 @@
                 self.assertTrue(
                     any(len(args) == 2 and  args[1].startswith("[GoalStateInconsistentError]") for args, _ in mock_warn.call_args_list),
                     "Did not find any warnings about an GoalStateInconsistentError: {0}".format(mock_warn.call_args_list))
->>>>>>> 69c7bfbd
 
 
 class TestWireClient(HttpRequestPredicates, AgentTestCase):
