--- conflicted
+++ resolved
@@ -166,7 +166,6 @@
         # protected-access<W0212> Disabled: OK to access CGroupConfigurator._tracked from unit test for CGroupConfigurator
         self.assertEqual(len(CGroupsTelemetry._tracked), 0)  # pylint: disable=protected-access
 
-<<<<<<< HEAD
     def test_get_processes_in_agent_cgroup_should_return_the_processes_within_the_agent_cgroup(self):
         with mock_cgroup_commands():
             configurator = CGroupConfiguratorSystemdTestCase._get_new_cgroup_configurator_instance()
@@ -181,50 +180,6 @@
 
             extension_handler_present = any(re.search(r"(WALinuxAgent-.+\.egg|waagent) -run-exthandlers", command) for (pid, command) in processes)
             self.assertTrue(extension_handler_present, "Could not find the extension handler in the cgroup: [{0}]".format(processes))
-=======
-    def test_cgroup_operations_should_not_invoke_the_cgroup_api_when_cgroups_are_not_enabled(self):
-        configurator = CGroupConfiguratorSystemdTestCase._get_new_cgroup_configurator_instance()
-        configurator.disable()
-
-        # List of operations to test, and the functions to mock used in order to do verifications
-        operations = [
-            [configurator.create_extension_cgroups_root,                     "azurelinuxagent.common.cgroupapi.SystemdCgroupsApi.create_extension_cgroups_root"],
-            [lambda: configurator.create_extension_cgroups("A.B.C-1.0.0"),   "azurelinuxagent.common.cgroupapi.SystemdCgroupsApi.create_extension_cgroups"],
-            [lambda: configurator.remove_extension_cgroups("A.B.C-1.0.0"),   "azurelinuxagent.common.cgroupapi.SystemdCgroupsApi.remove_extension_cgroups"]
-        ]
-
-        for operation in operations:
-            with patch(operation[1]) as mock_cgroup_api_operation:
-                operation[0]()
-
-            self.assertEqual(mock_cgroup_api_operation.call_count, 0)
-
-    def test_cgroup_operations_should_log_a_warning_when_the_cgroup_api_raises_an_exception(self):
-        configurator = CGroupConfiguratorSystemdTestCase._get_new_cgroup_configurator_instance()
-
-        # cleanup_legacy_cgroups disables cgroups on error, so make disable() a no-op
-        with patch.object(configurator, "disable"):
-            # List of operations to test, and the functions to mock in order to raise exceptions
-            operations = [
-                [configurator.create_extension_cgroups_root,                     "azurelinuxagent.common.cgroupapi.SystemdCgroupsApi.create_extension_cgroups_root"],
-                [lambda: configurator.create_extension_cgroups("A.B.C-1.0.0"),   "azurelinuxagent.common.cgroupapi.SystemdCgroupsApi.create_extension_cgroups"],
-                [lambda: configurator.remove_extension_cgroups("A.B.C-1.0.0"),   "azurelinuxagent.common.cgroupapi.SystemdCgroupsApi.remove_extension_cgroups"]
-            ]
-
-            def raise_exception(*_):
-                raise Exception("A TEST EXCEPTION")
-
-            for operation in operations:
-                with patch("azurelinuxagent.common.cgroupconfigurator.logger.warn") as mock_logger_warn:
-                    with patch(operation[1], raise_exception):
-                        operation[0]()
-
-                    self.assertEqual(mock_logger_warn.call_count, 1)
-
-                    args, _ = mock_logger_warn.call_args
-                    message = args[0]
-                    self.assertIn("A TEST EXCEPTION", message)
->>>>>>> 59dfe270
 
     @patch('time.sleep', side_effect=lambda _: mock_sleep())
     def test_start_extension_command_should_not_use_systemd_when_cgroups_are_not_enabled(self, _):
