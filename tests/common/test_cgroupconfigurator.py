--- conflicted
+++ resolved
@@ -29,11 +29,7 @@
 from nose.plugins.attrib import attr
 
 from azurelinuxagent.common.cgroup import AGENT_NAME_TELEMETRY, MetricsCounter, MetricValue, MetricsCategory
-<<<<<<< HEAD
-from azurelinuxagent.common.cgroupconfigurator import CGroupConfigurator, _AGENT_THROTTLED_TIME_THRESHOLD
-=======
 from azurelinuxagent.common.cgroupconfigurator import CGroupConfigurator, _AGENT_THROTTLED_TIME_THRESHOLD, _AGENT_CPU_QUOTA
->>>>>>> 6f3a278e
 from azurelinuxagent.common.cgroupstelemetry import CGroupsTelemetry
 from azurelinuxagent.common.event import WALAEventOperation
 from azurelinuxagent.common.exception import CGroupsException, ExtensionError, ExtensionErrorCodes
@@ -73,14 +69,11 @@
         with self._get_cgroup_configurator() as configurator:
             self.assertTrue(configurator.enabled(), "cgroups were not enabled")
 
-<<<<<<< HEAD
     def test_initialize_should_not_enable_cgroups_when_they_are_disabled_in_the_agent_configuration(self):
         with patch('azurelinuxagent.common.conf.get_cgroups_enabled', return_value=False):
             with self._get_cgroup_configurator() as configurator:
                 self.assertFalse(configurator.enabled(), "cgroups should not be enabled")
 
-=======
->>>>>>> 6f3a278e
     def test_initialize_should_start_tracking_the_agent_cgroups(self):
         with self._get_cgroup_configurator() as configurator:
             tracked = CGroupsTelemetry._tracked
@@ -207,15 +200,11 @@
 
             configurator.enable()
 
-<<<<<<< HEAD
-            self.assertTrue(os.path.exists(agent_drop_in_file_cpu_quota), "{0} was not created".format(agent_drop_in_file_cpu_quota))
-=======
             expected_quota = "CPUQuota={0}%".format(_AGENT_CPU_QUOTA)
             self.assertTrue(os.path.exists(agent_drop_in_file_cpu_quota), "{0} was not created".format(agent_drop_in_file_cpu_quota))
             self.assertTrue(
                 fileutil.findre_in_file(agent_drop_in_file_cpu_quota, expected_quota),
                 "CPUQuota was not set correctly. Expected: {0}. Got:\n{1}".format(expected_quota, fileutil.read_file(agent_drop_in_file_cpu_quota)))
->>>>>>> 6f3a278e
             self.assertTrue(CGroupsTelemetry.get_track_throttled_time(), "Throttle time should be tracked")
 
     def test_enable_should_not_track_throttled_time_when_setting_the_cpu_quota_fails(self):
@@ -238,14 +227,11 @@
 
             configurator.disable("UNIT TEST")
 
-<<<<<<< HEAD
-=======
             agent_drop_in_file_cpu_quota = configurator.mocks.get_mapped_path(UnitFilePaths.cpu_quota)
             self.assertTrue(os.path.exists(agent_drop_in_file_cpu_quota), "{0} was not created".format(agent_drop_in_file_cpu_quota))
             self.assertTrue(
                 fileutil.findre_in_file(agent_drop_in_file_cpu_quota, "^CPUQuota=$"),
                 "CPUQuota was not set correctly. Expected an empty value. Got:\n{0}".format(fileutil.read_file(agent_drop_in_file_cpu_quota)))
->>>>>>> 6f3a278e
             self.assertEqual(len(CGroupsTelemetry._tracked), 0, "No cgroups should be tracked after disable. Tracking: {0}".format(CGroupsTelemetry._tracked))
             self.assertFalse(CGroupsTelemetry._track_throttled_time, "Throttle Time should not be tracked after disable")
 
@@ -685,7 +671,6 @@
                     self.assertTrue(
                         any("[PID: {0}]".format(pid) in reported_process for reported_process in reported),
                         "Process {0} was not reported. Got: {1}".format(format_processes([pid]), reported))
-
         finally:
             # create the file that stops the test processes and wait for them to complete
             open(stop_file, "w").close()
