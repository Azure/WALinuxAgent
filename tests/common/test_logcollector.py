# Microsoft Azure Linux Agent
#
# Copyright 2020 Microsoft Corporation
#
# Licensed under the Apache License, Version 2.0 (the "License");
# you may not use this file except in compliance with the License.
# You may obtain a copy of the License at
#
#     http://www.apache.org/licenses/LICENSE-2.0
#
# Unless required by applicable law or agreed to in writing, software
# distributed under the License is distributed on an "AS IS" BASIS,
# WITHOUT WARRANTIES OR CONDITIONS OF ANY KIND, either express or implied.
# See the License for the specific language governing permissions and
# limitations under the License.
#
# Requires Python 2.6+ and Openssl 1.0+
#

import os
import shutil
import zipfile
import tempfile

from azurelinuxagent.common.utils.fileutil import rm_dirs, mkdir, rm_files, write_file
from azurelinuxagent.common.logcollector import LogCollector
from tests.tools import AgentTestCase, is_python_version_26, patch, skip_if_predicate_true


SMALL_FILE_SIZE = 1 * 1024 * 1024  # 1 MB
LARGE_FILE_SIZE = 5 * 1024 * 1024  # 5 MB


@skip_if_predicate_true(is_python_version_26, "Disabled on Python 2.6")
class TestLogCollector(AgentTestCase):

    @classmethod
    def setUpClass(cls):
        AgentTestCase.setUpClass()

        prefix = "{0}_".format(cls.__class__.__name__)
        cls.tmp_dir = tempfile.mkdtemp(prefix=prefix)
        cls.root_collect_dir = os.path.join(cls.tmp_dir, "files_to_collect")
        mkdir(cls.root_collect_dir)

        cls._mock_constants()

    @classmethod
    def _mock_constants(cls):
        cls.mock_manifest = patch("azurelinuxagent.common.logcollector.MANIFEST_NORMAL", cls._build_manifest())
        cls.mock_manifest.start()

        cls.log_collector_dir = os.path.join(cls.tmp_dir, "logcollector")
        cls.mock_log_collector_dir = patch("azurelinuxagent.common.logcollector._LOG_COLLECTOR_DIR",
                                           cls.log_collector_dir)
        cls.mock_log_collector_dir.start()

        cls.truncated_files_dir = os.path.join(cls.tmp_dir, "truncated")
        cls.mock_truncated_files_dir = patch("azurelinuxagent.common.logcollector._TRUNCATED_FILES_DIR",
                                             cls.truncated_files_dir)
        cls.mock_truncated_files_dir.start()

        cls.output_results_file_path = os.path.join(cls.log_collector_dir, "results.txt")
        cls.mock_output_results_file_path = patch("azurelinuxagent.common.logcollector.OUTPUT_RESULTS_FILE_PATH",
                                                  cls.output_results_file_path)
        cls.mock_output_results_file_path.start()

        cls.compressed_archive_path = os.path.join(cls.log_collector_dir, "logs.zip")
        cls.mock_compressed_archive_path = patch("azurelinuxagent.common.logcollector.COMPRESSED_ARCHIVE_PATH",
                                                 cls.compressed_archive_path)
        cls.mock_compressed_archive_path.start()

    @classmethod
    def tearDownClass(cls):
        cls.mock_manifest.stop()
        cls.mock_log_collector_dir.stop()
        cls.mock_truncated_files_dir.stop()
        cls.mock_output_results_file_path.stop()
        cls.mock_compressed_archive_path.stop()

        shutil.rmtree(cls.tmp_dir)

        AgentTestCase.tearDownClass()

    def setUp(self):
        AgentTestCase.setUp(self)
        self._build_test_data()

    def tearDown(self):
        rm_dirs(self.root_collect_dir)
        rm_files(self.compressed_archive_path)
        AgentTestCase.tearDown(self)

    @classmethod
    def _build_test_data(cls):
        """
        Build a dummy file structure which will be used as a foundation for the log collector tests
        """
        cls._create_file_of_specific_size(os.path.join(cls.root_collect_dir, "waagent.log"),
                                          SMALL_FILE_SIZE)  # small text file
        cls._create_file_of_specific_size(os.path.join(cls.root_collect_dir, "waagent.log.1"),
                                          LARGE_FILE_SIZE)  # large text file
        cls._create_file_of_specific_size(os.path.join(cls.root_collect_dir, "waagent.log.2.gz"),
                                          SMALL_FILE_SIZE, binary=True)  # small binary file
        cls._create_file_of_specific_size(os.path.join(cls.root_collect_dir, "waagent.log.3.gz"),
                                          LARGE_FILE_SIZE, binary=True)  # large binary file

        mkdir(os.path.join(cls.root_collect_dir, "another_dir"))
        cls._create_file_of_specific_size(os.path.join(cls.root_collect_dir, "less_important_file"),
                                          SMALL_FILE_SIZE)
        cls._create_file_of_specific_size(os.path.join(cls.root_collect_dir, "another_dir", "least_important_file"),
                                          SMALL_FILE_SIZE)

    @classmethod
    def _build_manifest(cls):
        """
        Files listed in the manifest will be collected, others will be ignored
        """
        files = [
            os.path.join(cls.root_collect_dir, "waagent*"),
            os.path.join(cls.root_collect_dir, "less_important_file*"),
            os.path.join(cls.root_collect_dir, "another_dir", "least_important_file"),
            os.path.join(cls.root_collect_dir, "non_existing_file"),
        ]

<<<<<<< HEAD
        manifest = ""
        for file_entry in files:
            manifest += "copy,{0}\n".format(file_entry)

        return manifest
=======
        with open(manifest_file, "w") as fh: # pylint: disable=invalid-name
            for file in files: # pylint: disable=redefined-builtin
                fh.write("copy,{0}\n".format(file))
>>>>>>> 1dc1714c

    @staticmethod
    def _create_file_of_specific_size(file_path, file_size, binary=False):
        binary_descriptor = "b" if binary else ""
        data = b'0' if binary else '0'

        with open(file_path, "w{0}".format(binary_descriptor)) as fh: # pylint: disable=bad-open-mode,invalid-name
            fh.seek(file_size - 1)
            fh.write(data)

    @staticmethod
    def _truncated_path(normal_path):
        return "truncated_" + normal_path.replace(os.path.sep, "_")

    def _assert_files_are_in_archive(self, expected_files):
        with zipfile.ZipFile(self.compressed_archive_path, "r") as archive:
            archive_files = archive.namelist()

            for file in expected_files: # pylint: disable=redefined-builtin
                if file.lstrip(os.path.sep) not in archive_files:
                    self.fail("File {0} was supposed to be collected, but is not present in the archive!".format(file))

            # Assert that results file is always present
            if "results.txt" not in archive_files:
                self.fail("File results.txt was supposed to be collected, but is not present in the archive!")

        self.assertTrue(True) # pylint: disable=redundant-unittest-assert

    def _assert_files_are_not_in_archive(self, unexpected_files):
        with zipfile.ZipFile(self.compressed_archive_path, "r") as archive:
            archive_files = archive.namelist()

            for file in unexpected_files: # pylint: disable=redefined-builtin
                if file.lstrip(os.path.sep) in archive_files:
                    self.fail("File {0} wasn't supposed to be collected, but is present in the archive!".format(file))

        self.assertTrue(True) # pylint: disable=redundant-unittest-assert

    def _assert_archive_created(self, archive):
        with open(self.output_results_file_path, "r") as out:
            error_message = out.readlines()[-1]
            self.assertTrue(archive, "Failed to collect logs, error message: {0}".format(error_message))

    def _get_uncompressed_file_size(self, file): # pylint: disable=redefined-builtin
        with zipfile.ZipFile(self.compressed_archive_path, "r") as archive:
            return archive.getinfo(file.lstrip(os.path.sep)).file_size

    def _get_number_of_files_in_archive(self):
        with zipfile.ZipFile(self.compressed_archive_path, "r") as archive:
            # Exclude results file
            return len(archive.namelist())-1

    def test_log_collector_parses_commands_in_manifest(self):
        # Ensure familiar commands are parsed and unknowns are ignored (like diskinfo and malformed entries)
        file_to_collect = os.path.join(self.root_collect_dir, "waagent.log")
        folder_to_list = self.root_collect_dir

        manifest = """
echo,### Test header ###
unknown command
ll,{0}
copy,{1}
diskinfo,""".format(folder_to_list, file_to_collect)

<<<<<<< HEAD
        with patch("azurelinuxagent.common.logcollector.MANIFEST_NORMAL", manifest):
            lc = LogCollector()
            archive = lc.collect_logs()
=======
        manifest_file_path = os.path.join(self.tmp_dir, "manifest")
        write_file(manifest_file_path, manifest_content)

        lc = LogCollector(manifest_file_path) # pylint: disable=invalid-name
        archive = lc.collect_logs()
>>>>>>> 1dc1714c

        with open(self.output_results_file_path, "r") as fh: # pylint: disable=invalid-name
            results = fh.readlines()

        # Assert echo was parsed
        self.assertTrue(any([line.endswith("### Test header ###\n") for line in results]))
        # Assert unknown command was reported
        self.assertTrue(any([line.endswith("ERROR Couldn\'t parse \"unknown command\"\n") for line in results]))
        # Assert ll was parsed
        self.assertTrue(any(["ls -alF {0}".format(folder_to_list) in line for line in results]))
        # Assert copy was parsed
        self._assert_archive_created(archive)
        self._assert_files_are_in_archive(expected_files=[file_to_collect])

        no_files = self._get_number_of_files_in_archive()
        self.assertEquals(1, no_files, "Expected 1 file in archive, found {0}!".format(no_files)) # pylint: disable=deprecated-method

    def test_log_collector_uses_full_manifest_when_full_mode_enabled(self):
        file_to_collect = os.path.join(self.root_collect_dir, "less_important_file")
        folder_to_list = self.root_collect_dir

        manifest = """
echo,### Test header ###
copy,{0}
""".format(file_to_collect)

        with patch("azurelinuxagent.common.logcollector.MANIFEST_FULL", manifest):
            lc = LogCollector(full_mode=True)
            archive = lc.collect_logs()

        self._assert_archive_created(archive)
        self._assert_files_are_in_archive(expected_files=[file_to_collect])

        no_files = self._get_number_of_files_in_archive()
        self.assertEquals(1, no_files, "Expected 1 file in archive, found {0}!".format(no_files))

    def test_log_collector_should_collect_all_files(self):
        # All files in the manifest should be collected, since none of them are over the individual file size limit,
        # and combined they do not cross the archive size threshold.
<<<<<<< HEAD

        lc = LogCollector()
=======
        lc = LogCollector(self.manifest_path) # pylint: disable=invalid-name
>>>>>>> 1dc1714c
        archive = lc.collect_logs()

        self._assert_archive_created(archive)

        expected_files = [
            os.path.join(self.root_collect_dir, "waagent.log"),
            os.path.join(self.root_collect_dir, "waagent.log.1"),
            os.path.join(self.root_collect_dir, "waagent.log.2.gz"),
            os.path.join(self.root_collect_dir, "waagent.log.3.gz"),
            os.path.join(self.root_collect_dir, "less_important_file"),
            os.path.join(self.root_collect_dir, "another_dir", "least_important_file")
        ]
        self._assert_files_are_in_archive(expected_files)

        no_files = self._get_number_of_files_in_archive()
        self.assertEquals(6, no_files, "Expected 6 files in archive, found {0}!".format(no_files)) # pylint: disable=deprecated-method

    def test_log_collector_should_truncate_large_text_files_and_ignore_large_binary_files(self):
        # Set the size limit so that some files are too large to collect in full.
        with patch("azurelinuxagent.common.logcollector._FILE_SIZE_LIMIT", SMALL_FILE_SIZE):
<<<<<<< HEAD
            lc = LogCollector()
=======
            lc = LogCollector(self.manifest_path) # pylint: disable=invalid-name
>>>>>>> 1dc1714c
            archive = lc.collect_logs()

        self._assert_archive_created(archive)

        expected_files = [
            os.path.join(self.root_collect_dir, "waagent.log"),
            self._truncated_path(os.path.join(self.root_collect_dir, "waagent.log.1")),  # this file should be truncated
            os.path.join(self.root_collect_dir, "waagent.log.2.gz"),
            os.path.join(self.root_collect_dir, "less_important_file"),
            os.path.join(self.root_collect_dir, "another_dir", "least_important_file")
        ]
        unexpected_files = [
            os.path.join(self.root_collect_dir, "waagent.log.3.gz")  # binary files cannot be truncated, ignore it
        ]
        self._assert_files_are_in_archive(expected_files)
        self._assert_files_are_not_in_archive(unexpected_files)

        no_files = self._get_number_of_files_in_archive()
        self.assertEquals(5, no_files, "Expected 5 files in archive, found {0}!".format(no_files)) # pylint: disable=deprecated-method

    def test_log_collector_should_prioritize_important_files_if_archive_too_big(self):
        # Set the archive size limit so that not all files can be collected. In that case, files will be added to the
        # archive according to their priority.

        # Specify files that have priority. The list is ordered, where the first entry has the highest priority.
        must_collect_files = [
            os.path.join(self.root_collect_dir, "waagent*"),
            os.path.join(self.root_collect_dir, "less_important_file*")
        ]

        with patch("azurelinuxagent.common.logcollector._UNCOMPRESSED_ARCHIVE_SIZE_LIMIT", 10 * 1024 * 1024):
            with patch("azurelinuxagent.common.logcollector._MUST_COLLECT_FILES", must_collect_files):
<<<<<<< HEAD
                lc = LogCollector()
=======
                lc = LogCollector(self.manifest_path) # pylint: disable=invalid-name
>>>>>>> 1dc1714c
                archive = lc.collect_logs()

        self._assert_archive_created(archive)

        expected_files = [
            os.path.join(self.root_collect_dir, "waagent.log"),
            os.path.join(self.root_collect_dir, "waagent.log.1"),
            os.path.join(self.root_collect_dir, "waagent.log.2.gz")
        ]
        unexpected_files = [
            os.path.join(self.root_collect_dir, "waagent.log.3.gz"),
            os.path.join(self.root_collect_dir, "less_important_file"),
            os.path.join(self.root_collect_dir, "another_dir", "least_important_file")
        ]
        self._assert_files_are_in_archive(expected_files)
        self._assert_files_are_not_in_archive(unexpected_files)

        no_files = self._get_number_of_files_in_archive()
        self.assertEquals(3, no_files, "Expected 3 files in archive, found {0}!".format(no_files)) # pylint: disable=deprecated-method

        # Second collection, if a file got deleted, delete it from the archive and add next file on the priority list
        # if there is enough space.
        rm_files(os.path.join(self.root_collect_dir, "waagent.log.3.gz"))

        with patch("azurelinuxagent.common.logcollector._UNCOMPRESSED_ARCHIVE_SIZE_LIMIT", 10 * 1024 * 1024):
            with patch("azurelinuxagent.common.logcollector._MUST_COLLECT_FILES", must_collect_files):
                second_archive = lc.collect_logs()

        expected_files = [
            os.path.join(self.root_collect_dir, "waagent.log"),
            os.path.join(self.root_collect_dir, "waagent.log.1"),
            os.path.join(self.root_collect_dir, "waagent.log.2.gz"),
            os.path.join(self.root_collect_dir, "less_important_file"),
            os.path.join(self.root_collect_dir, "another_dir", "least_important_file")
        ]
        unexpected_files = [
            os.path.join(self.root_collect_dir, "waagent.log.3.gz")
        ]
        self._assert_files_are_in_archive(expected_files)
        self._assert_files_are_not_in_archive(unexpected_files)

        self._assert_archive_created(second_archive)

        no_files = self._get_number_of_files_in_archive()
        self.assertEquals(5, no_files, "Expected 5 files in archive, found {0}!".format(no_files)) # pylint: disable=deprecated-method

    def test_log_collector_should_update_archive_when_files_are_new_or_modified_or_deleted(self):
        # Ensure the archive reflects the state of files on the disk at collection time. If a file was updated, it
        # needs to be updated in the archive, deleted if removed from disk, and added if not previously seen.
<<<<<<< HEAD
        lc = LogCollector()
=======
        lc = LogCollector(self.manifest_path) # pylint: disable=invalid-name
>>>>>>> 1dc1714c
        first_archive = lc.collect_logs()
        self._assert_archive_created(first_archive)

        # Everything should be in the archive
        expected_files = [
            os.path.join(self.root_collect_dir, "waagent.log"),
            os.path.join(self.root_collect_dir, "waagent.log.1"),
            os.path.join(self.root_collect_dir, "waagent.log.2.gz"),
            os.path.join(self.root_collect_dir, "waagent.log.3.gz"),
            os.path.join(self.root_collect_dir, "less_important_file"),
            os.path.join(self.root_collect_dir, "another_dir", "least_important_file")
        ]
        self._assert_files_are_in_archive(expected_files)

        no_files = self._get_number_of_files_in_archive()
        self.assertEquals(6, no_files, "Expected 6 files in archive, found {0}!".format(no_files)) # pylint: disable=deprecated-method

        # Update a file and its last modified time to ensure the last modified time and last collection time are not
        # the same in this test
        file_to_update = os.path.join(self.root_collect_dir, "waagent.log")
        self._create_file_of_specific_size(file_to_update, LARGE_FILE_SIZE)  # update existing file
        new_time = os.path.getmtime(file_to_update) + 5
        os.utime(file_to_update, (new_time, new_time))

        # Create a new file (that is covered by the manifest and will be collected) and delete a file
        self._create_file_of_specific_size(os.path.join(self.root_collect_dir, "less_important_file.1"),
                                           LARGE_FILE_SIZE)
        rm_files(os.path.join(self.root_collect_dir, "waagent.log.1"))

        second_archive = lc.collect_logs()
        self._assert_archive_created(second_archive)

        expected_files = [
            os.path.join(self.root_collect_dir, "waagent.log"),
            os.path.join(self.root_collect_dir, "waagent.log.2.gz"),
            os.path.join(self.root_collect_dir, "waagent.log.3.gz"),
            os.path.join(self.root_collect_dir, "less_important_file"),
            os.path.join(self.root_collect_dir, "less_important_file.1"),
            os.path.join(self.root_collect_dir, "another_dir", "least_important_file")
        ]
        unexpected_files = [
            os.path.join(self.root_collect_dir, "waagent.log.1")
        ]
        self._assert_files_are_in_archive(expected_files)
        self._assert_files_are_not_in_archive(unexpected_files)

        file = os.path.join(self.root_collect_dir, "waagent.log") # pylint: disable=redefined-builtin
        new_file_size = self._get_uncompressed_file_size(file)
        self.assertEquals(LARGE_FILE_SIZE, new_file_size, "File {0} hasn't been updated! Size in archive is {1}, but " # pylint: disable=deprecated-method
                                                          "should be {2}.".format(file, new_file_size, LARGE_FILE_SIZE))

        no_files = self._get_number_of_files_in_archive()
        self.assertEquals(6, no_files, "Expected 6 files in archive, found {0}!".format(no_files)) # pylint: disable=deprecated-method

    def test_log_collector_should_clean_up_uncollected_truncated_files(self):
        # Make sure that truncated files that are no longer needed are cleaned up. If an existing truncated file
        # from a previous run is not collected in the current run, it should be deleted to free up space.

        # Specify files that have priority. The list is ordered, where the first entry has the highest priority.
        must_collect_files = [
            os.path.join(self.root_collect_dir, "waagent*")
        ]

        # Set the archive size limit so that not all files can be collected. In that case, files will be added to the
        # archive according to their priority.
        # Set the size limit so that only two files can be collected, of which one needs to be truncated.
        with patch("azurelinuxagent.common.logcollector._UNCOMPRESSED_ARCHIVE_SIZE_LIMIT", 2 * SMALL_FILE_SIZE):
            with patch("azurelinuxagent.common.logcollector._MUST_COLLECT_FILES", must_collect_files):
                with patch("azurelinuxagent.common.logcollector._FILE_SIZE_LIMIT", SMALL_FILE_SIZE):
<<<<<<< HEAD
                    lc = LogCollector()
=======
                    lc = LogCollector(self.manifest_path) # pylint: disable=invalid-name
>>>>>>> 1dc1714c
                    archive = lc.collect_logs()

        self._assert_archive_created(archive)

        expected_files = [
            os.path.join(self.root_collect_dir, "waagent.log"),
            self._truncated_path(os.path.join(self.root_collect_dir, "waagent.log.1")),  # this file should be truncated
        ]
        self._assert_files_are_in_archive(expected_files)

        no_files = self._get_number_of_files_in_archive()
        self.assertEquals(2, no_files, "Expected 2 files in archive, found {0}!".format(no_files)) # pylint: disable=deprecated-method

        # Remove the original file so it is not collected anymore. In the next collection, the truncated file should be
        # removed both from the archive and from the filesystem.
        rm_files(os.path.join(self.root_collect_dir, "waagent.log.1"))

        with patch("azurelinuxagent.common.logcollector._UNCOMPRESSED_ARCHIVE_SIZE_LIMIT", 2 * SMALL_FILE_SIZE):
            with patch("azurelinuxagent.common.logcollector._MUST_COLLECT_FILES", must_collect_files):
                with patch("azurelinuxagent.common.logcollector._FILE_SIZE_LIMIT", SMALL_FILE_SIZE):
<<<<<<< HEAD
                    lc = LogCollector()
=======
                    lc = LogCollector(self.manifest_path) # pylint: disable=invalid-name
>>>>>>> 1dc1714c
                    second_archive = lc.collect_logs()

        expected_files = [
            os.path.join(self.root_collect_dir, "waagent.log"),
            os.path.join(self.root_collect_dir, "waagent.log.2.gz"),
        ]
        unexpected_files = [
            self._truncated_path(os.path.join(self.root_collect_dir, "waagent.log.1"))
        ]
        self._assert_files_are_in_archive(expected_files)
        self._assert_files_are_not_in_archive(unexpected_files)

        self._assert_archive_created(second_archive)

        no_files = self._get_number_of_files_in_archive()
        self.assertEquals(2, no_files, "Expected 2 files in archive, found {0}!".format(no_files)) # pylint: disable=deprecated-method

        truncated_files = os.listdir(self.truncated_files_dir)
        self.assertEquals(0, len(truncated_files), "Uncollected truncated file waagent.log.1 should have been deleted!") # pylint: disable=deprecated-method<|MERGE_RESOLUTION|>--- conflicted
+++ resolved
@@ -123,17 +123,11 @@
             os.path.join(cls.root_collect_dir, "non_existing_file"),
         ]
 
-<<<<<<< HEAD
         manifest = ""
         for file_entry in files:
             manifest += "copy,{0}\n".format(file_entry)
 
         return manifest
-=======
-        with open(manifest_file, "w") as fh: # pylint: disable=invalid-name
-            for file in files: # pylint: disable=redefined-builtin
-                fh.write("copy,{0}\n".format(file))
->>>>>>> 1dc1714c
 
     @staticmethod
     def _create_file_of_specific_size(file_path, file_size, binary=False):
@@ -198,17 +192,9 @@
 copy,{1}
 diskinfo,""".format(folder_to_list, file_to_collect)
 
-<<<<<<< HEAD
         with patch("azurelinuxagent.common.logcollector.MANIFEST_NORMAL", manifest):
             lc = LogCollector()
             archive = lc.collect_logs()
-=======
-        manifest_file_path = os.path.join(self.tmp_dir, "manifest")
-        write_file(manifest_file_path, manifest_content)
-
-        lc = LogCollector(manifest_file_path) # pylint: disable=invalid-name
-        archive = lc.collect_logs()
->>>>>>> 1dc1714c
 
         with open(self.output_results_file_path, "r") as fh: # pylint: disable=invalid-name
             results = fh.readlines()
@@ -248,12 +234,8 @@
     def test_log_collector_should_collect_all_files(self):
         # All files in the manifest should be collected, since none of them are over the individual file size limit,
         # and combined they do not cross the archive size threshold.
-<<<<<<< HEAD
 
         lc = LogCollector()
-=======
-        lc = LogCollector(self.manifest_path) # pylint: disable=invalid-name
->>>>>>> 1dc1714c
         archive = lc.collect_logs()
 
         self._assert_archive_created(archive)
@@ -274,11 +256,7 @@
     def test_log_collector_should_truncate_large_text_files_and_ignore_large_binary_files(self):
         # Set the size limit so that some files are too large to collect in full.
         with patch("azurelinuxagent.common.logcollector._FILE_SIZE_LIMIT", SMALL_FILE_SIZE):
-<<<<<<< HEAD
             lc = LogCollector()
-=======
-            lc = LogCollector(self.manifest_path) # pylint: disable=invalid-name
->>>>>>> 1dc1714c
             archive = lc.collect_logs()
 
         self._assert_archive_created(archive)
@@ -311,11 +289,7 @@
 
         with patch("azurelinuxagent.common.logcollector._UNCOMPRESSED_ARCHIVE_SIZE_LIMIT", 10 * 1024 * 1024):
             with patch("azurelinuxagent.common.logcollector._MUST_COLLECT_FILES", must_collect_files):
-<<<<<<< HEAD
                 lc = LogCollector()
-=======
-                lc = LogCollector(self.manifest_path) # pylint: disable=invalid-name
->>>>>>> 1dc1714c
                 archive = lc.collect_logs()
 
         self._assert_archive_created(archive)
@@ -365,11 +339,7 @@
     def test_log_collector_should_update_archive_when_files_are_new_or_modified_or_deleted(self):
         # Ensure the archive reflects the state of files on the disk at collection time. If a file was updated, it
         # needs to be updated in the archive, deleted if removed from disk, and added if not previously seen.
-<<<<<<< HEAD
         lc = LogCollector()
-=======
-        lc = LogCollector(self.manifest_path) # pylint: disable=invalid-name
->>>>>>> 1dc1714c
         first_archive = lc.collect_logs()
         self._assert_archive_created(first_archive)
 
@@ -439,11 +409,7 @@
         with patch("azurelinuxagent.common.logcollector._UNCOMPRESSED_ARCHIVE_SIZE_LIMIT", 2 * SMALL_FILE_SIZE):
             with patch("azurelinuxagent.common.logcollector._MUST_COLLECT_FILES", must_collect_files):
                 with patch("azurelinuxagent.common.logcollector._FILE_SIZE_LIMIT", SMALL_FILE_SIZE):
-<<<<<<< HEAD
                     lc = LogCollector()
-=======
-                    lc = LogCollector(self.manifest_path) # pylint: disable=invalid-name
->>>>>>> 1dc1714c
                     archive = lc.collect_logs()
 
         self._assert_archive_created(archive)
@@ -464,11 +430,7 @@
         with patch("azurelinuxagent.common.logcollector._UNCOMPRESSED_ARCHIVE_SIZE_LIMIT", 2 * SMALL_FILE_SIZE):
             with patch("azurelinuxagent.common.logcollector._MUST_COLLECT_FILES", must_collect_files):
                 with patch("azurelinuxagent.common.logcollector._FILE_SIZE_LIMIT", SMALL_FILE_SIZE):
-<<<<<<< HEAD
                     lc = LogCollector()
-=======
-                    lc = LogCollector(self.manifest_path) # pylint: disable=invalid-name
->>>>>>> 1dc1714c
                     second_archive = lc.collect_logs()
 
         expected_files = [
