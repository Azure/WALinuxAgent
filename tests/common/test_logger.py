--- conflicted
+++ resolved
@@ -18,17 +18,9 @@
 import json
 from datetime import datetime
 
-<<<<<<< HEAD
-from mock import MagicMock, patch
-
 import azurelinuxagent.common.logger as logger
 from azurelinuxagent.common.event import add_log_event, TELEMETRY_LOG_EVENT_ID, TELEMETRY_LOG_PROVIDER_ID, EventLogger
-from tests.tools import AgentTestCase
-=======
-from azurelinuxagent.common import logger
-from azurelinuxagent.common.event import add_log_event
 from tests.tools import AgentTestCase, patch, MagicMock
->>>>>>> 85f26e1b
 
 _MSG_INFO = "This is our test info logging message {0} {1}"
 _MSG_WARN = "This is our test warn logging message {0} {1}"
