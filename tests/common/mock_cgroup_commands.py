--- conflicted
+++ resolved
@@ -22,7 +22,6 @@
 import subprocess
 import sys
 
-from azurelinuxagent.common.osutil import get_osutil
 from azurelinuxagent.common.utils import fileutil
 from tests.tools import patch, data_dir
 
@@ -72,27 +71,16 @@
 
 ]
 
-<<<<<<< HEAD
 __MOCKED_FILES = [
     ("/proc/self/cgroup", os.path.join(data_dir, 'cgroups', 'proc_self_cgroup')),
     (r"/proc/[0-9]+/cgroup", os.path.join(data_dir, 'cgroups', 'proc_pid_cgroup')),
     ("/sys/fs/cgroup/unified/cgroup.controllers", os.path.join(data_dir, 'cgroups', 'sys_fs_cgroup_unified_cgroup.controllers'))
-=======
-__service_file = "{0}.service".format(get_osutil().get_service_name())
-
-__MOCKED_FILES = [
-    (r"^/proc/self/cgroup$", os.path.join(data_dir, 'cgroups', 'proc_self_cgroup')),
-    (r"^/proc/[0-9]+/cgroup$", os.path.join(data_dir, 'cgroups', 'proc_pid_cgroup')),
-    (r"^/sys/fs/cgroup/unified/cgroup.controllers$", os.path.join(data_dir, 'cgroups', 'sys_fs_cgroup_unified_cgroup.controllers')),
-    (r"^/lib/systemd/system/{0}$".format(__service_file), os.path.join(data_dir, 'init', __service_file + "_system-slice")),
->>>>>>> e101f208
 ]
 
 __MOCKED_PATHS = [
     r"^(/lib/systemd/system)",
     r"^(/etc/systemd/system)"
 ]
-<<<<<<< HEAD
 
 
 class UnitFilePaths:
@@ -104,13 +92,8 @@
     cpu_quota = "/lib/systemd/system/walinuxagent.service.d/12-CPUQuota.conf"
 
 
-# W0212: Access to a protected member __commands of a client class (protected-access) - Disabled: __commands, __files and __paths
-# are added only for debugging purposes and should not be public (hence it is marked as private).
-=======
-
-# W0212: Access to a protected member __commands of a client class (protected-access) - Disabled: patcher.__commands is added
-# only for debugging purposes and should not be public (hence it is marked as private).
->>>>>>> e101f208
+# W0212: Access to a protected member __commands of a client class (protected-access) - Disabled: a few private properties
+# are added to the return value for debugging purposes and should not be public (hence it is marked as private).
 # pylint: disable=protected-access
 @contextlib.contextmanager
 def mock_cgroup_commands(tmp_dir):
@@ -131,20 +114,15 @@
     Matches are done using regular expressions; the regular expressions in __MOCKED_PATHS must create group 0 to indicate
     the section of the path that needs to be mapped (i.e. use parenthesis around the section that needs to be mapped.)
 
-<<<<<<< HEAD
     The command output used in __MOCKED_COMMANDS comes from an Ubuntu 18 system.
 
     The object returned by this function includes 3 methods (add_command_mock, add_path_mock, and add_file_mock) to add
     items to the list of mock objects. Items added by these methods take precedence over the default items.
-=======
-    The command output used in __MOCKED_COMMANDS come from an Ubuntu 18 system.
->>>>>>> e101f208
     """
     original_popen = subprocess.Popen
     original_mkdir = fileutil.mkdir
     original_path_exists = os.path.exists
     original_open = open
-<<<<<<< HEAD
 
     def add_command_mock(pattern, output):
         mock_cgroup_commands.__commands.insert(0, (pattern, output))
@@ -154,11 +132,6 @@
 
     def add_path_mock(mock):
         mock_cgroup_commands.__paths.insert(0, mock)
-=======
-
-    def add_command_mock(pattern, output):
-        patcher.__commands.insert(0, (pattern, output))
->>>>>>> e101f208
 
     def mock_popen(command, *args, **kwargs):
         if isinstance(command, list):
@@ -166,11 +139,7 @@
         else:
             command_string = command
 
-<<<<<<< HEAD
         for cmd in mock_cgroup_commands.__commands:
-=======
-        for cmd in patcher.__commands:
->>>>>>> e101f208
             match = re.match(cmd[0], command_string)
             if match is not None:
                 command = ["echo", cmd[1]]
@@ -179,20 +148,12 @@
         return original_popen(command, *args, **kwargs)
 
     def get_mapped_path(path):
-<<<<<<< HEAD
         for item in mock_cgroup_commands.__files:
-=======
-        for item in __MOCKED_FILES:
->>>>>>> e101f208
             match = re.match(item[0], path)
             if match is not None:
                 return item[1]
 
-<<<<<<< HEAD
         for item in mock_cgroup_commands.__paths:
-=======
-        for item in __MOCKED_PATHS:
->>>>>>> e101f208
             mapped = re.sub(item, r"{0}\1".format(tmp_dir), path)
             if mapped != path:
                 mapped_parent = os.path.split(mapped)[0]
@@ -209,7 +170,6 @@
 
     def mock_path_exists(path):
         return original_path_exists(get_mapped_path(path))
-<<<<<<< HEAD
 
     data_files = [
         (os.path.join(data_dir, 'init', 'walinuxagent.service'), UnitFilePaths.walinuxagent),
@@ -223,17 +183,11 @@
     builtin_popen = "__builtin__.open" if sys.version_info[0] == 2 else "builtins.open"
 
     with patch("azurelinuxagent.common.cgroupapi.subprocess.Popen", side_effect=mock_popen):
-=======
-
-    builtin_popen = "__builtin__.open" if sys.version_info[0] == 2 else "builtins.open"
-    with patch("azurelinuxagent.common.cgroupapi.subprocess.Popen", side_effect=mock_popen) as patcher:
->>>>>>> e101f208
         with patch("azurelinuxagent.common.cgroupconfigurator.fileutil.mkdir", side_effect=mock_mkdir):
             with patch("azurelinuxagent.common.cgroupapi.os.path.exists", side_effect=mock_path_exists):
                 with patch(builtin_popen, side_effect=mock_open):
                     with patch('azurelinuxagent.common.cgroupapi.CGroupsApi.cgroups_supported', return_value=True):
                         with patch('azurelinuxagent.common.cgroupapi.CGroupsApi.is_systemd', return_value=True):
-<<<<<<< HEAD
                             mock_cgroup_commands.__commands = __MOCKED_COMMANDS[:]
                             mock_cgroup_commands.__files = __MOCKED_FILES[:]
                             mock_cgroup_commands.__paths = __MOCKED_PATHS[:]
@@ -246,10 +200,4 @@
                             for items in data_files:
                                 add_data_file(items[0], items[1])
 
-                            yield mock_cgroup_commands
-=======
-                            patcher.__commands = __MOCKED_COMMANDS[:]
-                            patcher.add_command_mock = add_command_mock
-                            patcher.get_mapped_path = get_mapped_path
-                            yield patcher
->>>>>>> e101f208
+                            yield mock_cgroup_commands