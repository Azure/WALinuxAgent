# -*- coding: utf-8 -*-
# Copyright 2018 Microsoft Corporation
#
# Licensed under the Apache License, Version 2.0 (the "License");
# you may not use this file except in compliance with the License.
# You may obtain a copy of the License at
#
#     http://www.apache.org/licenses/LICENSE-2.0
#
# Unless required by applicable law or agreed to in writing, software
# distributed under the License is distributed on an "AS IS" BASIS,
# WITHOUT WARRANTIES OR CONDITIONS OF ANY KIND, either express or implied.
# See the License for the specific language governing permissions and
# limitations under the License.
#
# Requires Python 2.6+ and Openssl 1.0+
#
import contextlib
import os
import random
import string

from azurelinuxagent.common import event, logger
from azurelinuxagent.common.cgroup import CGroup, CpuCgroup, MemoryCgroup, MetricValue
from azurelinuxagent.common.cgroupstelemetry import CGroupsTelemetry
from azurelinuxagent.common.event import EVENTS_DIRECTORY
from azurelinuxagent.common.protocol.healthservice import HealthService
from azurelinuxagent.common.protocol.util import ProtocolUtil
from azurelinuxagent.common.protocol.wire import WireProtocol
from azurelinuxagent.ga.monitor import get_monitor_handler, PeriodicOperation, SendImdsHeartbeat, \
    ResetPeriodicLogMessages, SendHostPluginHeartbeat, PollResourceUsage, \
    ReportNetworkErrors, ReportNetworkConfigurationChanges
from tests.protocol.mocks import mock_wire_protocol, HttpRequestPredicates, MockHttpResponse
from tests.protocol.mockwiredata import DATA_FILE
from tests.tools import Mock, MagicMock, patch, AgentTestCase, clear_singleton_instances


def random_generator(size=6, chars=string.ascii_uppercase + string.digits + string.ascii_lowercase):
    return ''.join(random.choice(chars) for x in range(size))


@contextlib.contextmanager
def _mock_wire_protocol():
    # Since ProtocolUtil is a singleton per thread, we need to clear it to ensure that the test cases do not
    # reuse a previous state
    clear_singleton_instances(ProtocolUtil)

    with mock_wire_protocol(DATA_FILE) as protocol:
        protocol_util = MagicMock()
        protocol_util.get_protocol = Mock(return_value=protocol)
        with patch("azurelinuxagent.ga.monitor.get_protocol_util", return_value=protocol_util):
            yield protocol


class MonitorHandlerTestCase(AgentTestCase):
    def test_it_should_invoke_all_periodic_operations(self):
        def periodic_operation_run(self):
            invoked_operations.append(self.__class__.__name__)
        invoked_operations = []

        with _mock_wire_protocol():
            with patch("azurelinuxagent.ga.monitor.MonitorHandler.stopped", side_effect=[False, True, False, True]):
                with patch("time.sleep"):
                    with patch.object(PeriodicOperation, "run", side_effect=periodic_operation_run, autospec=True):
                        with patch("azurelinuxagent.common.conf.get_monitor_network_configuration_changes") as monitor_network_changes:
                            for network_changes in [True, False]:
                                monitor_network_changes.return_value = network_changes

                                invoked_operations = []

<<<<<<< HEAD
                        expected_operations = [
                            PollResourceUsage.__name__,
                            ReportNetworkConfigurationChanges.__name__,
                            ReportNetworkErrors.__name__,
                            ResetPeriodicLogMessages.__name__,
                            SendHostPluginHeartbeat.__name__,
                            SendImdsHeartbeat.__name__,
                        ]
=======
                                monitor_handler = get_monitor_handler()
                                monitor_handler.run()
                                monitor_handler.join()
>>>>>>> e101f208

                                expected_operations = [
                                    'poll resource usage',
                                    'report network errors',
                                    'reset periodic log messages',
                                    'send_host_plugin_heartbeat',
                                    'send_imds_heartbeat'
                                ]

                                if network_changes:
                                    expected_operations.append('report network configuration changes')

                                invoked_operations.sort()
                                expected_operations.sort()

                                self.assertEqual(invoked_operations, expected_operations, "The monitor thread did not invoke the expected operations")


class SendHostPluginHeartbeatOperationTestCase(AgentTestCase, HttpRequestPredicates):
    def test_it_should_report_host_ga_health(self):
        with _mock_wire_protocol() as protocol:
            def http_post_handler(url, _, **__):
                if self.is_health_service_request(url):
                    http_post_handler.health_service_posted = True
                    return MockHttpResponse(status=200)
                return None
            http_post_handler.health_service_posted = False
            protocol.set_http_handlers(http_post_handler=http_post_handler)

            health_service = HealthService(protocol.get_endpoint())

            SendHostPluginHeartbeat(protocol, health_service).run()

            self.assertTrue(http_post_handler.health_service_posted, "The monitor thread did not report host ga plugin health")

    def test_it_should_report_a_telemetry_event_when_host_plugin_is_not_healthy(self):
        with _mock_wire_protocol() as protocol:
            # the error triggers only after ERROR_STATE_DELTA_DEFAULT
            with patch('azurelinuxagent.common.errorstate.ErrorState.is_triggered', return_value=True):
                with patch('azurelinuxagent.common.event.EventLogger.add_event') as add_event_patcher:
                    def http_get_handler(url, *_, **__):
                        if self.is_host_plugin_health_request(url):
                            return MockHttpResponse(status=503)
                        return None
                    protocol.set_http_handlers(http_get_handler=http_get_handler)

                    health_service = HealthService(protocol.get_endpoint())

                    SendHostPluginHeartbeat(protocol, health_service).run()

                    heartbeat_events = [kwargs for _, kwargs in add_event_patcher.call_args_list if kwargs['op'] == 'HostPluginHeartbeatExtended']
                    self.assertTrue(len(heartbeat_events) == 1, "The monitor thread should have reported exactly 1 telemetry event for an unhealthy host ga plugin")
                    self.assertFalse(heartbeat_events[0]['is_success'], 'The reported event should indicate failure')

    def test_it_should_not_send_a_health_signal_when_the_hearbeat_fails(self):
        with _mock_wire_protocol() as protocol:
            with patch('azurelinuxagent.common.event.EventLogger.add_event') as add_event_patcher:
                health_service_post_requests = []

                def http_get_handler(url, *_, **__):
                    if self.is_host_plugin_health_request(url):
                        del health_service_post_requests[:]  # clear the requests; after this error there should be no more POSTs
                        raise IOError('A CLIENT ERROR')
                    return None

                def http_post_handler(url, _, **__):
                    if self.is_health_service_request(url):
                        health_service_post_requests.append(url)
                        return MockHttpResponse(status=200)
                    return None

                protocol.set_http_handlers(http_get_handler=http_get_handler, http_post_handler=http_post_handler)

                health_service = HealthService(protocol.get_endpoint())

                SendHostPluginHeartbeat(protocol, health_service).run()

                self.assertEqual(0, len(health_service_post_requests), "No health signals should have been posted: {0}".format(health_service_post_requests))

                heartbeat_events = [kwargs for _, kwargs in add_event_patcher.call_args_list if kwargs['op'] == 'HostPluginHeartbeat']
                self.assertTrue(len(heartbeat_events) == 1, "The monitor thread should have reported exactly 1 telemetry event for an unhealthy host ga plugin")
                self.assertFalse(heartbeat_events[0]['is_success'], 'The reported event should indicate failure')
                self.assertIn('A CLIENT ERROR', heartbeat_events[0]['message'], 'The failure does not include the expected message')


class ResetPeriodicLogMessagesOperationTestCase(AgentTestCase, HttpRequestPredicates):
    def test_it_should_clear_periodic_log_messages(self):
        logger.reset_periodic()

        # Adding 100 different messages
        expected = 100
        for i in range(expected):
            logger.periodic_info(logger.EVERY_DAY, "Test {0}".format(i))

        actual = len(logger.DEFAULT_LOGGER.periodic_messages)

        if actual != expected:
            raise Exception('Test setup error: the periodic messages were not added. Got: {0} Expected: {1}'.format(actual, expected))

        ResetPeriodicLogMessages().run()

        self.assertEqual(0, len(logger.DEFAULT_LOGGER.periodic_messages), "The monitor thread did not reset the periodic log messages")


@patch('azurelinuxagent.common.osutil.get_osutil')
@patch('azurelinuxagent.common.protocol.util.get_protocol_util')
@patch("azurelinuxagent.common.protocol.healthservice.HealthService._report")
@patch("azurelinuxagent.common.utils.restutil.http_get")
class TestExtensionMetricsDataTelemetry(AgentTestCase):

    def setUp(self):
        AgentTestCase.setUp(self)
        event.init_event_logger(os.path.join(self.tmp_dir, EVENTS_DIRECTORY))
        CGroupsTelemetry.reset()
        clear_singleton_instances(ProtocolUtil)
        protocol = WireProtocol('endpoint')
        protocol.update_goal_state = MagicMock()
        self.get_protocol = patch('azurelinuxagent.common.protocol.util.ProtocolUtil.get_protocol', return_value=protocol)
        self.get_protocol.start()

    def tearDown(self):
        AgentTestCase.tearDown(self)
        CGroupsTelemetry.reset()
        self.get_protocol.stop()

    @patch('azurelinuxagent.common.event.EventLogger.add_metric')
    @patch('azurelinuxagent.common.event.EventLogger.add_event')
    @patch("azurelinuxagent.common.cgroupstelemetry.CGroupsTelemetry.poll_all_tracked")
    def test_send_extension_metrics_telemetry(self, patch_poll_all_tracked, patch_add_event,  # pylint: disable=unused-argument
                                              patch_add_metric, *args):
        patch_poll_all_tracked.return_value = [MetricValue("Process", "% Processor Time", 1, 1),
                                               MetricValue("Memory", "Total Memory Usage", 1, 1),
                                               MetricValue("Memory", "Max Memory Usage", 1, 1)]

        PollResourceUsage().run()
        self.assertEqual(1, patch_poll_all_tracked.call_count)
        self.assertEqual(3, patch_add_metric.call_count)  # Three metrics being sent.

    @patch('azurelinuxagent.common.event.EventLogger.add_metric')
    @patch("azurelinuxagent.common.cgroupstelemetry.CGroupsTelemetry.poll_all_tracked")
    def test_send_extension_metrics_telemetry_for_empty_cgroup(self, patch_poll_all_tracked,  # pylint: disable=unused-argument
                                                               patch_add_metric,*args):
        patch_poll_all_tracked.return_value = []

        PollResourceUsage().run()
        self.assertEqual(1, patch_poll_all_tracked.call_count)
        self.assertEqual(0, patch_add_metric.call_count)

    @patch('azurelinuxagent.common.event.EventLogger.add_metric')
    @patch("azurelinuxagent.common.cgroup.MemoryCgroup.get_memory_usage")
    @patch('azurelinuxagent.common.logger.Logger.periodic_warn')
    def test_send_extension_metrics_telemetry_handling_memory_cgroup_exceptions_errno2(self, patch_periodic_warn,  # pylint: disable=unused-argument
                                                                                       patch_get_memory_usage,
                                                                                       patch_add_metric, *args):
        ioerror = IOError()
        ioerror.errno = 2
        patch_get_memory_usage.side_effect = ioerror

        CGroupsTelemetry._tracked.append(MemoryCgroup("cgroup_name", "/test/path"))  # pylint: disable=protected-access

        PollResourceUsage().run()
        self.assertEqual(0, patch_periodic_warn.call_count)
        self.assertEqual(0, patch_add_metric.call_count)  # No metrics should be sent.

    @patch('azurelinuxagent.common.event.EventLogger.add_metric')
    @patch("azurelinuxagent.common.cgroup.CpuCgroup.get_cpu_usage")
    @patch('azurelinuxagent.common.logger.Logger.periodic_warn')
    def test_send_extension_metrics_telemetry_handling_cpu_cgroup_exceptions_errno2(self, patch_periodic_warn,  # pylint: disable=unused-argument
                                                                                    patch_cpu_usage, patch_add_metric,
                                                                                    *args):
        ioerror = IOError()
        ioerror.errno = 2
        patch_cpu_usage.side_effect = ioerror

        CGroupsTelemetry._tracked.append(CpuCgroup("cgroup_name", "/test/path"))  # pylint: disable=protected-access

        PollResourceUsage().run()
        self.assertEqual(0, patch_periodic_warn.call_count)
        self.assertEqual(0, patch_add_metric.call_count)  # No metrics should be sent.

    @patch('azurelinuxagent.common.event.EventLogger.add_metric')
    @patch('azurelinuxagent.common.logger.Logger.periodic_warn')
    def test_send_extension_metrics_telemetry_for_unsupported_cgroup(self, patch_periodic_warn, patch_add_metric, *args):  # pylint: disable=unused-argument
        CGroupsTelemetry._tracked.append(CGroup("cgroup_name", "/test/path", "io"))  # pylint: disable=protected-access

        PollResourceUsage().run()
        self.assertEqual(1, patch_periodic_warn.call_count)
        self.assertEqual(0, patch_add_metric.call_count)  # No metrics should be sent.

    def test_generate_extension_metrics_telemetry_dictionary(self, *args):  # pylint: disable=unused-argument
        num_polls = 10
        num_extensions = 1

        cpu_percent_values = [random.randint(0, 100) for _ in range(num_polls)]

        # only verifying calculations and not validity of the values.
        memory_usage_values = [random.randint(0, 8 * 1024 ** 3) for _ in range(num_polls)]
        max_memory_usage_values = [random.randint(0, 8 * 1024 ** 3) for _ in range(num_polls)]

        # no need to initialize the CPU usage, since we mock get_cpu_usage() below
        with patch("azurelinuxagent.common.cgroup.CpuCgroup.initialize_cpu_usage"):
            for i in range(num_extensions):
                dummy_cpu_cgroup = CGroup.create("dummy_cpu_path_{0}".format(i), "cpu", "dummy_extension_{0}".format(i))
                CGroupsTelemetry.track_cgroup(dummy_cpu_cgroup)

                dummy_memory_cgroup = CGroup.create("dummy_memory_path_{0}".format(i), "memory",
                                                    "dummy_extension_{0}".format(i))
                CGroupsTelemetry.track_cgroup(dummy_memory_cgroup)

        self.assertEqual(2 * num_extensions, len(CGroupsTelemetry._tracked))  # pylint: disable=protected-access

        with patch("azurelinuxagent.common.cgroup.MemoryCgroup.get_max_memory_usage") as patch_get_memory_max_usage:
            with patch("azurelinuxagent.common.cgroup.MemoryCgroup.get_memory_usage") as patch_get_memory_usage:
                with patch("azurelinuxagent.common.cgroup.CpuCgroup.get_cpu_usage") as patch_get_cpu_usage:
                    with patch("azurelinuxagent.common.cgroup.CGroup.is_active") as patch_is_active:
                        for i in range(num_polls):
                            patch_is_active.return_value = True
                            patch_get_cpu_usage.return_value = cpu_percent_values[i]
                            patch_get_memory_usage.return_value = memory_usage_values[i]  # example 200 MB
                            patch_get_memory_max_usage.return_value = max_memory_usage_values[i]  # example 450 MB
                            CGroupsTelemetry.poll_all_tracked()
<|MERGE_RESOLUTION|>--- conflicted
+++ resolved
@@ -56,7 +56,6 @@
     def test_it_should_invoke_all_periodic_operations(self):
         def periodic_operation_run(self):
             invoked_operations.append(self.__class__.__name__)
-        invoked_operations = []
 
         with _mock_wire_protocol():
             with patch("azurelinuxagent.ga.monitor.MonitorHandler.stopped", side_effect=[False, True, False, True]):
@@ -68,31 +67,20 @@
 
                                 invoked_operations = []
 
-<<<<<<< HEAD
-                        expected_operations = [
-                            PollResourceUsage.__name__,
-                            ReportNetworkConfigurationChanges.__name__,
-                            ReportNetworkErrors.__name__,
-                            ResetPeriodicLogMessages.__name__,
-                            SendHostPluginHeartbeat.__name__,
-                            SendImdsHeartbeat.__name__,
-                        ]
-=======
                                 monitor_handler = get_monitor_handler()
                                 monitor_handler.run()
                                 monitor_handler.join()
->>>>>>> e101f208
 
                                 expected_operations = [
-                                    'poll resource usage',
-                                    'report network errors',
-                                    'reset periodic log messages',
-                                    'send_host_plugin_heartbeat',
-                                    'send_imds_heartbeat'
+                                    PollResourceUsage.__name__,
+                                    ReportNetworkErrors.__name__,
+                                    ResetPeriodicLogMessages.__name__,
+                                    SendHostPluginHeartbeat.__name__,
+                                    SendImdsHeartbeat.__name__,
                                 ]
 
                                 if network_changes:
-                                    expected_operations.append('report network configuration changes')
+                                    expected_operations.append(ReportNetworkConfigurationChanges.__name__)
 
                                 invoked_operations.sort()
                                 expected_operations.sort()
