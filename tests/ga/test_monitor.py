--- conflicted
+++ resolved
@@ -25,11 +25,7 @@
 import time
 from datetime import timedelta
 
-<<<<<<< HEAD
-from azurelinuxagent.common.protocol.util import ProtocolUtil, get_protocol_util
-=======
 from azurelinuxagent.common.protocol.util import ProtocolUtil
->>>>>>> 6a67cc26
 
 from azurelinuxagent.common import event, logger
 from azurelinuxagent.common.cgroup import CGroup, CpuCgroup, MemoryCgroup
@@ -43,11 +39,7 @@
 from azurelinuxagent.common.telemetryevent import TelemetryEvent, TelemetryEventParam
 from azurelinuxagent.common.utils import fileutil, restutil
 from azurelinuxagent.common.version import AGENT_VERSION, CURRENT_VERSION, CURRENT_AGENT, DISTRO_NAME, DISTRO_VERSION, DISTRO_CODE_NAME
-<<<<<<< HEAD
-from azurelinuxagent.ga.monitor import get_monitor_handler, MonitorHandler
-=======
-from azurelinuxagent.ga.monitor import generate_extension_metrics_telemetry_dictionary, get_monitor_handler, MonitorHandler, PeriodicOperation
->>>>>>> 6a67cc26
+from azurelinuxagent.ga.monitor import get_monitor_handler, MonitorHandler, PeriodicOperation
 from tests.protocol.mockwiredata import DATA_FILE
 from tests.protocol.mocks import mock_wire_protocol, HttpRequestPredicates, MockHttpResponse
 from tests.tools import Mock, MagicMock, patch, AgentTestCase, clear_singleton_instances, PropertyMock
@@ -106,57 +98,8 @@
     def tearDown(self):
         AgentTestCase.tearDown(self)
 
-<<<<<<< HEAD
-    @patch("azurelinuxagent.ga.monitor.MonitorHandler.send_telemetry_heartbeat")
-    @patch("azurelinuxagent.ga.monitor.MonitorHandler.collect_and_send_events")
-    @patch("azurelinuxagent.ga.monitor.MonitorHandler.send_host_plugin_heartbeat")
-    @patch("azurelinuxagent.ga.monitor.MonitorHandler.poll_telemetry_metrics")
-    @patch("azurelinuxagent.ga.monitor.MonitorHandler.send_imds_heartbeat")
-    def test_heartbeats(self,
-                        patch_imds_heartbeat,
-                        patch_poll_telemetry_metrics,
-                        patch_hostplugin_heartbeat,
-                        patch_send_events,
-                        patch_telemetry_heartbeat,
-                        *args):
-        monitor_handler = get_monitor_handler()
-
-        MonitorHandler.TELEMETRY_HEARTBEAT_PERIOD = timedelta(milliseconds=100)
-        MonitorHandler.EVENT_COLLECTION_PERIOD = timedelta(milliseconds=100)
-        MonitorHandler.HOST_PLUGIN_HEARTBEAT_PERIOD = timedelta(milliseconds=100)
-        MonitorHandler.IMDS_HEARTBEAT_PERIOD = timedelta(milliseconds=100)
-
-        self.assertEqual(0, patch_hostplugin_heartbeat.call_count)
-        self.assertEqual(0, patch_send_events.call_count)
-        self.assertEqual(0, patch_telemetry_heartbeat.call_count)
-        self.assertEqual(0, patch_imds_heartbeat.call_count)
-        self.assertEqual(0, patch_poll_telemetry_metrics.call_count)
-
-        with patch.object(monitor_handler, 'protocol'):
-            monitor_handler.start()
-            time.sleep(1)
-            self.assertTrue(monitor_handler.is_alive())
-
-            self.assertNotEqual(0, patch_hostplugin_heartbeat.call_count)
-            self.assertNotEqual(0, patch_send_events.call_count)
-            self.assertNotEqual(0, patch_telemetry_heartbeat.call_count)
-            self.assertNotEqual(0, patch_imds_heartbeat.call_count)
-            self.assertNotEqual(0, patch_poll_telemetry_metrics.call_count)
-
-            monitor_handler.stop()
-
-    @patch("azurelinuxagent.ga.monitor.MonitorHandler.poll_telemetry_metrics")
-    def test_heartbeat_timings_updates_after_window(self, *args):
-        monitor_handler = get_monitor_handler()
-
-        MonitorHandler.TELEMETRY_HEARTBEAT_PERIOD = timedelta(milliseconds=100)
-        MonitorHandler.EVENT_COLLECTION_PERIOD = timedelta(milliseconds=100)
-        MonitorHandler.HOST_PLUGIN_HEARTBEAT_PERIOD = timedelta(milliseconds=100)
-        MonitorHandler.IMDS_HEARTBEAT_PERIOD = timedelta(milliseconds=100)
-=======
     def test_it_should_invoke_all_periodic_operations(self):
         invoked_operations = []
->>>>>>> 6a67cc26
 
         with _create_monitor_handler() as monitor_handler:
             def mock_run(self):
@@ -184,15 +127,7 @@
 
             monitor_handler.get_mock_wire_protocol().set_http_handlers(http_post_handler=http_post_handler)
 
-<<<<<<< HEAD
-            monitor_handler.stop()
-
-    @patch("azurelinuxagent.ga.monitor.MonitorHandler.poll_telemetry_metrics")
-    def test_heartbeat_timings_no_updates_within_window(self, *args):
-        monitor_handler = get_monitor_handler()
-=======
             monitor_handler.run_and_wait()
->>>>>>> 6a67cc26
 
             self.assertTrue(http_post_handler.health_service_posted, "The monitor thread did not report host ga plugin health")
 
