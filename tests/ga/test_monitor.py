--- conflicted
+++ resolved
@@ -72,17 +72,6 @@
                                 monitor_handler.join()
 
                                 expected_operations = [
-<<<<<<< HEAD
-                                    'poll resource usage',
-                                    'report network errors',
-                                    'reset periodic log messages',
-                                    'send_host_plugin_heartbeat',
-                                    'send_imds_heartbeat'
-                                ]
-
-                                if network_changes:
-                                    expected_operations.append('report network configuration changes')
-=======
                                     PollResourceUsage.__name__,
                                     ReportNetworkErrors.__name__,
                                     ResetPeriodicLogMessages.__name__,
@@ -92,7 +81,6 @@
 
                                 if network_changes:
                                     expected_operations.append(ReportNetworkConfigurationChanges.__name__)
->>>>>>> 49dcf6d5
 
                                 invoked_operations.sort()
                                 expected_operations.sort()
