--- conflicted
+++ resolved
@@ -314,7 +314,6 @@
         self.assertEquals(expected_ext_count, len(handler_status.extensions))
         return
 
-<<<<<<< HEAD
     def _assert_extension_status(self, report_vm_status, handler_index, expected_handler_name,
                                  expected_handler_status, expected_handler_version):
         args, kw = report_vm_status.call_args
@@ -325,7 +324,7 @@
         self.assertEquals(expected_handler_version, handler_status.version)
         self.assertEquals(expected_handler_status, handler_status.status)
         return
-=======
+
     def _assert_ext_pkg_file_status(self, expected_to_be_present=True, extension_version="1.0.0",
                                     extension_handler_name="OSTCExtensions.ExampleHandlerLinux"):
         zip_file_format = "{0}__{1}.zip"
@@ -333,7 +332,6 @@
             self.assertIn(zip_file_format.format(extension_handler_name, extension_version), os.listdir(conf.get_lib_dir()))
         else:
             self.assertNotIn(zip_file_format.format(extension_handler_name, extension_version), os.listdir(conf.get_lib_dir()))
->>>>>>> 953cb1b2
 
     def _assert_no_handler_status(self, report_vm_status):
         self.assertTrue(report_vm_status.called)
@@ -358,7 +356,6 @@
         handler.protocol_util.get_protocol = Mock(return_value=protocol)
         return handler, protocol
 
-<<<<<<< HEAD
     def test_ext_handler_profile_blob_not_modified(self, *args):
         test_data = WireProtocolData(DATA_FILE)
         exthandlers_handler, protocol = self._create_mock(test_data, *args)
@@ -442,7 +439,7 @@
         self._assert_extension_status(protocol.report_vm_status, 0,
                                       "Microsoft.CPlat.Core.ExampleExtensionLinux", "Ready", "1.1.1")
         self._assert_ext_status(protocol.report_ext_status, "success", 1)
-=======
+
     def _set_up_update_test_and_update_gs(self, patch_command, *args):
         """
         This helper function sets up the Update test by setting up the protocol and ext_handler and asserts the
@@ -470,7 +467,6 @@
         patch_command.return_value = "exit 1"
 
         return test_data, exthandlers_handler, protocol
->>>>>>> 953cb1b2
 
     def test_ext_handler(self, *args):
         test_data = WireProtocolData(DATA_FILE)
