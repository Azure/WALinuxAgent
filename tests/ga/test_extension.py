--- conflicted
+++ resolved
@@ -27,13 +27,8 @@
 import unittest
 
 from azurelinuxagent.common import conf
-<<<<<<< HEAD
-from azurelinuxagent.common.agent_supported_feature import get_agent_supported_features_list_for_crp, \
-    get_agent_supported_features_list_for_extensions
-=======
 from azurelinuxagent.common.agent_supported_feature import get_agent_supported_features_list_for_extensions, \
     get_agent_supported_features_list_for_crp
->>>>>>> 4488a621
 from azurelinuxagent.common.cgroupconfigurator import CGroupConfigurator
 from azurelinuxagent.common.datacontract import get_properties
 from azurelinuxagent.common.event import WALAEventOperation
@@ -1080,7 +1075,6 @@
                                     expected_handler_name="OSTCExtensions.OtherExampleHandlerLinux")
         self._assert_ext_status(protocol.report_vm_status, "success", 1,
                                 expected_handler_name="OSTCExtensions.OtherExampleHandlerLinux")
-<<<<<<< HEAD
 
         # Update incarnation to confirm extension invocation order
         test_data.set_incarnation(4)
@@ -1089,16 +1083,6 @@
         dep_ext_level_2 = extension_emulator(name="OSTCExtensions.ExampleHandlerLinux")
         dep_ext_level_1 = extension_emulator(name="OSTCExtensions.OtherExampleHandlerLinux")
 
-=======
-
-        # Update incarnation to confirm extension invocation order
-        test_data.set_incarnation(4)
-        protocol.update_goal_state()
-
-        dep_ext_level_2 = extension_emulator(name="OSTCExtensions.ExampleHandlerLinux")
-        dep_ext_level_1 = extension_emulator(name="OSTCExtensions.OtherExampleHandlerLinux")
-
->>>>>>> 4488a621
         with enable_invocations(dep_ext_level_2, dep_ext_level_1) as invocation_record:
             exthandlers_handler.run()
             exthandlers_handler.report_ext_handlers_status()
@@ -1143,66 +1127,6 @@
         self.assertEqual(exthandlers_handler.ext_handlers.extHandlers[0].properties.extensions[0].dependencyLevel, 0)
         self.assertEqual(exthandlers_handler.ext_handlers.extHandlers[0].properties.extensions[0].dependencyLevel, 0)
 
-<<<<<<< HEAD
-    @patch('time.gmtime', MagicMock(return_value=time.gmtime(0)))
-    def test_ext_handler_reporting_status_file(self, *args):
-
-        expected_status = {
-            "agent_name": AGENT_NAME,
-            "current_version": str(CURRENT_VERSION),
-            "goal_state_version": str(GOAL_STATE_AGENT_VERSION),
-            "distro_details": "{0}:{1}".format(DISTRO_NAME, DISTRO_VERSION),
-            "last_successful_status_upload_time": time.strftime("%Y-%m-%dT%H:%M:%SZ", time.gmtime()),
-            "python_version": "Python: {0}.{1}.{2}".format(PY_VERSION_MAJOR, PY_VERSION_MINOR, PY_VERSION_MICRO),
-            "crp_supported_features": [name for name, _ in get_agent_supported_features_list_for_crp().items()],
-            "extension_supported_features": [name for name, _ in get_agent_supported_features_list_for_extensions().items()],
-            "extensions_status": [
-                {
-                    "name": "OSTCExtensions.ExampleHandlerLinux",
-                    "version": "1.0.0",
-                    "status": "Ready",
-                    "supports_multi_config": False
-                },
-                {
-                    "name": "Microsoft.Powershell.ExampleExtension",
-                    "version": "1.0.0",
-                    "status": "Ready",
-                    "supports_multi_config": False
-                },
-                {
-                    "name": "Microsoft.EnterpriseCloud.Monitoring.ExampleHandlerLinux",
-                    "version": "1.0.0",
-                    "status": "Ready",
-                    "supports_multi_config": False
-                },
-                {
-                    "name": "Microsoft.CPlat.Core.ExampleExtensionLinux",
-                    "version": "1.0.0",
-                    "status": "Ready",
-                    "supports_multi_config": False
-                },
-                {
-                    "name": "Microsoft.OSTCExtensions.Edp.ExampleExtensionLinuxInTest",
-                    "version": "1.0.0",
-                    "status": "Ready",
-                    "supports_multi_config": False
-                }
-            ]
-        }
-
-        test_data = mockwiredata.WireProtocolData(mockwiredata.DATA_FILE_MULTIPLE_EXT)
-        exthandlers_handler, protocol = self._create_mock(test_data, *args)  # pylint: disable=unused-variable,no-value-for-parameter
-        exthandlers_handler.run()
-        exthandlers_handler.report_ext_handlers_status()
-
-
-        status_path = os.path.join(conf.get_lib_dir(), AGENT_STATUS_FILE)
-        actual_status_json = json.loads(fileutil.read_file(status_path))
-
-        self.assertEqual(expected_status, actual_status_json)
-
-=======
->>>>>>> 4488a621
     def test_ext_handler_rollingupgrade(self, *args):
         # Test enable scenario.
         test_data = mockwiredata.WireProtocolData(mockwiredata.DATA_FILE_EXT_ROLLINGUPGRADE)
@@ -1643,13 +1567,9 @@
         exthandlers_handler.report_ext_handlers_status()
 
         self._assert_handler_status(protocol.report_vm_status, "Ready", 1, "1.0.0")
-<<<<<<< HEAD
-        self._assert_ext_status(protocol.report_vm_status, ValidHandlerStatus.error, 0)
-=======
         self._assert_ext_status(protocol.report_vm_status, ValidHandlerStatus.transitioning, 0,
                                 expected_msg="This status is being reported by the Guest Agent since no status "
                                              "file was reported by extension OSTCExtensions.ExampleHandlerLinux")
->>>>>>> 4488a621
 
     def test_wait_for_handler_completion_no_status(self, mock_http_get, mock_crypt_util, *args):
         """
@@ -1676,15 +1596,14 @@
                 exthandlers_handler.run()
                 exthandlers_handler.report_ext_handlers_status()
 
-<<<<<<< HEAD
-
                 # The Handler Status for the base extension should be ready as it was executed successfully by the agent
                 self._assert_handler_status(protocol.report_vm_status, "Ready", 1, "1.0.0",
                                             expected_handler_name="OSTCExtensions.OtherExampleHandlerLinux")
-                # The extension status reported by the Handler should be an error since no status file was found
-                self._assert_ext_status(protocol.report_vm_status, ValidHandlerStatus.error, 0,
+                # The extension status reported by the Handler should be transitioning since no status file was found
+                self._assert_ext_status(protocol.report_vm_status, ValidHandlerStatus.transitioning, 0,
                                         expected_handler_name="OSTCExtensions.OtherExampleHandlerLinux",
-                                        expected_msg="No such file or directory: '{0}'".format(mock_popen.deleted_status_file))
+                                        expected_msg="This status is being reported by the Guest Agent since no status "
+                                                     "file was reported by extension OSTCExtensions.OtherExampleHandlerLinux")
 
                 # The Handler Status for the dependent extension should be NotReady as it was not executed at all
                 # And since it was not executed, it should not report any extension status either
@@ -1763,94 +1682,6 @@
 
             return original_popen(["echo", "Yes"], *args, **kwargs)
 
-=======
-                # The Handler Status for the base extension should be ready as it was executed successfully by the agent
-                self._assert_handler_status(protocol.report_vm_status, "Ready", 1, "1.0.0",
-                                            expected_handler_name="OSTCExtensions.OtherExampleHandlerLinux")
-                # The extension status reported by the Handler should be transitioning since no status file was found
-                self._assert_ext_status(protocol.report_vm_status, ValidHandlerStatus.transitioning, 0,
-                                        expected_handler_name="OSTCExtensions.OtherExampleHandlerLinux",
-                                        expected_msg="This status is being reported by the Guest Agent since no status "
-                                                     "file was reported by extension OSTCExtensions.OtherExampleHandlerLinux")
-
-                # The Handler Status for the dependent extension should be NotReady as it was not executed at all
-                # And since it was not executed, it should not report any extension status either
-                self._assert_handler_status(protocol.report_vm_status, "NotReady", 0, "1.0.0",
-                                            expected_msg="Dependent Extension OSTCExtensions.OtherExampleHandlerLinux did not reach a terminal state within the allowed timeout. Last status was {0}".format(
-                                                ValidHandlerStatus.warning))
-
-    def test_it_should_not_create_placeholder_for_single_config_extensions(self, mock_http_get, mock_crypt_util, *args):
-        original_popen = subprocess.Popen
-
-        def mock_popen(cmd, *_, **kwargs):
-            if 'env' in kwargs:
-                if ExtensionCommandNames.ENABLE not in cmd:
-                    # To force the test extension to not create a status file on Install, changing command
-                    return original_popen(["echo", "not-enable"], *_, **kwargs)
-
-                seq_no = kwargs['env'][ExtCommandEnvVariable.ExtensionSeqNumber]
-                ext_path = kwargs['env'][ExtCommandEnvVariable.ExtensionPath]
-                status_file_name = "{0}.status".format(seq_no)
-                status_file = os.path.join(ext_path, "status", status_file_name)
-                self.assertFalse(os.path.exists(status_file), "Placeholder file should not be created for single config extensions")
-
-            return original_popen(cmd, *_, **kwargs)
-
-        aks_test_mock = DATA_FILE.copy()
-        aks_test_mock["ext_conf"] = "wire/ext_conf_aks_extension.xml"
-
-        exthandlers_handler, protocol = self._create_mock(mockwiredata.WireProtocolData(aks_test_mock),
-                                                          mock_http_get, mock_crypt_util, *args)
-
-        with patch('azurelinuxagent.common.cgroupapi.subprocess.Popen', side_effect=mock_popen):
-            exthandlers_handler.run()
-            exthandlers_handler.report_ext_handlers_status()
-
-            self._assert_handler_status(protocol.report_vm_status, "Ready", 1, "1.0.0",
-                                        expected_handler_name="OSTCExtensions.ExampleHandlerLinux")
-            self._assert_handler_status(protocol.report_vm_status, "Ready", 1, "1.0.0",
-                                        expected_handler_name="Microsoft.AKS.Compute.AKS.Linux.AKSNode")
-            self._assert_handler_status(protocol.report_vm_status, "Ready", 1, "1.0.0",
-                                        expected_handler_name="Microsoft.AKS.Compute.AKS-Engine.Linux.Billing")
-            # Extension without settings
-            self._assert_handler_status(protocol.report_vm_status, "Ready", 0, "1.0.0",
-                                        expected_handler_name="Microsoft.AKS.Compute.AKS.Linux.Billing")
-
-            self._assert_ext_status(protocol.report_vm_status, ValidHandlerStatus.success, 0,
-                                    expected_handler_name="OSTCExtensions.ExampleHandlerLinux",
-                                    expected_msg="Enabling non-AKS")
-            self._assert_ext_status(protocol.report_vm_status, ValidHandlerStatus.success, 0,
-                                    expected_handler_name="Microsoft.AKS.Compute.AKS.Linux.AKSNode",
-                                    expected_msg="Enabling AKSNode")
-            self._assert_ext_status(protocol.report_vm_status, ValidHandlerStatus.success, 0,
-                                    expected_handler_name="Microsoft.AKS.Compute.AKS-Engine.Linux.Billing",
-                                    expected_msg="Enabling AKSBilling")
-
-    def test_it_should_include_part_of_status_in_ext_handler_message(self, mock_http_get, mock_crypt_util, *args):
-        """
-        Testing scenario when the status file is invalid,
-        The extension status reported by the Handler should contain a fragment of status file for
-        debugging.
-        """
-        exthandlers_handler, protocol = self._create_mock(
-            mockwiredata.WireProtocolData(mockwiredata.DATA_FILE), mock_http_get, mock_crypt_util, *args)
-
-        original_popen = subprocess.Popen
-
-        def mock_popen(cmd, *args, **kwargs):
-            # For the purpose of this test, replacing the status file with file that could not be parsed
-            if "sample.py" in cmd:
-                status_path = os.path.join(kwargs['env'][ExtCommandEnvVariable.ExtensionPath], "status",
-                                           "{0}.status".format(kwargs['env'][ExtCommandEnvVariable.ExtensionSeqNumber]))
-                invalid_json_path = os.path.join(data_dir, "ext", "sample-status-invalid-json-format.json")
-
-                if 'enable' in cmd:
-                    invalid_json = fileutil.read_file(invalid_json_path)
-                    fileutil.write_file(status_path,invalid_json)
-
-            return original_popen(["echo", "Yes"], *args, **kwargs)
-
->>>>>>> 4488a621
         with patch('azurelinuxagent.common.cgroupapi.subprocess.Popen', side_effect=mock_popen):
             exthandlers_handler.run()
             exthandlers_handler.report_ext_handlers_status()
@@ -3363,22 +3194,14 @@
         self.assertEqual(sub_status.status, ValidHandlerStatus.success)
 
     @patch("azurelinuxagent.common.conf.get_lib_dir")
-<<<<<<< HEAD
-    def test_collect_ext_status_for_invalid_json(self, mock_lib_dir, *args):
-=======
     def test_collect_ext_status_for_invalid_json(self, mock_lib_dir):
->>>>>>> 4488a621
         """
         This test validates that collect_ext_status correctly picks up the status file (sample-status-invalid-json-format.json)
         and then since the Json cannot be parsed correctly it extension status message should include 2000 bytes of status file
         and the line number in which it failed to parse. The uniqueMachineId tag comes from status file.
         """
         ext_handler_i, extension = self._setup_extension_for_validating_collect_ext_status(mock_lib_dir,
-<<<<<<< HEAD
-                                                                                           "sample-status-invalid-json-format.json", *args)
-=======
                                                                                            "sample-status-invalid-json-format.json")
->>>>>>> 4488a621
         ext_status = ext_handler_i.collect_ext_status(extension)
 
         self.assertEqual(ext_status.code, ExtensionErrorCodes.PluginSettingsStatusInvalid)
@@ -3388,20 +3211,12 @@
         self.assertRegex(ext_status.message, r".*The status reported by the extension TestHandler-1.0.0\(Sequence number 0\), "
                                              r"was in an incorrect format and the agent could not parse it correctly."
                                              r" Failed due to.*")
-<<<<<<< HEAD
-        self.assertIn("\"uniqueMachineId\": \"e5e5602b-48a6-4c35-9f96-752043777af1\"",ext_status.message)
-=======
         self.assertIn("\"uniqueMachineId\": \"e5e5602b-48a6-4c35-9f96-752043777af1\"", ext_status.message)
->>>>>>> 4488a621
         self.assertEqual(ext_status.status, ValidHandlerStatus.error)
         self.assertEqual(len(ext_status.substatusList), 0)
 
     @patch("azurelinuxagent.common.conf.get_lib_dir")
-<<<<<<< HEAD
-    def test_it_should_collect_ext_status_even_when_config_dir_deleted(self, mock_lib_dir, *args):
-=======
     def test_it_should_collect_ext_status_even_when_config_dir_deleted(self, mock_lib_dir):
->>>>>>> 4488a621
 
         ext_handler_i, extension = self._setup_extension_for_validating_collect_ext_status(mock_lib_dir,
                                                                                            "sample-status.json")
@@ -3645,8 +3460,6 @@
                 protocol.client.fetch_manifest(ext_handlers.extHandlers[0].versionUris,
                     timeout_in_minutes=0, timeout_in_ms=200)
 
-<<<<<<< HEAD
-=======
 
 # New test cases should be added here.This class uses mock_wire_protocol
 class TestExtension(AgentTestCase):
@@ -3801,7 +3614,6 @@
             test_subject.archive()
             self.assertEqual(2, len(os.listdir(os.path.join(self.tmp_dir, "history"))))
 
->>>>>>> 4488a621
 
 if __name__ == '__main__':
     unittest.main()