--- conflicted
+++ resolved
@@ -32,17 +32,19 @@
 from azurelinuxagent.common import conf
 from azurelinuxagent.common.cgroupconfigurator import CGroupConfigurator
 from azurelinuxagent.common.datacontract import get_properties
-<<<<<<< HEAD
-=======
-from azurelinuxagent.common.protocol.util import get_protocol_util # pylint: disable=unused-import
->>>>>>> 09bed7bd
 from azurelinuxagent.common.utils import fileutil
 from azurelinuxagent.common.utils.fileutil import read_file
 from azurelinuxagent.common.utils.flexible_version import FlexibleVersion
 from azurelinuxagent.common.version import PY_VERSION_MAJOR, PY_VERSION_MINOR, PY_VERSION_MICRO, AGENT_NAME, \
     GOAL_STATE_AGENT_VERSION, CURRENT_VERSION, DISTRO_NAME, DISTRO_VERSION
-<<<<<<< HEAD
-from azurelinuxagent.ga.exthandlers import ExtHandlerState, ExtHandlersHandler, ExtHandlerInstance, migrate_handler_state, \
+from azurelinuxagent.common.exception import ResourceGoneError, ExtensionDownloadError, ProtocolError, \
+    ExtensionErrorCodes, ExtensionError
+from azurelinuxagent.common.protocol.restapi import Extension, ExtHandler, ExtHandlerStatus, \
+    ExtensionStatus
+from azurelinuxagent.common.protocol.wire import WireProtocol, InVMArtifactsProfile
+from azurelinuxagent.common.utils.restutil import KNOWN_WIRESERVER_IP
+
+from azurelinuxagent.ga.exthandlers import ExtHandlersHandler, ExtHandlerInstance, migrate_handler_state, \
     get_exthandlers_handler, AGENT_STATUS_FILE, ExtCommandEnvVariable, HandlerManifest, NOT_RUN, \
     ValidHandlerStatus, HANDLER_COMPLETE_NAME_PATTERN, HandlerEnvironment, ExtensionRequestedState
 
@@ -52,34 +54,6 @@
 from tests.tools import AgentTestCase, data_dir, MagicMock, Mock, patch, mock_sleep
 from tests.ga.extension_emulator import Actions, ExtensionCommandNames, extension_emulator, \
     enable_invocations, generate_put_handler 
-    
-from azurelinuxagent.common.exception import ResourceGoneError, ExtensionDownloadError, ProtocolError, \
-    ExtensionErrorCodes, ExtensionError, ExtensionUpdateError
-from azurelinuxagent.common.protocol.restapi import Extension, ExtHandler, ExtHandlerStatus, \
-=======
-# pylint: disable=unused-import
-from azurelinuxagent.ga.exthandlers import ExtHandlerState, ExtHandlersHandler, ExtHandlerInstance, HANDLER_PKG_EXT, \
-    migrate_handler_state, get_exthandlers_handler, AGENT_STATUS_FILE, ExtCommandEnvVariable, \
-    HandlerManifest, NOT_RUN, ValidHandlerStatus, HANDLER_COMPLETE_NAME_PATTERN, HandlerEnvironment, ExtensionRequestedState
-# pylint: enable=unused-import
-
-from azurelinuxagent.ga.monitor import get_monitor_handler # pylint: disable=unused-import
-from nose.plugins.attrib import attr # pylint: disable=wrong-import-order,unused-import
-from tests.protocol import mockwiredata
-from tests.protocol.mocks import mock_wire_protocol, HttpRequestPredicates
-from tests.protocol.mockwiredata import DATA_FILE
-from tests.tools import AgentTestCase, data_dir, i_am_root, MagicMock, Mock, patch, mock_sleep # pylint: disable=unused-import
-# pylint: disable=ungrouped-imports
-from azurelinuxagent.common.exception import ResourceGoneError, ExtensionDownloadError, ProtocolError, \
-    ExtensionErrorCodes, ExtensionError, ExtensionUpdateError
-# pylint: enable=ungrouped-imports
-# pylint: disable=ungrouped-imports
-from azurelinuxagent.common.protocol.restapi import Extension, ExtHandlerProperties, ExtHandler, ExtHandlerStatus, \
->>>>>>> 09bed7bd
-    ExtensionStatus
-# pylint: enable=ungrouped-imports
-from azurelinuxagent.common.protocol.wire import WireProtocol, InVMArtifactsProfile # pylint: disable=ungrouped-imports
-from azurelinuxagent.common.utils.restutil import KNOWN_WIRESERVER_IP # pylint: disable=ungrouped-imports
 
 # Mocking the original sleep to reduce test execution time
 SLEEP = time.sleep
@@ -2391,22 +2365,10 @@
 
         with mock_wire_protocol(DATA_FILE, http_put_handler=generate_put_handler(first_ext, upgraded_ext)) as protocol:
 
-<<<<<<< HEAD
             exthandlers_handler = get_exthandlers_handler(protocol)
 
             with enable_invocations(first_ext, upgraded_ext) as invocation_record:
                 exthandlers_handler.run()
-=======
-    def test_disable_failed_env_variable_should_be_set_for_update_cmd_when_continue_on_update_failure_is_true(
-            self, *args): # pylint: disable=unused-argument
-        old_handler_i = self._get_ext_handler_instance('foo', '1.0.0')
-        new_handler_i = self._get_ext_handler_instance('foo', '1.0.1', continue_on_update_failure=True)
-
-        with patch.object(CGroupConfigurator.get_instance(), "start_extension_command",
-                          side_effect=ExtensionError('disable Failed')) as patch_start_cmd:
-            with self.assertRaises(ExtensionError):
-                ExtHandlersHandler._update_extension_handler_and_return_if_failed(old_handler_i, new_handler_i) # pylint: disable=protected-access
->>>>>>> 09bed7bd
 
                 invocation_record.compare(
                     (first_ext, ExtensionCommandNames.INSTALL),
@@ -2415,17 +2377,9 @@
                     (first_ext, ExtensionCommandNames.ENABLE)
                 )
 
-<<<<<<< HEAD
             protocol.mock_wire_data.set_extensions_config_version(upgraded_ext.version)
             protocol.mock_wire_data.set_incarnation(2)
             protocol.client.update_goal_state()
-=======
-    def test_uninstall_failed_env_variable_should_set_for_install_when_continue_on_update_failure_is_true(
-            self, *args): # pylint: disable=unused-argument
-        old_handler_i = self._get_ext_handler_instance('foo', '1.0.0')
-        old_handler_i.set_handler_state(ExtHandlerState.Enabled)
-        new_handler_i = self._get_ext_handler_instance('foo', '1.0.1', continue_on_update_failure=True)
->>>>>>> 09bed7bd
 
             with enable_invocations(first_ext, upgraded_ext) as invocation_record:
                 exthandlers_handler.run()
@@ -2435,11 +2389,7 @@
 
     def test_non_enabled_ext_should_not_be_disabled_at_ver_update(self):
 
-<<<<<<< HEAD
         _, enable_action = Actions.generate_unique_fail()
-=======
-            ExtHandlersHandler._update_extension_handler_and_return_if_failed(old_handler_i, new_handler_i) # pylint: disable=protected-access
->>>>>>> 09bed7bd
 
         first_ext = extension_emulator(enable_action=enable_action)
         second_ext = extension_emulator(version="1.1.0")
@@ -2497,23 +2447,11 @@
             "UninstallAction's return code should be in updateAction's env.")
 
 
-<<<<<<< HEAD
-    def test_extension_error_should_be_raised_when_continue_on_update_failure_is_false_on_disable_failure(self, *args):
+    def test_extension_error_should_be_raised_when_continue_on_update_failure_is_false_on_disable_failure(self):
         exit_code, disable_action = Actions.generate_unique_fail()
 
         first_ext = extension_emulator(disable_action=disable_action)
         second_ext = extension_emulator(version="1.1.0", continue_on_update_failure=False)
-=======
-    def test_extension_error_should_be_raised_when_continue_on_update_failure_is_false_on_disable_failure(self, *args): # pylint: disable=unused-argument
-        old_handler_i = self._get_ext_handler_instance('foo', '1.0.0')
-        old_handler_i.set_handler_state(ExtHandlerState.Enabled)
-        new_handler_i = self._get_ext_handler_instance('foo', '1.0.1', continue_on_update_failure=False)
-
-        with patch.object(ExtHandlerInstance, "disable", side_effect=ExtensionError("Disable Failed")):
-            with self.assertRaises(ExtensionUpdateError) as error:
-                # Ensure the error is of type ExtensionUpdateError
-                ExtHandlersHandler._update_extension_handler_and_return_if_failed(old_handler_i, new_handler_i) # pylint: disable=protected-access
->>>>>>> 09bed7bd
 
         invocation_record = TestExtensionUpdateOnFailure._do_upgrade_scenario_and_get_order(first_ext, second_ext)
 
@@ -2527,23 +2465,11 @@
             "DisableAction's error code should be propagated to the status blob.")
         
 
-<<<<<<< HEAD
-    def test_extension_error_should_be_raised_when_continue_on_update_failure_is_false_on_uninstall_failure(self, *args):
+    def test_extension_error_should_be_raised_when_continue_on_update_failure_is_false_on_uninstall_failure(self):
         exit_code, uninstall_action = Actions.generate_unique_fail()
 
         first_ext = extension_emulator(uninstall_action=uninstall_action)
         second_ext = extension_emulator(version="1.1.0", continue_on_update_failure=False)
-=======
-    @patch("azurelinuxagent.common.cgroupconfigurator.handle_process_completion", side_effect="Process Successful")
-    def test_extension_error_should_be_raised_when_continue_on_update_failure_is_false_on_uninstall_failure(self, *args): # pylint: disable=unused-argument
-        old_handler_i = self._get_ext_handler_instance('foo', '1.0.0')
-        new_handler_i = self._get_ext_handler_instance('foo', '1.0.1', continue_on_update_failure=False)
-
-        with patch.object(ExtHandlerInstance, "uninstall", side_effect=ExtensionError("Uninstall Failed")):
-            with self.assertRaises(ExtensionUpdateError) as error:
-                # Ensure the error is of type ExtensionUpdateError
-                ExtHandlersHandler._update_extension_handler_and_return_if_failed(old_handler_i, new_handler_i) # pylint: disable=protected-access
->>>>>>> 09bed7bd
 
         invocation_record = TestExtensionUpdateOnFailure._do_upgrade_scenario_and_get_order(first_ext, second_ext)
 
@@ -2558,7 +2484,7 @@
         self.assertTrue(exit_code in second_ext.status_blobs[0]["formattedMessage"]["message"],
             "UninstallAction's error code should be propagated to the status blob.")
 
-    def test_extension_error_should_be_raised_when_continue_on_update_failure_is_true_on_disable_and_update_failure(self, *args):
+    def test_extension_error_should_be_raised_when_continue_on_update_failure_is_true_on_disable_and_update_failure(self):
         exit_codes = { }
 
         exit_codes["disable"], disable_action = Actions.generate_unique_fail()
@@ -2581,7 +2507,7 @@
             "UpdateAction's error code should be propagated to the status blob.")
 
 
-    def test_extension_error_should_be_raised_when_continue_on_update_failure_is_true_on_uninstall_and_install_failure(self, *args):
+    def test_extension_error_should_be_raised_when_continue_on_update_failure_is_true_on_uninstall_and_install_failure(self):
         exit_codes = { }
 
         exit_codes["install"], install_action = Actions.generate_unique_fail()
@@ -2605,60 +2531,8 @@
         self.assertTrue(exit_codes["install"] in second_ext.status_blobs[0]["formattedMessage"]["message"],
             "InstallAction's error code should be propagated to the status blob.")
 
-<<<<<<< HEAD
-
-    def test_failed_env_variables_should_be_set_from_within_extension_commands(self, *args):
-=======
-    @patch("azurelinuxagent.common.cgroupconfigurator.handle_process_completion", side_effect="Process Successful")
-    def test_extension_error_should_be_raised_when_continue_on_update_failure_is_true_on_command_failure(self, *args): # pylint: disable=unused-argument
-        old_handler_i = self._get_ext_handler_instance('foo', '1.0.0')
-        new_handler_i = self._get_ext_handler_instance('foo', '1.0.1', continue_on_update_failure=True)
-
-        # Disable Failed and update failed
-        with patch.object(ExtHandlerInstance, "disable", side_effect=ExtensionError("Disable Failed")):
-            with patch.object(ExtHandlerInstance, "update", side_effect=ExtensionError("Update Failed")):
-                with self.assertRaises(ExtensionError) as error:
-                    ExtHandlersHandler._update_extension_handler_and_return_if_failed(old_handler_i, new_handler_i) # pylint: disable=protected-access
-                msg = str(error.exception)
-                self.assertIn("Update Failed", msg, "Update should fail with Update Failed error")
-                self.assertNotIn("ExtensionUpdateError", msg, "The exception should not be ExtensionUpdateError")
-
-        # Uninstall Failed and install failed
-        with patch.object(ExtHandlerInstance, "uninstall", side_effect=ExtensionError("Uninstall Failed")):
-            with patch.object(ExtHandlerInstance, "install", side_effect=ExtensionError("Install Failed")):
-                with self.assertRaises(ExtensionError) as error:
-                    ExtHandlersHandler._update_extension_handler_and_return_if_failed(old_handler_i, new_handler_i) # pylint: disable=protected-access
-                msg = str(error.exception)
-                self.assertIn("Install Failed", msg, "Update should fail with Install Failed error")
-                self.assertNotIn("ExtensionUpdateError", msg, "The exception should not be ExtensionUpdateError")
-
-    @patch("azurelinuxagent.common.cgroupconfigurator.handle_process_completion", side_effect="Process Successful")
-    def test_env_variable_should_not_set_when_continue_on_update_failure_is_false(self, *args): # pylint: disable=unused-argument
-        old_handler_i = self._get_ext_handler_instance('foo', '1.0.0')
-        old_handler_i.set_handler_state(ExtHandlerState.Enabled)
-        new_handler_i = self._get_ext_handler_instance('foo', '1.0.1', continue_on_update_failure=False)
-
-        # When Disable Fails
-        with patch.object(ExtHandlerInstance, "launch_command") as patch_launch_command:
-            with patch.object(ExtHandlerInstance, "disable", side_effect=ExtensionError("Disable Failed")):
-                with self.assertRaises(ExtensionUpdateError):
-                    ExtHandlersHandler._update_extension_handler_and_return_if_failed(old_handler_i, new_handler_i) # pylint: disable=protected-access
-
-                self.assertEqual(0, patch_launch_command.call_count, "Launch command shouldn't be called even once for"
-                                                                     " disable failures")
-
-        # When Uninstall Fails
-        with patch.object(ExtHandlerInstance, "launch_command") as patch_launch_command:
-            with patch.object(ExtHandlerInstance, "uninstall", side_effect=ExtensionError("Uninstall Failed")):
-                with self.assertRaises(ExtensionUpdateError):
-                    ExtHandlersHandler._update_extension_handler_and_return_if_failed(old_handler_i, new_handler_i) # pylint: disable=protected-access
-
-                self.assertEqual(2, patch_launch_command.call_count, "Launch command should be called 2 times for "
-                                                                     "Disable->Update")
-
-    @patch('time.sleep', side_effect=lambda _: mock_sleep(0.001))
-    def test_failed_env_variables_should_be_set_from_within_extension_commands(self, *args): # pylint: disable=unused-argument
->>>>>>> 09bed7bd
+
+    def test_failed_env_variables_should_be_set_from_within_extension_commands(self):
         """
         This test will test from the perspective of the extensions command weather the env variables are
         being set for those processes
@@ -2684,59 +2558,8 @@
         _, update_kwargs = second_ext.actions[ExtensionCommandNames.UPDATE].call_args
         _, install_kwargs = second_ext.actions[ExtensionCommandNames.INSTALL].call_args
 
-<<<<<<< HEAD
         second_extension_dir = os.path.join(
             conf.get_lib_dir(), "{0}-{1}".format(second_ext.name, second_ext.version)
-=======
-        # Script prints env variables passed to this process and prints all starting with AZURE_
-        test_file = """
-            printenv | grep AZURE_
-            """
-
-        self.create_script(file_name=test_file_name, contents=test_file,
-                           file_path=os.path.join(new_handler_i.get_base_dir(), test_file_name))
-
-        with patch.object(new_handler_i, 'report_event', autospec=True) as mock_report:
-            # Since we're not mocking the azurelinuxagent.common.cgroupconfigurator..handle_process_completion,
-            # both disable.cmd and uninstall.cmd would raise ExtensionError exceptions and set the
-            # ExtCommandEnvVariable.DisableReturnCode and ExtCommandEnvVariable.UninstallReturnCode env variables.
-            # For update and install we're running the script above to print all the env variables starting with AZURE_
-            # and verify accordingly if the corresponding env variables are set properly or not
-            ExtHandlersHandler._update_extension_handler_and_return_if_failed(old_handler_i, new_handler_i) # pylint: disable=protected-access
-
-            _, update_kwargs = mock_report.call_args_list[0]
-            _, install_kwargs = mock_report.call_args_list[1]
-
-            # Ensure we're checking variables for update scenario
-            self.assertIn(update_file_name, update_kwargs['message'])
-            self.assertIn(ExtCommandEnvVariable.DisableReturnCode, update_kwargs['message'])
-            self.assertTrue(ExtCommandEnvVariable.ExtensionPath in update_kwargs['message'] and
-                            ExtCommandEnvVariable.ExtensionVersion in update_kwargs['message'])
-            self.assertNotIn(ExtCommandEnvVariable.UninstallReturnCode, update_kwargs['message'])
-
-            # Ensure we're checking variables for install scenario
-            self.assertIn(install_file_name, install_kwargs['message'])
-            self.assertIn(ExtCommandEnvVariable.UninstallReturnCode, install_kwargs['message'])
-            self.assertTrue(ExtCommandEnvVariable.ExtensionPath in install_kwargs['message'] and
-                            ExtCommandEnvVariable.ExtensionVersion in install_kwargs['message'])
-            self.assertNotIn(ExtCommandEnvVariable.DisableReturnCode, install_kwargs['message'])
-
-    @patch('time.sleep', side_effect=lambda _: mock_sleep(0.001))
-    def test_correct_exit_code_should_set_on_disable_cmd_failure(self, _):
-        test_env_file_name = "test_env.sh"
-        test_failure_file_name = "test_fail.sh"
-        # update_file_name = test_env_file_name + " -update"
-        old_handler_i = TestExtensionUpdateOnFailure._get_ext_handler_instance('foo', '1.0.0', handler={
-            "disableCommand": test_failure_file_name,
-            "uninstallCommand": test_failure_file_name})
-        old_handler_i.set_handler_state(ExtHandlerState.Enabled)
-
-        new_handler_i = TestExtensionUpdateOnFailure._get_ext_handler_instance(
-            'foo', '1.0.1',
-            handler={"updateCommand": test_env_file_name,
-                     "updateMode": "UpdateWithoutInstall"},
-            continue_on_update_failure=True
->>>>>>> 09bed7bd
         )
 
         # Ensure we're checking variables for update scenario
@@ -2776,7 +2599,6 @@
             (second_ext, ExtensionCommandNames.ENABLE)
         )
 
-<<<<<<< HEAD
         _, update_kwargs = second_ext.actions[ExtensionCommandNames.UPDATE].call_args
 
         self.assertEqual(update_kwargs["env"][ExtCommandEnvVariable.DisableReturnCode], exit_code,
@@ -2795,64 +2617,6 @@
         with patch("os.killpg"):
             with patch("os.getpgid"):
                 invocation_record = TestExtensionUpdateOnFailure._do_upgrade_scenario_and_get_order(first_ext, second_ext)
-
-        invocation_record.compare(
-            (first_ext, ExtensionCommandNames.DISABLE),
-            (second_ext, ExtensionCommandNames.UPDATE),
-            (first_ext, ExtensionCommandNames.UNINSTALL),
-            (second_ext, ExtensionCommandNames.INSTALL),
-            (second_ext, ExtensionCommandNames.ENABLE)
-=======
-        test_env_file = """
-            printenv | grep AZURE_
-            """
-
-        self.create_script(file_name=test_env_file_name, contents=test_env_file,
-                           file_path=os.path.join(new_handler_i.get_base_dir(), test_env_file_name))
-        self.create_script(file_name=test_failure_file_name, contents=error_test_file,
-                           file_path=os.path.join(old_handler_i.get_base_dir(), test_failure_file_name))
-
-        with patch.object(new_handler_i, 'report_event', autospec=True) as mock_report:
-
-            uninstall_rc = ExtHandlersHandler._update_extension_handler_and_return_if_failed(old_handler_i, new_handler_i) # pylint: disable=protected-access
-            _, kwargs = mock_report.call_args
-
-            self.assertEqual(exit_code, uninstall_rc)
-            self.assertIn("%s=%s" % (ExtCommandEnvVariable.DisableReturnCode, exit_code), kwargs['message'])
-
-    @patch('time.sleep', side_effect=lambda _: mock_sleep(0.0001))
-    def test_timeout_code_should_set_on_cmd_timeout(self, _):
-        test_env_file_name = "test_env.sh"
-        test_failure_file_name = "test_fail.sh"
-        old_handler_i = TestExtensionUpdateOnFailure._get_ext_handler_instance('foo', '1.0.0', handler={
-            "disableCommand": test_failure_file_name,
-            "uninstallCommand": test_failure_file_name})
-        old_handler_i.set_handler_state(ExtHandlerState.Enabled)
-        new_handler_i = TestExtensionUpdateOnFailure._get_ext_handler_instance(
-            'foo', '1.0.1',
-            handler={"updateCommand": test_env_file_name + " -u", "installCommand": test_env_file_name + " -i"},
-            continue_on_update_failure=True
->>>>>>> 09bed7bd
-        )
-
-
-        _, update_kwargs = second_ext.actions[ExtensionCommandNames.UPDATE].call_args
-        _, install_kwargs = second_ext.actions[ExtensionCommandNames.INSTALL].call_args
-
-<<<<<<< HEAD
-        # Verify both commands are reported as timeouts.
-        self.assertEqual(update_kwargs["env"][ExtCommandEnvVariable.DisableReturnCode], str(ExtensionErrorCodes.PluginHandlerScriptTimedout),
-            "DisableAction's return code should be marked as a timeout in UpdateAction's env.")
-        self.assertEqual(install_kwargs["env"][ExtCommandEnvVariable.UninstallReturnCode], str(ExtensionErrorCodes.PluginHandlerScriptTimedout),
-            "UninstallAction's return code should be marked as a timeout in installAction's env.")
-            
-
-    def test_success_code_should_set_in_env_variables_on_cmd_success(self):
-
-        first_ext = extension_emulator()
-        second_ext = extension_emulator(version="1.1.0")
-
-        invocation_record = TestExtensionUpdateOnFailure._do_upgrade_scenario_and_get_order(first_ext, second_ext)
 
         invocation_record.compare(
             (first_ext, ExtensionCommandNames.DISABLE),
@@ -2862,6 +2626,32 @@
             (second_ext, ExtensionCommandNames.ENABLE)
         )
 
+
+        _, update_kwargs = second_ext.actions[ExtensionCommandNames.UPDATE].call_args
+        _, install_kwargs = second_ext.actions[ExtensionCommandNames.INSTALL].call_args
+
+        # Verify both commands are reported as timeouts.
+        self.assertEqual(update_kwargs["env"][ExtCommandEnvVariable.DisableReturnCode], str(ExtensionErrorCodes.PluginHandlerScriptTimedout),
+            "DisableAction's return code should be marked as a timeout in UpdateAction's env.")
+        self.assertEqual(install_kwargs["env"][ExtCommandEnvVariable.UninstallReturnCode], str(ExtensionErrorCodes.PluginHandlerScriptTimedout),
+            "UninstallAction's return code should be marked as a timeout in installAction's env.")
+            
+
+    def test_success_code_should_set_in_env_variables_on_cmd_success(self):
+
+        first_ext = extension_emulator()
+        second_ext = extension_emulator(version="1.1.0")
+
+        invocation_record = TestExtensionUpdateOnFailure._do_upgrade_scenario_and_get_order(first_ext, second_ext)
+
+        invocation_record.compare(
+            (first_ext, ExtensionCommandNames.DISABLE),
+            (second_ext, ExtensionCommandNames.UPDATE),
+            (first_ext, ExtensionCommandNames.UNINSTALL),
+            (second_ext, ExtensionCommandNames.INSTALL),
+            (second_ext, ExtensionCommandNames.ENABLE)
+        )
+
         _, update_kwargs = second_ext.actions[ExtensionCommandNames.UPDATE].call_args
         _, install_kwargs = second_ext.actions[ExtensionCommandNames.INSTALL].call_args
 
@@ -2869,80 +2659,6 @@
             "DisableAction's return code in updateAction's env should be 0.")
         self.assertEqual(install_kwargs["env"][ExtCommandEnvVariable.UninstallReturnCode], "0",
             "UninstallAction's return code in installAction's env should be 0.")
-=======
-        self.create_script(file_name=test_env_file_name, contents=test_env_file,
-                           file_path=os.path.join(new_handler_i.get_base_dir(), test_env_file_name))
-        self.create_script(file_name=test_failure_file_name, contents=error_test_file,
-                           file_path=os.path.join(old_handler_i.get_base_dir(), test_failure_file_name))
-
-        with patch.object(new_handler_i, 'report_event', autospec=True) as mock_report:
-            uninstall_rc = ExtHandlersHandler._update_extension_handler_and_return_if_failed(old_handler_i, # pylint: disable=protected-access
-                                                                                             new_handler_i)
-            _, update_kwargs = mock_report.call_args_list[0]
-            _, install_kwargs = mock_report.call_args_list[1]
-
-            self.assertNotEqual(exit_code, uninstall_rc)
-            self.assertEqual(ExtensionErrorCodes.PluginHandlerScriptTimedout, uninstall_rc)
-            self.assertTrue(test_env_file_name + " -i" in install_kwargs['message'] and "%s=%s" % (
-                ExtCommandEnvVariable.UninstallReturnCode, ExtensionErrorCodes.PluginHandlerScriptTimedout) in
-                            install_kwargs['message'])
-            self.assertTrue(test_env_file_name + " -u" in update_kwargs['message'] and "%s=%s" % (
-                ExtCommandEnvVariable.DisableReturnCode, ExtensionErrorCodes.PluginHandlerScriptTimedout) in
-                            update_kwargs['message'])
-
-    @patch('time.sleep', side_effect=lambda _: mock_sleep(0.0001))
-    def test_success_code_should_set_in_env_variables_on_cmd_success(self, _):
-        test_env_file_name = "test_env.sh"
-        test_success_file_name = "test_success.sh"
-        old_handler_i = TestExtensionUpdateOnFailure._get_ext_handler_instance('foo', '1.0.0', handler={
-            "disableCommand": test_success_file_name,
-            "uninstallCommand": test_success_file_name})
-        old_handler_i.set_handler_state(ExtHandlerState.Enabled)
-        new_handler_i = TestExtensionUpdateOnFailure._get_ext_handler_instance(
-            'foo', '1.0.1',
-            handler={"updateCommand": test_env_file_name + " -u", "installCommand": test_env_file_name + " -i"},
-            continue_on_update_failure=False
-        )
-
-        exit_code = 0
-        success_test_file = """
-                exit %s
-            """ % exit_code
-
-        test_env_file = """
-                printenv | grep AZURE_
-            """
-
-        self.create_script(file_name=test_env_file_name, contents=test_env_file,
-                           file_path=os.path.join(new_handler_i.get_base_dir(), test_env_file_name))
-        self.create_script(file_name=test_success_file_name, contents=success_test_file,
-                           file_path=os.path.join(old_handler_i.get_base_dir(), test_success_file_name))
-
-        with patch.object(new_handler_i, 'report_event', autospec=True) as mock_report:
-            uninstall_rc = ExtHandlersHandler._update_extension_handler_and_return_if_failed(old_handler_i, # pylint: disable=protected-access
-                                                                                             new_handler_i)
-            _, update_kwargs = mock_report.call_args_list[0]
-            _, install_kwargs = mock_report.call_args_list[1]
-
-            self.assertEqual(exit_code, uninstall_rc)
-            self.assertTrue(test_env_file_name + " -i" in install_kwargs['message'] and "%s=%s" % (
-                ExtCommandEnvVariable.UninstallReturnCode, exit_code) in install_kwargs['message'])
-            self.assertTrue(test_env_file_name + " -u" in update_kwargs['message'] and "%s=%s" % (
-                ExtCommandEnvVariable.DisableReturnCode, exit_code) in update_kwargs['message'])
-
-    @patch('time.sleep', side_effect=lambda _: mock_sleep(0.0001))
-    def test_disable_should_not_be_called_during_version_upgrade_if_not_enabled(self, _):
-
-        old_handler_i = TestExtensionUpdateOnFailure._get_ext_handler_instance('foo', '1.0.0')
-        old_handler_i.set_handler_state(ExtHandlerState.Installed)  # Something other than Enabled.
-        new_handler_i = TestExtensionUpdateOnFailure._get_ext_handler_instance('foo', '1.0.1', continue_on_update_failure=False)
-
-        with patch.object(CGroupConfigurator.get_instance(), "start_extension_command", return_value="[stdout]\n\n\n[stderr]\n\n\n"):
-            with patch.object(old_handler_i, 'disable', autospec=True) as mock_disable:
-                uninstall_rc = ExtHandlersHandler._update_extension_handler_and_return_if_failed(old_handler_i, # pylint: disable=unused-variable,protected-access
-                                                                                                new_handler_i)
-                mock_disable.mock.assert_not_called() # Python2.6's mock library doesn't forward assert_not_called, so we have to do it ourselves.
->>>>>>> 09bed7bd
 
 
 @patch('time.sleep', side_effect=lambda _: mock_sleep(0.001))
