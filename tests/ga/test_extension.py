--- conflicted
+++ resolved
@@ -441,12 +441,9 @@
         self.assertEqual(version, handler_status.version)
         self.assertEqual(expected_ext_count, len([ext_handler for ext_handler in vm_status.vmAgent.extensionHandlers if
                                                   ext_handler.name == expected_handler_name and ext_handler.extension_status is not None]))
-<<<<<<< HEAD
 
         if expected_msg is not None:
             self.assertIn(expected_msg, handler_status.message)
-=======
->>>>>>> 0c282d80
 
     def _assert_ext_pkg_file_status(self, expected_to_be_present=True, extension_version="1.0.0",
                                     extension_handler_name="OSTCExtensions.ExampleHandlerLinux"):
@@ -1004,7 +1001,6 @@
                                     expected_handler_name="OSTCExtensions.OtherExampleHandlerLinux")
         self._assert_ext_status(protocol.report_vm_status, "success", 1,
                                 expected_handler_name="OSTCExtensions.OtherExampleHandlerLinux")
-<<<<<<< HEAD
 
         # Update incarnation to confirm extension invocation order
         test_data.set_incarnation(4)
@@ -1016,19 +1012,6 @@
         with enable_invocations(dep_ext_level_2, dep_ext_level_1) as invocation_record:
             exthandlers_handler.run()
 
-=======
-
-        # Update incarnation to confirm extension invocation order
-        test_data.set_incarnation(4)
-        protocol.update_goal_state()
-
-        dep_ext_level_2 = extension_emulator(name="OSTCExtensions.ExampleHandlerLinux")
-        dep_ext_level_1 = extension_emulator(name="OSTCExtensions.OtherExampleHandlerLinux")
-
-        with enable_invocations(dep_ext_level_2, dep_ext_level_1) as invocation_record:
-            exthandlers_handler.run()
-
->>>>>>> 0c282d80
             # check handler list and dependency levels
             self.assertTrue(exthandlers_handler.ext_handlers is not None)
             self.assertTrue(exthandlers_handler.ext_handlers.extHandlers is not None)
@@ -1521,11 +1504,8 @@
         self.assertEqual(gs_creation_time, "NA", "GS Creation time should be NA")
 
     def _assert_ext_status(self, vm_agent_status, expected_status,
-<<<<<<< HEAD
                            expected_seq_no, expected_handler_name="OSTCExtensions.ExampleHandlerLinux", expected_msg=None):
-=======
-                           expected_seq_no, expected_handler_name="OSTCExtensions.ExampleHandlerLinux"):
->>>>>>> 0c282d80
+
         self.assertTrue(vm_agent_status.called)
         args, _ = vm_agent_status.call_args
         vm_status = args[0]
@@ -1534,12 +1514,9 @@
         self.assertEqual(expected_status, ext_status.status)
         self.assertEqual(expected_seq_no, ext_status.sequenceNumber)
 
-<<<<<<< HEAD
         if expected_msg is not None:
             self.assertIn(expected_msg, ext_status.message)
 
-=======
->>>>>>> 0c282d80
     def test_it_should_initialise_and_use_command_execution_log_for_extensions(self, mock_get, mock_crypt_util, *args):
         test_data = mockwiredata.WireProtocolData(mockwiredata.DATA_FILE)
         exthandlers_handler, protocol = self._create_mock(test_data, mock_get, mock_crypt_util, *args)
