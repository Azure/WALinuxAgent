# Copyright 2018 Microsoft Corporation
#
# Licensed under the Apache License, Version 2.0 (the "License");
# you may not use this file except in compliance with the License.
# You may obtain a copy of the License at
#
#     http://www.apache.org/licenses/LICENSE-2.0
#
# Unless required by applicable law or agreed to in writing, software
# distributed under the License is distributed on an "AS IS" BASIS,
# WITHOUT WARRANTIES OR CONDITIONS OF ANY KIND, either express or implied.
# See the License for the specific language governing permissions and
# limitations under the License.
#
# Requires Python 2.6+ and Openssl 1.0+
#

import os.path

from datetime import timedelta

from azurelinuxagent.ga.monitor import get_monitor_handler
from nose.plugins.attrib import attr
from tests.protocol.mockwiredata import *

from azurelinuxagent.common.protocol.restapi import Extension, ExtHandlerProperties
from azurelinuxagent.ga.exthandlers import *
from azurelinuxagent.common.protocol.wire import WireProtocol, InVMArtifactsProfile

<<<<<<< HEAD
# Mock sleep to reduce test execution time
=======
>>>>>>> 0105f5f4
SLEEP = time.sleep


def mock_sleep(sec=0.01):
    SLEEP(sec)


def do_not_run_test():
    return True


def raise_system_exception():
    raise Exception


def raise_ioerror(*args):
    e = IOError()
    from errno import EIO
    e.errno = EIO
    raise e


class TestExtensionCleanup(AgentTestCase):
    def setUp(self):
        AgentTestCase.setUp(self)
        self.ext_handlers = ExtHandlersHandler()
        self.lib_dir = tempfile.mkdtemp()

    def _install_handlers(self, start=0, count=1,
                          handler_state=ExtHandlerState.Installed):
        src = os.path.join(data_dir, "ext", "sample_ext-1.3.0.zip")
        version = FlexibleVersion("1.3.0")
        version += start - version.patch

        for i in range(start, start + count):
            eh = ExtHandler()
            eh.name = "sample_ext"
            eh.properties.version = str(version)
            handler = ExtHandlerInstance(eh, "unused")

            dst = os.path.join(self.lib_dir,
                               handler.get_full_name() + HANDLER_PKG_EXT)
            shutil.copy(src, dst)

            if not handler_state is None:
                zipfile.ZipFile(dst).extractall(handler.get_base_dir())
                handler.set_handler_state(handler_state)

            version += 1

    def _count_packages(self):
        return len(glob.glob(os.path.join(self.lib_dir, "*.zip")))

    def _count_installed(self):
        paths = os.listdir(self.lib_dir)
        paths = [os.path.join(self.lib_dir, p) for p in paths]
        return len([p for p in paths
                    if os.path.isdir(p) and self._is_installed(p)])

    def _count_uninstalled(self):
        paths = os.listdir(self.lib_dir)
        paths = [os.path.join(self.lib_dir, p) for p in paths]
        return len([p for p in paths
                    if os.path.isdir(p) and not self._is_installed(p)])

    def _is_installed(self, path):
        path = os.path.join(path, 'config', 'HandlerState')
        return fileutil.read_file(path) != "NotInstalled"

    @patch("azurelinuxagent.common.conf.get_lib_dir")
    def test_cleanup_leaves_installed_extensions(self, mock_conf):
        mock_conf.return_value = self.lib_dir

        self._install_handlers(start=0, count=5, handler_state=ExtHandlerState.Installed)
        self._install_handlers(start=5, count=5, handler_state=ExtHandlerState.Enabled)

        self.assertEqual(self._count_packages(), 10)
        self.assertEqual(self._count_installed(), 10)

        self.ext_handlers.cleanup_outdated_handlers()

        self.assertEqual(self._count_packages(), 10)
        self.assertEqual(self._count_installed(), 10)
        self.assertEqual(self._count_uninstalled(), 0)

    @patch("azurelinuxagent.common.conf.get_lib_dir")
    def test_cleanup_removes_uninstalled_extensions(self, mock_conf):
        mock_conf.return_value = self.lib_dir

        self._install_handlers(start=0, count=5, handler_state=ExtHandlerState.Installed)
        self._install_handlers(start=5, count=5, handler_state=ExtHandlerState.NotInstalled)

        self.assertEqual(self._count_packages(), 10)
        self.assertEqual(self._count_installed(), 5)
        self.assertEqual(self._count_uninstalled(), 5)

        self.ext_handlers.cleanup_outdated_handlers()

        self.assertEqual(self._count_packages(), 5)
        self.assertEqual(self._count_installed(), 5)
        self.assertEqual(self._count_uninstalled(), 0)

    @patch("azurelinuxagent.common.conf.get_lib_dir")
    def test_cleanup_removes_orphaned_packages(self, mock_conf):
        mock_conf.return_value = self.lib_dir

        self._install_handlers(start=0, count=5, handler_state=ExtHandlerState.Installed)
        self._install_handlers(start=5, count=5, handler_state=None)

        self.assertEqual(self._count_packages(), 10)
        self.assertEqual(self._count_installed(), 5)
        self.assertEqual(self._count_uninstalled(), 0)

        self.ext_handlers.cleanup_outdated_handlers()

        self.assertEqual(self._count_packages(), 5)
        self.assertEqual(self._count_installed(), 5)
        self.assertEqual(self._count_uninstalled(), 0)


class TestHandlerStateMigration(AgentTestCase):
    def setUp(self):
        AgentTestCase.setUp(self)

        handler_name = "Not.A.Real.Extension"
        handler_version = "1.2.3"

        self.ext_handler = ExtHandler(handler_name)
        self.ext_handler.properties.version = handler_version
        self.ext_handler_i = ExtHandlerInstance(self.ext_handler, "dummy protocol")

        self.handler_state = "Enabled"
        self.handler_status = ExtHandlerStatus(
            name=handler_name,
            version=handler_version,
            status="Ready",
            message="Uninteresting message")
        return

    def _prepare_handler_state(self):
        handler_state_path = os.path.join(
            self.tmp_dir,
            "handler_state",
            self.ext_handler_i.get_full_name())
        os.makedirs(handler_state_path)
        fileutil.write_file(
            os.path.join(handler_state_path, "state"),
            self.handler_state)
        fileutil.write_file(
            os.path.join(handler_state_path, "status"),
            json.dumps(get_properties(self.handler_status)))
        return

    def _prepare_handler_config(self):
        handler_config_path = os.path.join(
            self.tmp_dir,
            self.ext_handler_i.get_full_name(),
            "config")
        os.makedirs(handler_config_path)
        return

    def test_migration_migrates(self):
        self._prepare_handler_state()
        self._prepare_handler_config()

        migrate_handler_state()

        self.assertEquals(self.ext_handler_i.get_handler_state(), self.handler_state)
        self.assertEquals(
            self.ext_handler_i.get_handler_status().status,
            self.handler_status.status)
        return

    def test_migration_skips_if_empty(self):
        self._prepare_handler_config()

        migrate_handler_state()

        self.assertFalse(
            os.path.isfile(os.path.join(self.ext_handler_i.get_conf_dir(), "HandlerState")))
        self.assertFalse(
            os.path.isfile(os.path.join(self.ext_handler_i.get_conf_dir(), "HandlerStatus")))
        return

    def test_migration_cleans_up(self):
        self._prepare_handler_state()
        self._prepare_handler_config()

        migrate_handler_state()

        self.assertFalse(os.path.isdir(os.path.join(conf.get_lib_dir(), "handler_state")))
        return

    def test_migration_does_not_overwrite(self):
        self._prepare_handler_state()
        self._prepare_handler_config()

        state = "Installed"
        status = "NotReady"
        code = 1
        message = "A message"
        self.assertNotEquals(state, self.handler_state)
        self.assertNotEquals(status, self.handler_status.status)
        self.assertNotEquals(code, self.handler_status.code)
        self.assertNotEquals(message, self.handler_status.message)

        self.ext_handler_i.set_handler_state(state)
        self.ext_handler_i.set_handler_status(status=status, code=code, message=message)

        migrate_handler_state()

        self.assertEquals(self.ext_handler_i.get_handler_state(), state)
        handler_status = self.ext_handler_i.get_handler_status()
        self.assertEquals(handler_status.status, status)
        self.assertEquals(handler_status.code, code)
        self.assertEquals(handler_status.message, message)
        return

    def test_set_handler_status_ignores_none_content(self):
        """
        Validate that set_handler_status ignore cases where json.dumps
        returns a value of None.
        """
        self._prepare_handler_state()
        self._prepare_handler_config()

        status = "Ready"
        code = 0
        message = "A message"

        try:
            with patch('json.dumps', return_value=None):
                self.ext_handler_i.set_handler_status(status=status, code=code, message=message)
        except Exception as e:
            self.fail("set_handler_status threw an exception")

    @patch("shutil.move", side_effect=Exception)
    def test_migration_ignores_move_errors(self, shutil_mock):
        self._prepare_handler_state()
        self._prepare_handler_config()

        try:
            migrate_handler_state()
        except Exception as e:
            self.assertTrue(False, "Unexpected exception: {0}".format(str(e)))
        return

    @patch("shutil.rmtree", side_effect=Exception)
    def test_migration_ignores_tree_remove_errors(self, shutil_mock):
        self._prepare_handler_state()
        self._prepare_handler_config()

        try:
            migrate_handler_state()
        except Exception as e:
            self.assertTrue(False, "Unexpected exception: {0}".format(str(e)))
        return


class ExtensionTestCase(AgentTestCase):
    @classmethod
    def setUpClass(cls):
        cls.cgroups_enabled = CGroupConfigurator.get_instance().enabled()
        CGroupConfigurator.get_instance().disable()

    @classmethod
    def tearDownClass(cls):
        if cls.cgroups_enabled:
            CGroupConfigurator.get_instance().enable()
        else:
            CGroupConfigurator.get_instance().disable()


@patch('time.sleep', side_effect=lambda _: mock_sleep(0.001))
@patch("azurelinuxagent.common.protocol.wire.CryptUtil")
@patch("azurelinuxagent.common.utils.restutil.http_get")
class TestExtension(ExtensionTestCase):

    def _assert_handler_status(self, report_vm_status, expected_status,
                               expected_ext_count, version,
                               expected_handler_name="OSTCExtensions.ExampleHandlerLinux"):
        self.assertTrue(report_vm_status.called)
        args, kw = report_vm_status.call_args
        vm_status = args[0]
        self.assertNotEquals(0, len(vm_status.vmAgent.extensionHandlers))
        handler_status = vm_status.vmAgent.extensionHandlers[0]
        self.assertEquals(expected_status, handler_status.status)
        self.assertEquals(expected_handler_name,
                          handler_status.name)
        self.assertEquals(version, handler_status.version)
        self.assertEquals(expected_ext_count, len(handler_status.extensions))
        return

    def _assert_no_handler_status(self, report_vm_status):
        self.assertTrue(report_vm_status.called)
        args, kw = report_vm_status.call_args
        vm_status = args[0]
        self.assertEquals(0, len(vm_status.vmAgent.extensionHandlers))
        return

    def _create_mock(self, test_data, mock_http_get, MockCryptUtil, *args):
        """Test enable/disable/uninstall of an extension"""
        handler = get_exthandlers_handler()

        # Mock protocol to return test data
        mock_http_get.side_effect = test_data.mock_http_get
        MockCryptUtil.side_effect = test_data.mock_crypt_util

        protocol = WireProtocol("foo.bar")
        protocol.detect()
        protocol.report_ext_status = MagicMock()
        protocol.report_vm_status = MagicMock()

        handler.protocol_util.get_protocol = Mock(return_value=protocol)
        return handler, protocol

    def _set_up_update_test_and_update_gs(self, patch_command, *args):
        """
        This helper function sets up the Update test by setting up the protocol and ext_handler and asserts the
        ext_handler runs fine the first time before patching a failure command for testing.
        :param patch_command: The patch_command to setup for failure
        :param args: Any additional args passed to the function, needed for creating a mock for handler and protocol
        :return: test_data, exthandlers_handler, protocol
        """
        test_data = WireProtocolData(DATA_FILE_EXT_SINGLE)
        exthandlers_handler, protocol = self._create_mock(test_data, *args)

        # Ensure initial install and enable is successful
        exthandlers_handler.run()

        self.assertEqual(0, patch_command.call_count)
        self._assert_handler_status(protocol.report_vm_status, "Ready", expected_ext_count=1, version="1.0.0")
        self._assert_ext_status(protocol.report_ext_status, "success", 0)

        # Next incarnation, update version
        test_data.goal_state = test_data.goal_state.replace("<Incarnation>1<", "<Incarnation>2<")
        test_data.ext_conf = test_data.ext_conf.replace('version="1.0.0"', 'version="1.0.1"')
        test_data.manifest = test_data.manifest.replace('1.0.0', '1.0.1')

        # Ensure the patched command fails
        patch_command.return_value = "exit 1"

        return test_data, exthandlers_handler, protocol

    def test_ext_handler(self, *args):
        test_data = WireProtocolData(DATA_FILE)
        exthandlers_handler, protocol = self._create_mock(test_data, *args)

        # Test enable scenario.
        exthandlers_handler.run()
        self._assert_handler_status(protocol.report_vm_status, "Ready", 1, "1.0.0")
        self._assert_ext_status(protocol.report_ext_status, "success", 0)

        # Test goal state not changed
        exthandlers_handler.run()
        self._assert_handler_status(protocol.report_vm_status, "Ready", 1, "1.0.0")

        # Test goal state changed
        test_data.goal_state = test_data.goal_state.replace("<Incarnation>1<",
                                                            "<Incarnation>2<")
        test_data.ext_conf = test_data.ext_conf.replace("seqNo=\"0\"",
                                                        "seqNo=\"1\"")
        exthandlers_handler.run()
        self._assert_handler_status(protocol.report_vm_status, "Ready", 1, "1.0.0")
        self._assert_ext_status(protocol.report_ext_status, "success", 1)

        # Test hotfix
        test_data.goal_state = test_data.goal_state.replace("<Incarnation>2<",
                                                            "<Incarnation>3<")
        test_data.ext_conf = test_data.ext_conf.replace("1.0.0", "1.1.1")
        test_data.ext_conf = test_data.ext_conf.replace("seqNo=\"1\"",
                                                        "seqNo=\"2\"")
        exthandlers_handler.run()
        self._assert_handler_status(protocol.report_vm_status, "Ready", 1, "1.1.1")
        self._assert_ext_status(protocol.report_ext_status, "success", 2)

        # Test upgrade
        test_data.goal_state = test_data.goal_state.replace("<Incarnation>3<",
                                                            "<Incarnation>4<")
        test_data.ext_conf = test_data.ext_conf.replace("1.1.1", "1.2.0")
        test_data.ext_conf = test_data.ext_conf.replace("seqNo=\"2\"",
                                                        "seqNo=\"3\"")
        exthandlers_handler.run()
        self._assert_handler_status(protocol.report_vm_status, "Ready", 1, "1.2.0")
        self._assert_ext_status(protocol.report_ext_status, "success", 3)

        # Test disable
        test_data.goal_state = test_data.goal_state.replace("<Incarnation>4<",
                                                            "<Incarnation>5<")
        test_data.ext_conf = test_data.ext_conf.replace("enabled", "disabled")
        exthandlers_handler.run()
        self._assert_handler_status(protocol.report_vm_status, "NotReady",
                                    1, "1.2.0")

        # Test uninstall
        test_data.goal_state = test_data.goal_state.replace("<Incarnation>5<",
                                                            "<Incarnation>6<")
        test_data.ext_conf = test_data.ext_conf.replace("disabled", "uninstall")
        exthandlers_handler.run()
        self._assert_no_handler_status(protocol.report_vm_status)

        # Test uninstall again!
        test_data.goal_state = test_data.goal_state.replace("<Incarnation>6<",
                                                            "<Incarnation>7<")
        exthandlers_handler.run()
        self._assert_no_handler_status(protocol.report_vm_status)

    def test_ext_handler_no_settings(self, *args):
        test_data = WireProtocolData(DATA_FILE_EXT_NO_SETTINGS)
        exthandlers_handler, protocol = self._create_mock(test_data, *args)

        exthandlers_handler.run()
        self._assert_handler_status(protocol.report_vm_status, "Ready", 0, "1.0.0")

    def test_ext_handler_no_public_settings(self, *args):
        test_data = WireProtocolData(DATA_FILE_EXT_NO_PUBLIC)
        exthandlers_handler, protocol = self._create_mock(test_data, *args)

        exthandlers_handler.run()
        self._assert_handler_status(protocol.report_vm_status, "Ready", 1, "1.0.0")

    def test_ext_handler_no_ext(self, *args):
        test_data = WireProtocolData(DATA_FILE_NO_EXT)
        exthandlers_handler, protocol = self._create_mock(test_data, *args)

        # Assert no extension handler status
        exthandlers_handler.run()
        self._assert_no_handler_status(protocol.report_vm_status)

    def test_ext_handler_sequencing(self, *args):
        test_data = WireProtocolData(DATA_FILE_EXT_SEQUENCING)
        exthandlers_handler, protocol = self._create_mock(test_data, *args)

        # Test enable scenario.
        exthandlers_handler.run()
        self._assert_handler_status(protocol.report_vm_status, "Ready", 1, "1.0.0",
                                    expected_handler_name="OSTCExtensions.OtherExampleHandlerLinux")
        self._assert_ext_status(protocol.report_ext_status, "success", 0)

        # check handler list
        self.assertTrue(exthandlers_handler.ext_handlers is not None)
        self.assertTrue(exthandlers_handler.ext_handlers.extHandlers is not None)
        self.assertEqual(len(exthandlers_handler.ext_handlers.extHandlers), 2)
        self.assertEqual(exthandlers_handler.ext_handlers.extHandlers[0].properties.extensions[0].dependencyLevel, 1)
        self.assertEqual(exthandlers_handler.ext_handlers.extHandlers[1].properties.extensions[0].dependencyLevel, 2)

        # Test goal state not changed
        exthandlers_handler.run()
        self._assert_handler_status(protocol.report_vm_status, "Ready", 1, "1.0.0",
                                    expected_handler_name="OSTCExtensions.OtherExampleHandlerLinux")

        # Test goal state changed
        test_data.goal_state = test_data.goal_state.replace("<Incarnation>1<",
                                                            "<Incarnation>2<")
        test_data.ext_conf = test_data.ext_conf.replace("seqNo=\"0\"",
                                                        "seqNo=\"1\"")
        # Swap the dependency ordering
        test_data.ext_conf = test_data.ext_conf.replace("dependencyLevel=\"2\"",
                                                        "dependencyLevel=\"3\"")
        test_data.ext_conf = test_data.ext_conf.replace("dependencyLevel=\"1\"",
                                                        "dependencyLevel=\"4\"")
        exthandlers_handler.run()
        self._assert_handler_status(protocol.report_vm_status, "Ready", 1, "1.0.0")
        self._assert_ext_status(protocol.report_ext_status, "success", 1)

        self.assertEqual(len(exthandlers_handler.ext_handlers.extHandlers), 2)
        self.assertEqual(exthandlers_handler.ext_handlers.extHandlers[0].properties.extensions[0].dependencyLevel, 3)
        self.assertEqual(exthandlers_handler.ext_handlers.extHandlers[1].properties.extensions[0].dependencyLevel, 4)

        # Test disable
        # In the case of disable, the last extension to be enabled should be
        # the first extension disabled. The first extension enabled should be
        # the last one disabled.
        test_data.goal_state = test_data.goal_state.replace("<Incarnation>2<",
                                                            "<Incarnation>3<")
        test_data.ext_conf = test_data.ext_conf.replace("enabled", "disabled")
        exthandlers_handler.run()
        self._assert_handler_status(protocol.report_vm_status, "NotReady",
                                    1, "1.0.0",
                                    expected_handler_name="OSTCExtensions.OtherExampleHandlerLinux")
        self.assertEqual(len(exthandlers_handler.ext_handlers.extHandlers), 2)
        self.assertEqual(exthandlers_handler.ext_handlers.extHandlers[0].properties.extensions[0].dependencyLevel, 4)
        self.assertEqual(exthandlers_handler.ext_handlers.extHandlers[1].properties.extensions[0].dependencyLevel, 3)

        # Test uninstall
        # In the case of uninstall, the last extension to be installed should be
        # the first extension uninstalled. The first extension installed
        # should be the last one uninstalled.
        test_data.goal_state = test_data.goal_state.replace("<Incarnation>3<",
                                                            "<Incarnation>4<")
        test_data.ext_conf = test_data.ext_conf.replace("disabled", "uninstall")
        # Swap the dependency ordering AGAIN
        test_data.ext_conf = test_data.ext_conf.replace("dependencyLevel=\"3\"",
                                                        "dependencyLevel=\"6\"")
        test_data.ext_conf = test_data.ext_conf.replace("dependencyLevel=\"4\"",
                                                        "dependencyLevel=\"5\"")
        exthandlers_handler.run()
        self._assert_no_handler_status(protocol.report_vm_status)
        self.assertEqual(len(exthandlers_handler.ext_handlers.extHandlers), 2)
        self.assertEqual(exthandlers_handler.ext_handlers.extHandlers[0].properties.extensions[0].dependencyLevel, 6)
        self.assertEqual(exthandlers_handler.ext_handlers.extHandlers[1].properties.extensions[0].dependencyLevel, 5)

    def test_ext_handler_sequencing_default_dependency_level(self, *args):
        test_data = WireProtocolData(DATA_FILE)
        exthandlers_handler, protocol = self._create_mock(test_data, *args)
        exthandlers_handler.run()
        self.assertEqual(exthandlers_handler.ext_handlers.extHandlers[0].properties.extensions[0].dependencyLevel, 0)
        self.assertEqual(exthandlers_handler.ext_handlers.extHandlers[0].properties.extensions[0].dependencyLevel, 0)

    def test_ext_handler_sequencing_invalid_dependency_level(self, *args):
        test_data = WireProtocolData(DATA_FILE_EXT_SEQUENCING)
        exthandlers_handler, protocol = self._create_mock(test_data, *args)

        test_data.goal_state = test_data.goal_state.replace("<Incarnation>1<",
                                                            "<Incarnation>2<")
        test_data.ext_conf = test_data.ext_conf.replace("seqNo=\"0\"",
                                                        "seqNo=\"1\"")
        test_data.ext_conf = test_data.ext_conf.replace("dependencyLevel=\"1\"",
                                                        "dependencyLevel=\"a6\"")
        test_data.ext_conf = test_data.ext_conf.replace("dependencyLevel=\"2\"",
                                                        "dependencyLevel=\"5b\"")
        exthandlers_handler.run()

        self.assertEqual(exthandlers_handler.ext_handlers.extHandlers[0].properties.extensions[0].dependencyLevel, 0)
        self.assertEqual(exthandlers_handler.ext_handlers.extHandlers[0].properties.extensions[0].dependencyLevel, 0)

    @patch('time.gmtime', MagicMock(return_value=time.gmtime(0)))
    def test_ext_handler_reporting_status_file(self, *args):
        expected_status = '''
{{
    "agent_name": "{agent_name}",
    "current_version": "{current_version}",
    "goal_state_version": "{goal_state_version}",
    "distro_details": "{distro_details}",
    "last_successful_status_upload_time": "{last_successful_status_upload_time}",
    "python_version": "{python_version}",
    "extensions_status": [
        {{
            "name": "OSTCExtensions.ExampleHandlerLinux",
            "version": "1.0.0",
            "status": "Ready"
        }},
        {{
            "name": "Microsoft.Powershell.ExampleExtension",
            "version": "1.0.0",
            "status": "Ready"
        }},
        {{
            "name": "Microsoft.EnterpriseCloud.Monitoring.ExampleHandlerLinux",
            "version": "1.0.0",
            "status": "Ready"
        }},
        {{
            "name": "Microsoft.CPlat.Core.ExampleExtensionLinux",
            "version": "1.0.0",
            "status": "Ready"
        }},
        {{
            "name": "Microsoft.OSTCExtensions.Edp.ExampleExtensionLinuxInTest",
            "version": "1.0.0",
            "status": "Ready"
        }}
    ]
}}'''.format(agent_name=AGENT_NAME,
             current_version=str(CURRENT_VERSION),
             goal_state_version=str(GOAL_STATE_AGENT_VERSION),
             distro_details="{0}:{1}".format(DISTRO_NAME, DISTRO_VERSION),
             last_successful_status_upload_time=time.strftime("%Y-%m-%dT%H:%M:%SZ", time.gmtime()),
             python_version="Python: {0}.{1}.{2}".format(PY_VERSION_MAJOR, PY_VERSION_MINOR, PY_VERSION_MICRO))

        expected_status_json = json.loads(expected_status)

        test_data = WireProtocolData(DATA_FILE_MULTIPLE_EXT)
        exthandlers_handler, protocol = self._create_mock(test_data, *args)
        exthandlers_handler.run()

        status_path = os.path.join(conf.get_lib_dir(), AGENT_STATUS_FILE)
        actual_status_json = json.loads(fileutil.read_file(status_path))

        self.assertEquals(expected_status_json, actual_status_json)

    def test_ext_handler_rollingupgrade(self, *args):
        test_data = WireProtocolData(DATA_FILE_EXT_ROLLINGUPGRADE)
        exthandlers_handler, protocol = self._create_mock(test_data, *args)

        # Test enable scenario.
        exthandlers_handler.run()
        self._assert_handler_status(protocol.report_vm_status, "Ready", 1, "1.0.0")
        self._assert_ext_status(protocol.report_ext_status, "success", 0)

        # Test goal state changed
        test_data.goal_state = test_data.goal_state.replace("<Incarnation>1<",
                                                            "<Incarnation>2<")
        exthandlers_handler.run()
        self._assert_handler_status(protocol.report_vm_status, "Ready", 1, "1.0.0")
        self._assert_ext_status(protocol.report_ext_status, "success", 0)

        # Test minor version bump
        test_data.goal_state = test_data.goal_state.replace("<Incarnation>2<",
                                                            "<Incarnation>3<")
        test_data.ext_conf = test_data.ext_conf.replace("1.0.0", "1.1.0")
        exthandlers_handler.run()
        self._assert_handler_status(protocol.report_vm_status, "Ready", 1, "1.1.0")
        self._assert_ext_status(protocol.report_ext_status, "success", 0)

        # Test hotfix version bump
        test_data.goal_state = test_data.goal_state.replace("<Incarnation>3<",
                                                            "<Incarnation>4<")
        test_data.ext_conf = test_data.ext_conf.replace("1.1.0", "1.1.1")
        exthandlers_handler.run()
        self._assert_handler_status(protocol.report_vm_status, "Ready", 1, "1.1.1")
        self._assert_ext_status(protocol.report_ext_status, "success", 0)

        # Test disable
        test_data.goal_state = test_data.goal_state.replace("<Incarnation>4<",
                                                            "<Incarnation>5<")
        test_data.ext_conf = test_data.ext_conf.replace("enabled", "disabled")
        exthandlers_handler.run()
        self._assert_handler_status(protocol.report_vm_status, "NotReady",
                                    1, "1.1.1")

        # Test uninstall
        test_data.goal_state = test_data.goal_state.replace("<Incarnation>5<",
                                                            "<Incarnation>6<")
        test_data.ext_conf = test_data.ext_conf.replace("disabled", "uninstall")
        exthandlers_handler.run()
        self._assert_no_handler_status(protocol.report_vm_status)

        # Test uninstall again!
        test_data.goal_state = test_data.goal_state.replace("<Incarnation>6<",
                                                            "<Incarnation>7<")
        exthandlers_handler.run()
        self._assert_no_handler_status(protocol.report_vm_status)

        # Test re-install
        test_data.goal_state = test_data.goal_state.replace("<Incarnation>7<",
                                                            "<Incarnation>8<")
        test_data.ext_conf = test_data.ext_conf.replace("uninstall", "enabled")
        exthandlers_handler.run()
        self._assert_handler_status(protocol.report_vm_status, "Ready", 1, "1.1.1")
        self._assert_ext_status(protocol.report_ext_status, "success", 0)

        # Test version bump post-re-install
        test_data.goal_state = test_data.goal_state.replace("<Incarnation>8<",
                                                            "<Incarnation>9<")
        test_data.ext_conf = test_data.ext_conf.replace("1.1.1", "1.2.0")
        exthandlers_handler.run()
        self._assert_handler_status(protocol.report_vm_status, "Ready", 1, "1.2.0")
        self._assert_ext_status(protocol.report_ext_status, "success", 0)

        # Test rollback
        test_data.goal_state = test_data.goal_state.replace("<Incarnation>9<",
                                                            "<Incarnation>10<")
        test_data.ext_conf = test_data.ext_conf.replace("1.2.0", "1.1.0")
        exthandlers_handler.run()
        self._assert_handler_status(protocol.report_vm_status, "Ready", 1, "1.1.0")
        self._assert_ext_status(protocol.report_ext_status, "success", 0)

    @patch('azurelinuxagent.ga.exthandlers.add_event')
    def test_ext_handler_download_failure_transient(self, mock_add_event, *args):
        original_sleep = time.sleep

        def mock_sleep(*args, **kwargs):
            return original_sleep(0.1)

        test_data = WireProtocolData(DATA_FILE)
        exthandlers_handler, protocol = self._create_mock(test_data, *args)
        protocol.download_ext_handler_pkg = Mock(side_effect=ProtocolError)

        with patch("time.sleep", side_effect=mock_sleep):
            exthandlers_handler.run()

        self.assertEquals(0, mock_add_event.call_count)

    @patch('azurelinuxagent.common.errorstate.ErrorState.is_triggered')
    @patch('azurelinuxagent.ga.exthandlers.add_event')
    def test_ext_handler_report_status_permanent(self, mock_add_event, mock_error_state, *args):
        test_data = WireProtocolData(DATA_FILE)
        exthandlers_handler, protocol = self._create_mock(test_data, *args)
        protocol.report_vm_status = Mock(side_effect=ProtocolError)

        mock_error_state.return_value = True
        exthandlers_handler.run()
        self.assertEquals(5, mock_add_event.call_count)
        args, kw = mock_add_event.call_args
        self.assertEquals(False, kw['is_success'])
        self.assertTrue("Failed to report vm agent status" in kw['message'])
        self.assertEquals("ReportStatusExtended", kw['op'])

    @patch('azurelinuxagent.ga.exthandlers.add_event')
    def test_ext_handler_report_status_resource_gone(self, mock_add_event, *args):
        test_data = WireProtocolData(DATA_FILE)
        exthandlers_handler, protocol = self._create_mock(test_data, *args)
        protocol.report_vm_status = Mock(side_effect=ResourceGoneError)

        exthandlers_handler.run()
        self.assertEquals(4, mock_add_event.call_count)
        args, kw = mock_add_event.call_args
        self.assertEquals(False, kw['is_success'])
        self.assertTrue("ResourceGoneError" in kw['message'])
        self.assertEquals("ExtensionProcessing", kw['op'])

    @patch('azurelinuxagent.common.errorstate.ErrorState.is_triggered')
    @patch('azurelinuxagent.ga.exthandlers.ExtHandlerInstance.report_event')
    def test_ext_handler_download_failure_permanent_ProtocolError(self, mock_add_event, mock_error_state, *args):
        test_data = WireProtocolData(DATA_FILE)
        exthandlers_handler, protocol = self._create_mock(test_data, *args)
        protocol.get_ext_handler_pkgs = Mock(side_effect=ProtocolError)

        mock_error_state.return_value = True

        exthandlers_handler.run()

        self.assertEquals(1, mock_add_event.call_count)
        args, kw = mock_add_event.call_args_list[0]
        self.assertEquals(False, kw['is_success'])
        self.assertTrue("Failed to get ext handler pkgs" in kw['message'])
        self.assertTrue("ProtocolError" in kw['message'])

    @patch('azurelinuxagent.common.errorstate.ErrorState.is_triggered')
    @patch('azurelinuxagent.common.event.add_event')
    def test_ext_handler_download_failure_permanent_with_ExtensionDownloadError_and_triggered(self, mock_add_event,
                                                                                              mock_error_state, *args):
        test_data = WireProtocolData(DATA_FILE)
        exthandlers_handler, protocol = self._create_mock(test_data, *args)
        protocol.get_ext_handler_pkgs = Mock(side_effect=ExtensionDownloadError)

        mock_error_state.return_value = True

        exthandlers_handler.run()

        self.assertEquals(1, mock_add_event.call_count)
        args, kw = mock_add_event.call_args_list[0]
        self.assertEquals(False, kw['is_success'])
        self.assertTrue("Failed to get artifact for over" in kw['message'])
        self.assertTrue("ExtensionDownloadError" in kw['message'])
        self.assertEquals("Download", kw['op'])

    @patch('azurelinuxagent.common.errorstate.ErrorState.is_triggered')
    @patch('azurelinuxagent.common.event.add_event')
    def test_ext_handler_download_failure_permanent_with_ExtensionDownloadError_and_not_triggered(self, mock_add_event,
                                                                                                  mock_error_state,
                                                                                                  *args):
        test_data = WireProtocolData(DATA_FILE)
        exthandlers_handler, protocol = self._create_mock(test_data, *args)
        protocol.get_ext_handler_pkgs = Mock(side_effect=ExtensionDownloadError)

        mock_error_state.return_value = False

        exthandlers_handler.run()

        self.assertEquals(0, mock_add_event.call_count)

    @patch('azurelinuxagent.ga.exthandlers.fileutil')
    def test_ext_handler_io_error(self, mock_fileutil, *args):
        test_data = WireProtocolData(DATA_FILE)
        exthandlers_handler, protocol = self._create_mock(test_data, *args)

        mock_fileutil.write_file.return_value = IOError("Mock IO Error")
        exthandlers_handler.run()

    def test_extension_processing_allowed(self, *args):
        exthandlers_handler = get_exthandlers_handler()
        exthandlers_handler.protocol = Mock()

        # disable extension handling in configuration
        with patch.object(conf, 'get_extensions_enabled', return_value=False):
            self.assertFalse(exthandlers_handler.extension_processing_allowed())

        # enable extension handling in configuration
        with patch.object(conf, "get_extensions_enabled", return_value=True):
            # disable overprovisioning in configuration
            with patch.object(conf, 'get_enable_overprovisioning', return_value=False):
                self.assertTrue(exthandlers_handler.extension_processing_allowed())

            # enable overprovisioning in configuration
            with patch.object(conf, "get_enable_overprovisioning", return_value=True):
                # disable protocol support for over-provisioning
                with patch.object(exthandlers_handler.protocol, 'supports_overprovisioning', return_value=False):
                    self.assertTrue(exthandlers_handler.extension_processing_allowed())

                # enable protocol support for over-provisioning
                with patch.object(exthandlers_handler.protocol, "supports_overprovisioning", return_value=True):
                    with patch.object(exthandlers_handler.protocol.get_artifacts_profile(), "is_on_hold",
                                      side_effect=[True, False]):
                        # Enable on_hold property in artifact_blob
                        self.assertFalse(exthandlers_handler.extension_processing_allowed())

                        # Disable on_hold property in artifact_blob
                        self.assertTrue(exthandlers_handler.extension_processing_allowed())

    def test_handle_ext_handlers_on_hold_true(self, *args):
        test_data = WireProtocolData(DATA_FILE)
        exthandlers_handler, protocol = self._create_mock(test_data, *args)
        exthandlers_handler.ext_handlers, exthandlers_handler.last_etag = protocol.get_ext_handlers()
        protocol.get_artifacts_profile = MagicMock()
        exthandlers_handler.protocol = protocol

        # Disable extension handling blocking
        exthandlers_handler.extension_processing_allowed = Mock(return_value=False)
        with patch.object(ExtHandlersHandler, 'handle_ext_handlers') as patch_handle_ext_handlers:
            exthandlers_handler.run()
            self.assertEqual(0, patch_handle_ext_handlers.call_count)

        # enable extension handling blocking
        exthandlers_handler.extension_processing_allowed = Mock(return_value=True)
        with patch.object(ExtHandlersHandler, 'handle_ext_handlers') as patch_handle_ext_handlers:
            exthandlers_handler.run()
            self.assertEqual(1, patch_handle_ext_handlers.call_count)

    def test_handle_ext_handlers_on_hold_false(self, *args):
        test_data = WireProtocolData(DATA_FILE)
        exthandlers_handler, protocol = self._create_mock(test_data, *args)
        exthandlers_handler.ext_handlers, exthandlers_handler.last_etag = protocol.get_ext_handlers()
        exthandlers_handler.protocol = protocol

        # enable extension handling blocking
        conf.get_enable_overprovisioning = Mock(return_value=True)

        # Test when is_on_hold returns False
        from azurelinuxagent.common.protocol.wire import InVMArtifactsProfile
        mock_in_vm_artifacts_profile = InVMArtifactsProfile(MagicMock())
        mock_in_vm_artifacts_profile.is_on_hold = Mock(return_value=False)
        protocol.get_artifacts_profile = Mock(return_value=mock_in_vm_artifacts_profile)
        with patch.object(ExtHandlersHandler, 'handle_ext_handler') as patch_handle_ext_handler:
            exthandlers_handler.handle_ext_handlers()
            self.assertEqual(1, patch_handle_ext_handler.call_count)

        # Test when in_vm_artifacts_profile is not available
        protocol.get_artifacts_profile = Mock(return_value=None)
        with patch.object(ExtHandlersHandler, 'handle_ext_handler') as patch_handle_ext_handler:
            exthandlers_handler.handle_ext_handlers()
            self.assertEqual(1, patch_handle_ext_handler.call_count)

    def test_last_etag_on_extension_processing(self, *args):
        test_data = WireProtocolData(DATA_FILE)
        exthandlers_handler, protocol = self._create_mock(test_data, *args)
        exthandlers_handler.ext_handlers, etag = protocol.get_ext_handlers()
        exthandlers_handler.protocol = protocol

        # Disable extension handling blocking in the first run and enable in the 2nd run
        with patch.object(exthandlers_handler, 'extension_processing_allowed', side_effect=[False, True]):
            exthandlers_handler.run()
            self.assertIsNone(exthandlers_handler.last_etag,
                              "The last etag should be None initially as extension_processing is False")
            self.assertNotEqual(etag, exthandlers_handler.last_etag,
                                "Last etag and etag should not be same if extension processing is disabled")
            exthandlers_handler.run()
            self.assertIsNotNone(exthandlers_handler.last_etag,
                                 "Last etag should not be none if extension processing is allowed")
            self.assertEqual(etag, exthandlers_handler.last_etag,
                             "Last etag and etag should be same if extension processing is enabled")

    def _assert_ext_status(self, report_ext_status, expected_status,
                           expected_seq_no):
        self.assertTrue(report_ext_status.called)
        args, kw = report_ext_status.call_args
        ext_status = args[-1]
        self.assertEquals(expected_status, ext_status.status)
        self.assertEquals(expected_seq_no, ext_status.sequenceNumber)

    def test_ext_handler_no_reporting_status(self, *args):
        test_data = WireProtocolData(DATA_FILE)
        exthandlers_handler, protocol = self._create_mock(test_data, *args)
        exthandlers_handler.run()
        self._assert_handler_status(protocol.report_vm_status, "Ready", 1, "1.0.0")

        # Remove status file and re-run collecting extension status
        status_file = os.path.join(self.tmp_dir,
                                   "OSTCExtensions.ExampleHandlerLinux-1.0.0",
                                   "status", "0.status")
        self.assertTrue(os.path.isfile(status_file))
        os.remove(status_file)

        exthandlers_handler.run()
        self._assert_handler_status(protocol.report_vm_status, "Ready", 1, "1.0.0")
        self._assert_ext_status(protocol.report_ext_status, "error", 0)

    def test_wait_for_handler_successful_completion_empty_exts(self, *args):
        '''
        Testing wait_for_handler_successful_completion() when there is no extension in a handler.
        Expected to return True.
        '''
        test_data = WireProtocolData(DATA_FILE)
        exthandlers_handler, protocol = self._create_mock(test_data, *args)

        handler = ExtHandler(name="handler")

        ExtHandlerInstance.get_ext_handling_status = MagicMock(return_value=None)
        self.assertTrue(exthandlers_handler.wait_for_handler_successful_completion(handler, datetime.datetime.utcnow()))

    def _helper_wait_for_handler_successful_completion(self, exthandlers_handler):
        '''
        Call wait_for_handler_successful_completion() passing a handler with an extension.
        Override the wait time to be 5 seconds to minimize the timout duration.
        Return the value returned by wait_for_handler_successful_completion().
        '''
        handler_name = "Handler"
        exthandler = ExtHandler(name=handler_name)
        extension = Extension(name=handler_name)
        exthandler.properties.extensions.append(extension)

        # Override the timeout value to minimize the test duration
        wait_until = datetime.datetime.utcnow() + datetime.timedelta(seconds=5)
        return exthandlers_handler.wait_for_handler_successful_completion(exthandler, wait_until)

    def test_wait_for_handler_successful_completion_no_status(self, *args):
        '''
        Testing wait_for_handler_successful_completion() when there is no status file or seq_no is negative.
        Expected to return False.
        '''
        test_data = WireProtocolData(DATA_FILE)
        exthandlers_handler, protocol = self._create_mock(test_data, *args)

        ExtHandlerInstance.get_ext_handling_status = MagicMock(return_value=None)
        self.assertFalse(self._helper_wait_for_handler_successful_completion(exthandlers_handler))

    def test_wait_for_handler_successful_completion_success_status(self, *args):
        '''
        Testing wait_for_handler_successful_completion() when there is successful status.
        Expected to return True.
        '''
        test_data = WireProtocolData(DATA_FILE)
        exthandlers_handler, protocol = self._create_mock(test_data, *args)

        status = "success"

        ExtHandlerInstance.get_ext_handling_status = MagicMock(return_value=status)
        self.assertTrue(self._helper_wait_for_handler_successful_completion(exthandlers_handler))

    def test_wait_for_handler_successful_completion_error_status(self, *args):
        '''
        Testing wait_for_handler_successful_completion() when there is error status.
        Expected to return False.
        '''
        test_data = WireProtocolData(DATA_FILE)
        exthandlers_handler, protocol = self._create_mock(test_data, *args)

        status = "error"

        ExtHandlerInstance.get_ext_handling_status = MagicMock(return_value=status)
        self.assertFalse(self._helper_wait_for_handler_successful_completion(exthandlers_handler))

    def test_wait_for_handler_successful_completion_timeout(self, *args):
        '''
        Testing wait_for_handler_successful_completion() when there is non terminal status.
        Expected to return False.
        '''
        test_data = WireProtocolData(DATA_FILE)
        exthandlers_handler, protocol = self._create_mock(test_data, *args)

        # Choose a non-terminal status
        status = "warning"

        ExtHandlerInstance.get_ext_handling_status = MagicMock(return_value=status)
        self.assertFalse(self._helper_wait_for_handler_successful_completion(exthandlers_handler))

    def test_get_ext_handling_status(self, *args):
        '''
        Testing get_ext_handling_status() function with various cases and
        verifying against the expected values
        '''
        test_data = WireProtocolData(DATA_FILE)
        exthandlers_handler, protocol = self._create_mock(test_data, *args)

        handler_name = "Handler"
        exthandler = ExtHandler(name=handler_name)
        extension = Extension(name=handler_name)
        exthandler.properties.extensions.append(extension)

        # In the following list of test cases, the first element corresponds to seq_no.
        # the second element is the status file name, the third element indicates if the status file exits or not.
        # The fourth element is the expected value from get_ext_handling_status()
        test_cases = [
            [-5, None, False, None],
            [-1, None, False, None],
            [0, None, False, None],
            [0, "filename", False, "warning"],
            [0, "filename", True, ExtensionStatus(status="success")],
            [5, "filename", False, "warning"],
            [5, "filename", True, ExtensionStatus(status="success")]
        ]

        orig_state = os.path.exists
        for case in test_cases:
            ext_handler_i = ExtHandlerInstance(exthandler, protocol)
            ext_handler_i.get_status_file_path = MagicMock(return_value=(case[0], case[1]))
            os.path.exists = MagicMock(return_value=case[2])
            if case[2]:
                # when the status file exists, it is expected return the value from collect_ext_status()
                ext_handler_i.collect_ext_status = MagicMock(return_value=case[3])

            status = ext_handler_i.get_ext_handling_status(extension)
            if case[2]:
                self.assertEqual(status, case[3].status)
            else:
                self.assertEqual(status, case[3])

        os.path.exists = orig_state

    def test_is_ext_handling_complete(self, *args):
        '''
        Testing is_ext_handling_complete() with various input and
        verifying against the expected output values.
        '''
        test_data = WireProtocolData(DATA_FILE)
        exthandlers_handler, protocol = self._create_mock(test_data, *args)

        handler_name = "Handler"
        exthandler = ExtHandler(name=handler_name)
        extension = Extension(name=handler_name)
        exthandler.properties.extensions.append(extension)

        ext_handler_i = ExtHandlerInstance(exthandler, protocol)

        # Testing no status case
        ext_handler_i.get_ext_handling_status = MagicMock(return_value=None)
        completed, status = ext_handler_i.is_ext_handling_complete(extension)
        self.assertTrue(completed)
        self.assertEqual(status, None)

        # Here the key represents the possible input value to is_ext_handling_complete()
        # the value represents the output tuple from is_ext_handling_complete()
        expected_results = {
            "error": (True, "error"),
            "success": (True, "success"),
            "warning": (False, "warning"),
            "transitioning": (False, "transitioning")
        }

        for key in expected_results.keys():
            ext_handler_i.get_ext_handling_status = MagicMock(return_value=key)
            completed, status = ext_handler_i.is_ext_handling_complete(extension)
            self.assertEqual(completed, expected_results[key][0])
            self.assertEqual(status, expected_results[key][1])

    def test_ext_handler_version_decide_autoupgrade_internalversion(self, *args):
        for internal in [False, True]:
            for autoupgrade in [False, True]:
                if internal:
                    config_version = '1.3.0'
                    decision_version = '1.3.0'
                    if autoupgrade:
                        datafile = DATA_FILE_EXT_AUTOUPGRADE_INTERNALVERSION
                    else:
                        datafile = DATA_FILE_EXT_INTERNALVERSION
                else:
                    config_version = '1.0.0'
                    decision_version = '1.0.0'
                    if autoupgrade:
                        datafile = DATA_FILE_EXT_AUTOUPGRADE
                    else:
                        datafile = DATA_FILE

                _, protocol = self._create_mock(WireProtocolData(datafile), *args)
                ext_handlers, _ = protocol.get_ext_handlers()
                self.assertEqual(1, len(ext_handlers.extHandlers))
                ext_handler = ext_handlers.extHandlers[0]
                self.assertEqual('OSTCExtensions.ExampleHandlerLinux', ext_handler.name)
                self.assertEqual(config_version, ext_handler.properties.version, "config version.")
                ExtHandlerInstance(ext_handler, protocol).decide_version()
                self.assertEqual(decision_version, ext_handler.properties.version, "decision version.")

    def test_ext_handler_version_decide_between_minor_versions(self, *args):
        """
        Using v2.x~v4.x for unit testing
        Available versions via manifest XML (I stands for internal):
        2.0.0, 2.1.0, 2.1.1, 2.2.0, 2.3.0(I), 2.4.0(I), 3.0, 3.1, 4.0.0.0, 4.0.0.1, 4.1.0.0
        See tests/data/wire/manifest.xml for possible versions
        """

        # (installed_version, config_version, exptected_version, autoupgrade_expected_version)
        cases = [
            (None, '2.0', '2.0.0'),
            (None, '2.0.0', '2.0.0'),
            ('1.0', '1.0.0', '1.0.0'),
            (None, '2.1.0', '2.1.0'),
            (None, '2.1.1', '2.1.1'),
            (None, '2.2.0', '2.2.0'),
            (None, '2.3.0', '2.3.0'),
            (None, '2.4.0', '2.4.0'),
            (None, '3.0', '3.0'),
            (None, '3.1', '3.1'),
            (None, '4.0', '4.0.0.1'),
            (None, '4.1', '4.1.0.0'),
        ]

        _, protocol = self._create_mock(WireProtocolData(DATA_FILE), *args)
        version_uri = Mock()
        version_uri.uri = 'http://some/Microsoft.OSTCExtensions_ExampleHandlerLinux_asiaeast_manifest.xml'

        for (installed_version, config_version, expected_version) in cases:
            ext_handler = Mock()
            ext_handler.properties = Mock()
            ext_handler.name = 'OSTCExtensions.ExampleHandlerLinux'
            ext_handler.versionUris = [version_uri]
            ext_handler.properties.version = config_version

            ext_handler_instance = ExtHandlerInstance(ext_handler, protocol)
            ext_handler_instance.get_installed_version = Mock(return_value=installed_version)

            ext_handler_instance.decide_version()
            self.assertEqual(expected_version, ext_handler.properties.version)

    @patch('azurelinuxagent.common.conf.get_extensions_enabled', return_value=False)
    def test_extensions_disabled(self, _, *args):
        # test status is reported for no extensions
        test_data = WireProtocolData(DATA_FILE_NO_EXT)
        exthandlers_handler, protocol = self._create_mock(test_data, *args)
        exthandlers_handler.run()
        self._assert_no_handler_status(protocol.report_vm_status)

        # test status is reported, but extensions are not processed
        test_data = WireProtocolData(DATA_FILE)
        exthandlers_handler, protocol = self._create_mock(test_data, *args)
        exthandlers_handler.run()
        self._assert_no_handler_status(protocol.report_vm_status)

    def test_extensions_deleted(self, *args):
        test_data = WireProtocolData(DATA_FILE_EXT_DELETION)
        exthandlers_handler, protocol = self._create_mock(test_data, *args)

        # Ensure initial enable is successful
        exthandlers_handler.run()
        self._assert_handler_status(protocol.report_vm_status, "Ready", 1, "1.0.0")
        self._assert_ext_status(protocol.report_ext_status, "success", 0)

        # Update incarnation, simulate new extension version and old one deleted
        test_data.goal_state = test_data.goal_state.replace("<Incarnation>1<",
                                                            "<Incarnation>2<")
        test_data.ext_conf = test_data.ext_conf.replace('version="1.0.0"',
                                                        'version="1.0.1"')
        test_data.manifest = test_data.manifest.replace('1.0.0', '1.0.1')

        # Ensure new extension can be enabled
        exthandlers_handler.run()
        self._assert_handler_status(protocol.report_vm_status, "Ready", 1, "1.0.1")
        self._assert_ext_status(protocol.report_ext_status, "success", 0)

    @patch('azurelinuxagent.ga.exthandlers.ExtHandlerInstance.install', side_effect=ExtHandlerInstance.install,
           autospec=True)
    @patch('azurelinuxagent.ga.exthandlers.HandlerManifest.get_install_command')
    def test_install_failure(self, patch_get_install_command, patch_install, *args):
        """
        When extension install fails, the operation should not be retried.
        """
        test_data = WireProtocolData(DATA_FILE_EXT_SINGLE)
        exthandlers_handler, protocol = self._create_mock(test_data, *args)

        # Ensure initial install is unsuccessful
        patch_get_install_command.return_value = "exit.sh 1"
        exthandlers_handler.run()

        self.assertEqual(1, patch_install.call_count)
        self.assertEqual(1, protocol.report_vm_status.call_count)
        self._assert_handler_status(protocol.report_vm_status, "NotReady", expected_ext_count=0, version="1.0.0")

        # Ensure subsequent no further retries are made
        exthandlers_handler.run()
        self.assertEqual(1, patch_install.call_count)
        self.assertEqual(2, protocol.report_vm_status.call_count)

    @patch('azurelinuxagent.ga.exthandlers.ExtHandlersHandler.handle_ext_handler_error')
    @patch('azurelinuxagent.ga.exthandlers.HandlerManifest.get_install_command')
    def test_install_failure_check_exception_handling(self, patch_get_install_command, patch_handle_ext_handler_error,
                                                      *args):
        """
        When extension install fails, the operation should be reported to our telemetry service.
        """
        test_data = WireProtocolData(DATA_FILE_EXT_SINGLE)
        exthandlers_handler, protocol = self._create_mock(test_data, *args)

        # Ensure install is unsuccessful
        patch_get_install_command.return_value = "exit.sh 1"
        exthandlers_handler.run()

        self.assertEqual(1, protocol.report_vm_status.call_count)
        self.assertEqual(1, patch_handle_ext_handler_error.call_count)

    @patch('azurelinuxagent.ga.exthandlers.HandlerManifest.get_enable_command')
    def test_enable_failure(self, patch_get_enable_command, *args):
        """
        When extension enable fails, the operation should not be retried.
        """
        test_data = WireProtocolData(DATA_FILE_EXT_SINGLE)
        exthandlers_handler, protocol = self._create_mock(test_data, *args)

        # Ensure initial install is successful, but enable fails
        patch_get_enable_command.call_count = 0
        patch_get_enable_command.return_value = "exit.sh 1"
        exthandlers_handler.run()

        self.assertEqual(1, patch_get_enable_command.call_count)
        self.assertEqual(1, protocol.report_vm_status.call_count)
        self._assert_handler_status(protocol.report_vm_status, "NotReady", expected_ext_count=1, version="1.0.0")

        exthandlers_handler.run()
        self.assertEqual(1, patch_get_enable_command.call_count)
        self.assertEqual(2, protocol.report_vm_status.call_count)

    @patch('azurelinuxagent.ga.exthandlers.ExtHandlersHandler.handle_ext_handler_error')
    @patch('azurelinuxagent.ga.exthandlers.HandlerManifest.get_enable_command')
    def test_enable_failure_check_exception_handling(self, patch_get_enable_command,
                                                     patch_handle_ext_handler_error, *args):
        """
        When extension enable fails, the operation should be reported.
        """
        test_data = WireProtocolData(DATA_FILE_EXT_SINGLE)
        exthandlers_handler, protocol = self._create_mock(test_data, *args)

        # Ensure initial install is successful, but enable fails
        patch_get_enable_command.call_count = 0
        patch_get_enable_command.return_value = "exit.sh 1"
        exthandlers_handler.run()

        self.assertEqual(1, patch_get_enable_command.call_count)
        self.assertEqual(1, protocol.report_vm_status.call_count)
        self.assertEqual(1, patch_handle_ext_handler_error.call_count)

    @patch('azurelinuxagent.ga.exthandlers.HandlerManifest.get_disable_command')
    def test_disable_failure(self, patch_get_disable_command, *args):
        """
        When extension disable fails, the operation should not be retried.
        """
        test_data = WireProtocolData(DATA_FILE_EXT_SINGLE)
        exthandlers_handler, protocol = self._create_mock(test_data, *args)

        # Ensure initial install and enable is successful, but disable fails
        patch_get_disable_command.call_count = 0
        patch_get_disable_command.return_value = "exit.sh 1"
        exthandlers_handler.run()

        self.assertEqual(0, patch_get_disable_command.call_count)
        self.assertEqual(1, protocol.report_vm_status.call_count)
        self._assert_handler_status(protocol.report_vm_status, "Ready", expected_ext_count=1, version="1.0.0")
        self._assert_ext_status(protocol.report_ext_status, "success", 0)

        # Next incarnation, disable extension
        test_data.goal_state = test_data.goal_state.replace("<Incarnation>1<",
                                                            "<Incarnation>2<")
        test_data.ext_conf = test_data.ext_conf.replace("enabled", "disabled")

        exthandlers_handler.run()
        self.assertEqual(1, patch_get_disable_command.call_count)
        self.assertEqual(2, protocol.report_vm_status.call_count)
        self._assert_handler_status(protocol.report_vm_status, "NotReady", expected_ext_count=1, version="1.0.0")

        # Ensure there are no further retries
        exthandlers_handler.run()
        self.assertEqual(1, patch_get_disable_command.call_count)
        self.assertEqual(3, protocol.report_vm_status.call_count)
        self._assert_handler_status(protocol.report_vm_status, "NotReady", expected_ext_count=1, version="1.0.0")

    @patch('azurelinuxagent.ga.exthandlers.ExtHandlersHandler.handle_ext_handler_error')
    @patch('azurelinuxagent.ga.exthandlers.HandlerManifest.get_disable_command')
    def test_disable_failure_with_exception_handling(self, patch_get_disable_command,
                                                     patch_handle_ext_handler_error, *args):
        """
        When extension disable fails, the operation should be reported.
        """
        test_data = WireProtocolData(DATA_FILE_EXT_SINGLE)
        exthandlers_handler, protocol = self._create_mock(test_data, *args)

        # Ensure initial install and enable is successful, but disable fails
        patch_get_disable_command.call_count = 0
        patch_get_disable_command.return_value = "exit 1"
        exthandlers_handler.run()

        self.assertEqual(0, patch_get_disable_command.call_count)
        self.assertEqual(1, protocol.report_vm_status.call_count)
        self._assert_handler_status(protocol.report_vm_status, "Ready", expected_ext_count=1, version="1.0.0")
        self._assert_ext_status(protocol.report_ext_status, "success", 0)

        # Next incarnation, disable extension
        test_data.goal_state = test_data.goal_state.replace("<Incarnation>1<", "<Incarnation>2<")
        test_data.ext_conf = test_data.ext_conf.replace("enabled", "disabled")

        exthandlers_handler.run()

        self.assertEqual(1, patch_get_disable_command.call_count)
        self.assertEqual(2, protocol.report_vm_status.call_count)
        self.assertEqual(1, patch_handle_ext_handler_error.call_count)

    @patch('azurelinuxagent.ga.exthandlers.HandlerManifest.get_uninstall_command')
    def test_uninstall_failure(self, patch_get_uninstall_command, *args):
        """
        When extension uninstall fails, the operation should not be retried.
        """
        test_data = WireProtocolData(DATA_FILE_EXT_SINGLE)
        exthandlers_handler, protocol = self._create_mock(test_data, *args)

        # Ensure initial install and enable is successful, but uninstall fails
        patch_get_uninstall_command.call_count = 0
        patch_get_uninstall_command.return_value = "exit 1"
        exthandlers_handler.run()

        self.assertEqual(0, patch_get_uninstall_command.call_count)
        self.assertEqual(1, protocol.report_vm_status.call_count)
        self._assert_handler_status(protocol.report_vm_status, "Ready", expected_ext_count=1, version="1.0.0")
        self._assert_ext_status(protocol.report_ext_status, "success", 0)

        # Next incarnation, disable extension
        test_data.goal_state = test_data.goal_state.replace("<Incarnation>1<",
                                                            "<Incarnation>2<")
        test_data.ext_conf = test_data.ext_conf.replace("enabled", "uninstall")

        exthandlers_handler.run()
        self.assertEqual(1, patch_get_uninstall_command.call_count)
        self.assertEqual(2, protocol.report_vm_status.call_count)
        self.assertEquals("Ready", protocol.report_vm_status.call_args[0][0].vmAgent.status)
        self._assert_no_handler_status(protocol.report_vm_status)

        # Ensure there are no further retries
        exthandlers_handler.run()
        self.assertEqual(1, patch_get_uninstall_command.call_count)
        self.assertEqual(3, protocol.report_vm_status.call_count)
        self.assertEquals("Ready", protocol.report_vm_status.call_args[0][0].vmAgent.status)
        self._assert_no_handler_status(protocol.report_vm_status)

    @patch('azurelinuxagent.ga.exthandlers.HandlerManifest.get_update_command')
    def test_upgrade_failure(self, patch_get_update_command, *args):
        """
        Extension upgrade failure should not be retried
        """
        test_data, exthandlers_handler, protocol = self._set_up_update_test_and_update_gs(patch_get_update_command,
                                                                                          *args)

        exthandlers_handler.run()
        self.assertEqual(1, patch_get_update_command.call_count)

        # On the next iteration, update should not be retried
        exthandlers_handler.run()
        self.assertEqual(1, patch_get_update_command.call_count)

        self._assert_handler_status(protocol.report_vm_status, "NotReady", expected_ext_count=1, version="1.0.1")

    @patch('azurelinuxagent.ga.exthandlers.HandlerManifest.get_disable_command')
    def test__extension_upgrade_failure_when_prev_version_disable_fails(self, patch_get_disable_command, *args):
        test_data, exthandlers_handler, protocol = self._set_up_update_test_and_update_gs(patch_get_disable_command,
                                                                                          *args)

        exthandlers_handler.run()  # Download the new update the first time, and then we patch the download method.

        with patch('azurelinuxagent.common.protocol.restapi.Protocol.download_ext_handler_pkg') as patch_download:
            loop_run = 5
            for x in range(loop_run):
                exthandlers_handler.run()

            self.assertEqual(loop_run + 1, patch_get_disable_command.call_count)  # counting the earlier run done to
            # download the new update
            self.assertEqual(0, patch_download.call_count)  # The download should never be called.

        # On the next iteration, update should not be retried
        self._assert_handler_status(protocol.report_vm_status, "NotReady", expected_ext_count=0, version="1.0.1")

    @patch('azurelinuxagent.ga.exthandlers.HandlerManifest.get_disable_command')
    def test__extension_upgrade_failure_when_prev_version_disable_fails_and_recovers(self, patch_get_disable_command,
                                                                                     *args):
        test_data, exthandlers_handler, protocol = self._set_up_update_test_and_update_gs(patch_get_disable_command,
                                                                                          *args)

        exthandlers_handler.run()  # Download the new update the first time, and then we patch the download method.
        self.assertEqual(1, patch_get_disable_command.call_count)

        with patch('azurelinuxagent.ga.exthandlers.ExtHandlerInstance.launch_command') as patch_launch_command:
            exthandlers_handler.run()

        self.assertEqual(2, patch_get_disable_command.call_count)  # counting the earlier run done.

        with patch('azurelinuxagent.common.protocol.restapi.Protocol.download_ext_handler_pkg') as patch_download:
            loop_run = 5
            for x in range(loop_run):
                exthandlers_handler.run()

            self.assertEqual(0, patch_download.call_count)  # The download should never be called.

        self.assertEqual(2, patch_get_disable_command.call_count)  # Disable is not called again after it recovered

        # The update recovered, and thus should be "Ready" now.
        self._assert_handler_status(protocol.report_vm_status, "Ready", expected_ext_count=1, version="1.0.1")

    @patch('azurelinuxagent.ga.exthandlers.HandlerManifest.get_disable_command')
    def test__extension_upgrade_failure_when_prev_version_disable_fails_incorrect_zip(self, patch_get_disable_command,
                                                                                      *args):
        test_data, exthandlers_handler, protocol = self._set_up_update_test_and_update_gs(patch_get_disable_command,
                                                                                          *args)

        with patch("time.sleep"):  # the download logic has retry logic that sleeps before each try - make sleep a no-op.
            with patch("zipfile.ZipFile.extractall") as patch_zipfile_extractall:
                patch_zipfile_extractall.side_effect = raise_ioerror
                exthandlers_handler.run()  # Check if the zipfile was corrupt and re-download again in the next run.

        # Disable of the old extn fails
        patch_get_disable_command.return_value = "exit 1"
        exthandlers_handler.run()  # Download the new update the correctly, and then we patch the download method.

        with patch('azurelinuxagent.common.protocol.restapi.Protocol.download_ext_handler_pkg') as patch_download:
            loop_run = 5
            for x in range(loop_run):
                exthandlers_handler.run()

            # failed to download earlier, thus doesn't need to add +1, like in the earlier test case
            self.assertEqual(loop_run + 1, patch_get_disable_command.call_count)
            self.assertEqual(0, patch_download.call_count)  # The download should never be called.

        # On the next iteration, update should not be retried
        self._assert_handler_status(protocol.report_vm_status, "NotReady", expected_ext_count=0, version="1.0.1")

    @patch('azurelinuxagent.ga.exthandlers.HandlerManifest.get_disable_command')
    def test__old_handler_reports_failure_on_disable_fail_on_update(self, patch_get_disable_command, *args):
        old_version, new_version = "1.0.0", "1.0.1"
        test_data, exthandlers_handler, protocol = self._set_up_update_test_and_update_gs(patch_get_disable_command,
                                                                                          *args)

        with patch.object(ExtHandlerInstance, "report_event", autospec=True) as patch_report_event:
            # Disable of the old extn fails
            patch_get_disable_command.return_value = "exit 1"
            exthandlers_handler.run()  # Download the new update the first time, and then we patch the download method.
            self.assertEqual(1, patch_get_disable_command.call_count)

            old_version_args, old_version_kwargs = patch_report_event.call_args
            new_version_args, new_version_kwargs = patch_report_event.call_args_list[0]

            self.assertEqual(new_version_args[0].ext_handler.properties.version, new_version,
                             "The first call to report event should be from the new version of the ext-handler "
                             "to report download succeeded")

            self.assertEqual(new_version_kwargs['message'], "Download succeeded",
                             "The message should be Download Succedded")

            self.assertEqual(old_version_args[0].ext_handler.properties.version, old_version,
                             "The last report event call should be from the old version ext-handler "
                             "to report the event from the previous version")

            self.assertFalse(old_version_kwargs['is_success'], "The last call to report event should be for a failure")

            self.assertTrue(old_version_kwargs['message'].startswith('[ExtensionError]'), "No error reported")

            # This is ensuring that the error status is being written to the new version
        self._assert_handler_status(protocol.report_vm_status, "NotReady", expected_ext_count=0, version=new_version)

    @patch('azurelinuxagent.ga.exthandlers.ExtHandlersHandler.handle_ext_handler_error')
    @patch('azurelinuxagent.ga.exthandlers.HandlerManifest.get_update_command')
    def test_upgrade_failure_with_exception_handling(self, patch_get_update_command,
                                                     patch_handle_ext_handler_error, *args):
        """
        Extension upgrade failure should not be retried
        """
        test_data, exthandlers_handler, protocol = self._set_up_update_test_and_update_gs(patch_get_update_command,
                                                                                          *args)

        exthandlers_handler.run()
        self.assertEqual(1, patch_get_update_command.call_count)
        self.assertEqual(1, patch_handle_ext_handler_error.call_count)

    @patch('azurelinuxagent.ga.exthandlers.HandlerManifest.get_disable_command')
    def test_extension_upgrade_should_pass_when_continue_on_update_failure_is_true_and_prev_version_disable_fails(
            self, patch_get_disable_command, *args):
        test_data, exthandlers_handler, protocol = self._set_up_update_test_and_update_gs(patch_get_disable_command,
                                                                                          *args)

        with patch('azurelinuxagent.ga.exthandlers.HandlerManifest.is_continue_on_update_failure', return_value=True) \
                as mock_continue_on_update_failure:
            # These are just testing the mocks have been called and asserting the test conditions have been met
            exthandlers_handler.run()
            self.assertEqual(1, patch_get_disable_command.call_count)
            self.assertEqual(2, mock_continue_on_update_failure.call_count,
                             "This should be called twice, for both disable and uninstall")

        # Ensure the handler status and ext_status is successful
        self._assert_handler_status(protocol.report_vm_status, "Ready", expected_ext_count=1, version="1.0.1")
        self._assert_ext_status(protocol.report_ext_status, "success", 0)

    @patch('azurelinuxagent.ga.exthandlers.HandlerManifest.get_uninstall_command')
    def test_extension_upgrade_should_pass_when_continue_on_update_failue_is_true_and_prev_version_uninstall_fails(
            self, patch_get_uninstall_command, *args):
        test_data, exthandlers_handler, protocol = self._set_up_update_test_and_update_gs(patch_get_uninstall_command,
                                                                                          *args)

        with patch('azurelinuxagent.ga.exthandlers.HandlerManifest.is_continue_on_update_failure', return_value=True) \
                as mock_continue_on_update_failure:
            # These are just testing the mocks have been called and asserting the test conditions have been met
            exthandlers_handler.run()
            self.assertEqual(1, patch_get_uninstall_command.call_count)
            self.assertEqual(2, mock_continue_on_update_failure.call_count,
                             "This should be called twice, for both disable and uninstall")

        # Ensure the handler status and ext_status is successful
        self._assert_handler_status(protocol.report_vm_status, "Ready", expected_ext_count=1, version="1.0.1")
        self._assert_ext_status(protocol.report_ext_status, "success", 0)

    @patch('azurelinuxagent.ga.exthandlers.HandlerManifest.get_disable_command')
    def test_extension_upgrade_should_fail_when_continue_on_update_failure_is_false_and_prev_version_disable_fails(
            self, patch_get_disable_command, *args):
        test_data, exthandlers_handler, protocol = self._set_up_update_test_and_update_gs(patch_get_disable_command,
                                                                                          *args)

        with patch('azurelinuxagent.ga.exthandlers.HandlerManifest.is_continue_on_update_failure', return_value=False) \
                as mock_continue_on_update_failure:
            # These are just testing the mocks have been called and asserting the test conditions have been met
            exthandlers_handler.run()
            self.assertEqual(1, patch_get_disable_command.call_count)
            self.assertEqual(1, mock_continue_on_update_failure.call_count,
                             "The first call would raise an exception")

        # Assert test scenario
        self._assert_handler_status(protocol.report_vm_status, "NotReady", expected_ext_count=0, version="1.0.1")

    @patch('azurelinuxagent.ga.exthandlers.HandlerManifest.get_uninstall_command')
    def test_extension_upgrade_should_fail_when_continue_on_update_failure_is_false_and_prev_version_uninstall_fails(
            self, patch_get_uninstall_command, *args):
        test_data, exthandlers_handler, protocol = self._set_up_update_test_and_update_gs(patch_get_uninstall_command,
                                                                                          *args)

        with patch('azurelinuxagent.ga.exthandlers.HandlerManifest.is_continue_on_update_failure', return_value=False) \
                as mock_continue_on_update_failure:
            # These are just testing the mocks have been called and asserting the test conditions have been met
            exthandlers_handler.run()
            self.assertEqual(1, patch_get_uninstall_command.call_count)
            self.assertEqual(2, mock_continue_on_update_failure.call_count,
                             "The second call would raise an exception")

        # Assert test scenario
        self._assert_handler_status(protocol.report_vm_status, "NotReady", expected_ext_count=0, version="1.0.1")

    @patch('azurelinuxagent.ga.exthandlers.HandlerManifest.get_disable_command')
    def test_extension_upgrade_should_fail_when_continue_on_update_failure_is_true_and_old_disable_and_new_enable_fails(
            self, patch_get_disable_command, *args):
        test_data, exthandlers_handler, protocol = self._set_up_update_test_and_update_gs(patch_get_disable_command,
                                                                                          *args)

        with patch('azurelinuxagent.ga.exthandlers.HandlerManifest.is_continue_on_update_failure', return_value=True) \
                as mock_continue_on_update_failure:
            with patch('azurelinuxagent.ga.exthandlers.HandlerManifest.get_enable_command', return_value="exit 1")\
                    as patch_get_enable:

                # These are just testing the mocks have been called and asserting the test conditions have been met
                exthandlers_handler.run()
                self.assertEqual(1, patch_get_disable_command.call_count)
                self.assertEqual(2, mock_continue_on_update_failure.call_count)
                self.assertEqual(1, patch_get_enable.call_count)

        # Assert test scenario
        self._assert_handler_status(protocol.report_vm_status, "NotReady", expected_ext_count=1, version="1.0.1")

    @patch('azurelinuxagent.ga.exthandlers.HandlerManifest.is_continue_on_update_failure', return_value=True)
    def test_both_env_var_should_clear_before_every_call_to_exthandler_run(
            self, patch_continue_on_update, *args):
        test_data, exthandlers_handler, protocol = self._set_up_update_test_and_update_gs(Mock(), *args)

        with patch.object(CGroupConfigurator.get_instance(), "start_extension_command",
                          side_effect=[ExtensionError("Disable Failed"), "ok", ExtensionError("uninstall failed"),
                                       "ok", "ok", "New enable run ok"]) as patch_start_cmd:
            exthandlers_handler.run()
            _, update_kwargs = patch_start_cmd.call_args_list[1]
            _, install_kwargs = patch_start_cmd.call_args_list[3]
            _, enable_kwargs = patch_start_cmd.call_args_list[4]

            # Ensure that the env variables were present in the first run when failures were thrown
            self.assertEqual(2, patch_continue_on_update.call_count)
            self.assertTrue('-update' in update_kwargs['command'] and DISABLE_FAILED in update_kwargs['env'],
                            "The update command call should have Disable Failed in env variable")
            self.assertTrue('-install' in install_kwargs['command'] and DISABLE_FAILED not in install_kwargs['env'],
                            "The Disable Failed env variable should be removed from install command")
            self.assertTrue('-install' in install_kwargs['command'] and UNINSTALL_FAILED in install_kwargs['env'],
                            "The install command call should have Uninstall Failed in env variable")
            self.assertTrue('-enable' in enable_kwargs['command'] and UNINSTALL_FAILED in enable_kwargs['env'],
                            "The enable command call should have Uninstall Failed in env variable")

            # Initiating another run which shouldn't have any failed env variables in it if no failures
            # Updating Incarnation
            test_data.goal_state = test_data.goal_state.replace("<Incarnation>2<", "<Incarnation>3<")
            exthandlers_handler.run()
            _, new_enable_kwargs = patch_start_cmd.call_args

            # Ensure the new run didn't have any failed env variables
            self.assertNotIn(DISABLE_FAILED, new_enable_kwargs['env'])
            self.assertNotIn(UNINSTALL_FAILED, new_enable_kwargs['env'])

        # Ensure the handler status and ext_status is successful
        self._assert_handler_status(protocol.report_vm_status, "Ready", expected_ext_count=1, version="1.0.1")
        self._assert_ext_status(protocol.report_ext_status, "success", 0)

    def test_ext_path_and_version_env_variables_set_for_ever_operation(self, *args):
        test_data = WireProtocolData(DATA_FILE_EXT_SINGLE)
        exthandlers_handler, protocol = self._create_mock(test_data, *args)

        with patch.object(CGroupConfigurator.get_instance(), "start_extension_command") as patch_start_cmd:
            exthandlers_handler.run()

            # Extension Path and Version should be set for all launch_command calls
            for args, kwargs in patch_start_cmd.call_args_list:
                self.assertIn(EXTENSION_PATH, kwargs['env'])
                self.assertIn('OSTCExtensions.ExampleHandlerLinux-1.0.0', kwargs['env'][EXTENSION_PATH])
                self.assertIn(EXTENSION_VERSION, kwargs['env'])
                self.assertEqual("1.0.0", kwargs['env'][EXTENSION_VERSION])

        self._assert_handler_status(protocol.report_vm_status, "Ready", expected_ext_count=1, version="1.0.0")


@patch("azurelinuxagent.common.protocol.wire.CryptUtil")
@patch("azurelinuxagent.common.utils.restutil.http_get")
class TestExtensionSequencing(AgentTestCase):

    def _create_mock(self, mock_http_get, MockCryptUtil):
        test_data = WireProtocolData(DATA_FILE)

        # Mock protocol to return test data
        mock_http_get.side_effect = test_data.mock_http_get
        MockCryptUtil.side_effect = test_data.mock_crypt_util

        protocol = WireProtocol("foo.bar")
        protocol.detect()
        protocol.report_ext_status = MagicMock()
        protocol.report_vm_status = MagicMock()
        protocol.get_artifacts_profile = MagicMock()

        handler = get_exthandlers_handler()
        handler.protocol_util.get_protocol = Mock(return_value=protocol)
        handler.ext_handlers, handler.last_etag = protocol.get_ext_handlers()
        conf.get_enable_overprovisioning = Mock(return_value=False)

        def wait_for_handler_successful_completion(prev_handler, wait_until):
            return orig_wait_for_handler_successful_completion(prev_handler,
                                                               datetime.datetime.utcnow() + datetime.timedelta(
                                                                   seconds=5))

        orig_wait_for_handler_successful_completion = handler.wait_for_handler_successful_completion
        handler.wait_for_handler_successful_completion = wait_for_handler_successful_completion
        return handler

    def _set_dependency_levels(self, dependency_levels, exthandlers_handler):
        '''
        Creates extensions with the given dependencyLevel
        '''
        handler_map = dict()
        all_handlers = []
        for h, level in dependency_levels:
            if handler_map.get(h) is None:
                handler = ExtHandler(name=h)
                extension = Extension(name=h)
                handler.properties.state = "enabled"
                handler.properties.extensions.append(extension)
                handler_map[h] = handler
                all_handlers.append(handler)

            handler = handler_map[h]
            for ext in handler.properties.extensions:
                ext.dependencyLevel = level

        exthandlers_handler.ext_handlers.extHandlers = []
        for handler in all_handlers:
            exthandlers_handler.ext_handlers.extHandlers.append(handler)

    def _validate_extension_sequence(self, expected_sequence, exthandlers_handler):
        installed_extensions = [a[0].name for a, k in exthandlers_handler.handle_ext_handler.call_args_list]
        self.assertListEqual(expected_sequence, installed_extensions,
                             "Expected and actual list of extensions are not equal")

    def _run_test(self, extensions_to_be_failed, expected_sequence, exthandlers_handler):
        '''
        Mocks get_ext_handling_status() to mimic error status for a given extension.
        Calls ExtHandlersHandler.run()
        Verifies if the ExtHandlersHandler.handle_ext_handler() was called with appropriate extensions
        in the expected order.
        '''

        def get_ext_handling_status(ext):
            status = "error" if ext.name in extensions_to_be_failed else "success"
            return status

        ExtHandlerInstance.get_ext_handling_status = MagicMock(side_effect=get_ext_handling_status)
        exthandlers_handler.handle_ext_handler = MagicMock()
        exthandlers_handler.run()
        self._validate_extension_sequence(expected_sequence, exthandlers_handler)

    def test_handle_ext_handlers(self, *args):
        '''
        Tests extension sequencing among multiple extensions with dependencies.
        This test introduces failure in all possible levels and extensions.
        Verifies that the sequencing is in the expected order and a failure in one extension
        skips the rest of the extensions in the sequence.
        '''
        exthandlers_handler = self._create_mock(*args)

        self._set_dependency_levels([("A", 3), ("B", 2), ("C", 2), ("D", 1), ("E", 1), ("F", 1), ("G", 1)],
                                    exthandlers_handler)

        extensions_to_be_failed = []
        expected_sequence = ["D", "E", "F", "G", "B", "C", "A"]
        self._run_test(extensions_to_be_failed, expected_sequence, exthandlers_handler)

        extensions_to_be_failed = ["D"]
        expected_sequence = ["D"]
        self._run_test(extensions_to_be_failed, expected_sequence, exthandlers_handler)

        extensions_to_be_failed = ["E"]
        expected_sequence = ["D", "E"]
        self._run_test(extensions_to_be_failed, expected_sequence, exthandlers_handler)

        extensions_to_be_failed = ["F"]
        expected_sequence = ["D", "E", "F"]
        self._run_test(extensions_to_be_failed, expected_sequence, exthandlers_handler)

        extensions_to_be_failed = ["G"]
        expected_sequence = ["D", "E", "F", "G"]
        self._run_test(extensions_to_be_failed, expected_sequence, exthandlers_handler)

        extensions_to_be_failed = ["B"]
        expected_sequence = ["D", "E", "F", "G", "B"]
        self._run_test(extensions_to_be_failed, expected_sequence, exthandlers_handler)

        extensions_to_be_failed = ["C"]
        expected_sequence = ["D", "E", "F", "G", "B", "C"]
        self._run_test(extensions_to_be_failed, expected_sequence, exthandlers_handler)

        extensions_to_be_failed = ["A"]
        expected_sequence = ["D", "E", "F", "G", "B", "C", "A"]
        self._run_test(extensions_to_be_failed, expected_sequence, exthandlers_handler)

    def test_handle_ext_handlers_with_uninstallation(self, *args):
        '''
        Tests extension sequencing among multiple extensions with dependencies when
        some extension are to be uninstalled.
        Verifies that the sequencing is in the expected order and the uninstallation takes place
        prior to all the installation/enable.
        '''
        exthandlers_handler = self._create_mock(*args)

        # "A", "D" and "F" are marked as to be uninstalled
        self._set_dependency_levels([("A", 0), ("B", 2), ("C", 2), ("D", 0), ("E", 1), ("F", 0), ("G", 1)],
                                    exthandlers_handler)

        extensions_to_be_failed = []
        expected_sequence = ["A", "D", "F", "E", "G", "B", "C"]
        self._run_test(extensions_to_be_failed, expected_sequence, exthandlers_handler)

    def test_handle_ext_handlers_fallback(self, *args):
        '''
        This test makes sure that the extension sequencing is applied only when the user specifies
        dependency information in the extension.
        When there is no dependency specified, the agent is expected to assign dependencyLevel=0 to all extension.
        Also, it is expected to install all the extension no matter if there is any failure in any of the extensions.
        '''
        exthandlers_handler = self._create_mock(*args)

        self._set_dependency_levels([("A", 1), ("B", 1), ("C", 1), ("D", 1), ("E", 1), ("F", 1), ("G", 1)],
                                    exthandlers_handler)

        # Expected sequence must contain all the extensions in the given order.
        # The following test cases verfy against this same expected sequence no matter if any extension failed
        expected_sequence = ["A", "B", "C", "D", "E", "F", "G"]

        # Make sure that failure in any extension does not prevent other extensions to be installed
        extensions_to_be_failed = []
        self._run_test(extensions_to_be_failed, expected_sequence, exthandlers_handler)

        extensions_to_be_failed = ["A"]
        self._run_test(extensions_to_be_failed, expected_sequence, exthandlers_handler)

        extensions_to_be_failed = ["B"]
        self._run_test(extensions_to_be_failed, expected_sequence, exthandlers_handler)

        extensions_to_be_failed = ["C"]
        self._run_test(extensions_to_be_failed, expected_sequence, exthandlers_handler)

        extensions_to_be_failed = ["D"]
        self._run_test(extensions_to_be_failed, expected_sequence, exthandlers_handler)

        extensions_to_be_failed = ["E"]
        self._run_test(extensions_to_be_failed, expected_sequence, exthandlers_handler)

        extensions_to_be_failed = ["F"]
        self._run_test(extensions_to_be_failed, expected_sequence, exthandlers_handler)

        extensions_to_be_failed = ["G"]
        self._run_test(extensions_to_be_failed, expected_sequence, exthandlers_handler)


class TestInVMArtifactsProfile(AgentTestCase):
    def test_it_should_parse_boolean_values(self):
        profile_json = '{ "onHold": true }'
        profile = InVMArtifactsProfile(profile_json)
        self.assertTrue(profile.is_on_hold(), "Failed to parse '{0}'".format(profile_json))

        profile_json = '{ "onHold": false }'
        profile = InVMArtifactsProfile(profile_json)
        self.assertFalse(profile.is_on_hold(), "Failed to parse '{0}'".format(profile_json))

    def test_it_should_parse_boolean_values_encoded_as_strings(self):
        profile_json = '{ "onHold": "true" }'
        profile = InVMArtifactsProfile(profile_json)
        self.assertTrue(profile.is_on_hold(), "Failed to parse '{0}'".format(profile_json))

        profile_json = '{ "onHold": "false" }'
        profile = InVMArtifactsProfile(profile_json)
        self.assertFalse(profile.is_on_hold(), "Failed to parse '{0}'".format(profile_json))

        profile_json = '{ "onHold": "TRUE" }'
        profile = InVMArtifactsProfile(profile_json)
        self.assertTrue(profile.is_on_hold(), "Failed to parse '{0}'".format(profile_json))


@skip_if_predicate_false(are_cgroups_enabled, "Does not run when Cgroups are not enabled")
@patch('time.sleep', side_effect=lambda _: mock_sleep(0.001))
@patch("azurelinuxagent.common.cgroupapi.CGroupsApi._is_systemd", return_value=True)
@patch("azurelinuxagent.common.conf.get_cgroups_enforce_limits", return_value=False)
@patch("azurelinuxagent.common.protocol.wire.CryptUtil")
@patch("azurelinuxagent.common.utils.restutil.http_get")
class TestExtensionWithCGroupsEnabled(AgentTestCase):
    def _assert_handler_status(self, report_vm_status, expected_status,
                               expected_ext_count, version,
                               expected_handler_name="OSTCExtensions.ExampleHandlerLinux"):
        self.assertTrue(report_vm_status.called)
        args, kw = report_vm_status.call_args
        vm_status = args[0]
        self.assertNotEquals(0, len(vm_status.vmAgent.extensionHandlers))
        handler_status = vm_status.vmAgent.extensionHandlers[0]
        self.assertEquals(expected_status, handler_status.status)
        self.assertEquals(expected_handler_name,
                          handler_status.name)
        self.assertEquals(version, handler_status.version)
        self.assertEquals(expected_ext_count, len(handler_status.extensions))
        return

    def _assert_no_handler_status(self, report_vm_status):
        self.assertTrue(report_vm_status.called)
        args, kw = report_vm_status.call_args
        vm_status = args[0]
        self.assertEquals(0, len(vm_status.vmAgent.extensionHandlers))
        return

    def _assert_ext_status(self, report_ext_status, expected_status,
                           expected_seq_no):
        self.assertTrue(report_ext_status.called)
        args, kw = report_ext_status.call_args
        ext_status = args[-1]
        self.assertEquals(expected_status, ext_status.status)
        self.assertEquals(expected_seq_no, ext_status.sequenceNumber)

    def _create_mock(self, test_data, mock_http_get, mock_crypt_util, *args):
        """Test enable/disable/uninstall of an extension"""
        ext_handler = get_exthandlers_handler()
        monitor_handler = get_monitor_handler()

        # Mock protocol to return test data
        mock_http_get.side_effect = test_data.mock_http_get
        mock_crypt_util.side_effect = test_data.mock_crypt_util

        protocol = WireProtocol("foo.bar")
        protocol.detect()
        protocol.report_ext_status = MagicMock()
        protocol.report_vm_status = MagicMock()

        ext_handler.protocol_util.get_protocol = Mock(return_value=protocol)
        monitor_handler.protocol_util.get_protocol = Mock(return_value=protocol)
        return ext_handler, monitor_handler, protocol

    @attr('requires_sudo')
    def test_ext_handler_with_cgroup_enabled(self, *args):
        self.assertTrue(i_am_root(), "Test does not run when non-root")

        test_data = WireProtocolData(DATA_FILE)
        exthandlers_handler, _, protocol = self._create_mock(test_data, *args)

        # Test enable scenario.
        exthandlers_handler.run()
        self._assert_handler_status(protocol.report_vm_status, "Ready", 1, "1.0.0")
        self._assert_ext_status(protocol.report_ext_status, "success", 0)

        # Test goal state not changed
        exthandlers_handler.run()
        self._assert_handler_status(protocol.report_vm_status, "Ready", 1, "1.0.0")

        # Test goal state changed
        test_data.goal_state = test_data.goal_state.replace("<Incarnation>1<",
                                                            "<Incarnation>2<")
        test_data.ext_conf = test_data.ext_conf.replace("seqNo=\"0\"",
                                                        "seqNo=\"1\"")
        exthandlers_handler.run()
        self._assert_handler_status(protocol.report_vm_status, "Ready", 1, "1.0.0")
        self._assert_ext_status(protocol.report_ext_status, "success", 1)

        # Test hotfix
        test_data.goal_state = test_data.goal_state.replace("<Incarnation>2<",
                                                            "<Incarnation>3<")
        test_data.ext_conf = test_data.ext_conf.replace("1.0.0", "1.1.1")
        test_data.ext_conf = test_data.ext_conf.replace("seqNo=\"1\"",
                                                        "seqNo=\"2\"")
        exthandlers_handler.run()
        self._assert_handler_status(protocol.report_vm_status, "Ready", 1, "1.1.1")
        self._assert_ext_status(protocol.report_ext_status, "success", 2)

        # Test upgrade
        test_data.goal_state = test_data.goal_state.replace("<Incarnation>3<",
                                                            "<Incarnation>4<")
        test_data.ext_conf = test_data.ext_conf.replace("1.1.1", "1.2.0")
        test_data.ext_conf = test_data.ext_conf.replace("seqNo=\"2\"",
                                                        "seqNo=\"3\"")
        exthandlers_handler.run()
        self._assert_handler_status(protocol.report_vm_status, "Ready", 1, "1.2.0")
        self._assert_ext_status(protocol.report_ext_status, "success", 3)

        # Test disable
        test_data.goal_state = test_data.goal_state.replace("<Incarnation>4<",
                                                            "<Incarnation>5<")
        test_data.ext_conf = test_data.ext_conf.replace("enabled", "disabled")
        exthandlers_handler.run()
        self._assert_handler_status(protocol.report_vm_status, "NotReady",
                                    1, "1.2.0")

        # Test uninstall
        test_data.goal_state = test_data.goal_state.replace("<Incarnation>5<",
                                                            "<Incarnation>6<")
        test_data.ext_conf = test_data.ext_conf.replace("disabled", "uninstall")
        exthandlers_handler.run()
        self._assert_no_handler_status(protocol.report_vm_status)

        # Test uninstall again!
        test_data.goal_state = test_data.goal_state.replace("<Incarnation>6<",
                                                            "<Incarnation>7<")
        exthandlers_handler.run()
        self._assert_no_handler_status(protocol.report_vm_status)

    @patch('azurelinuxagent.common.event.EventLogger.add_event')
    @attr('requires_sudo')
    def test_ext_handler_and_monitor_handler_with_cgroup_enabled(self, patch_add_event, *args):
        self.assertTrue(i_am_root(), "Test does not run when non-root")

        test_data = WireProtocolData(DATA_FILE)
        exthandlers_handler, monitor_handler, protocol = self._create_mock(test_data, *args)

        monitor_handler.last_cgroup_polling_telemetry = datetime.datetime.utcnow() - timedelta(hours=1)
        monitor_handler.last_cgroup_report_telemetry = datetime.datetime.utcnow() - timedelta(hours=1)

        # Test enable scenario.
        exthandlers_handler.run()
        self._assert_handler_status(protocol.report_vm_status, "Ready", 1, "1.0.0")
        self._assert_ext_status(protocol.report_ext_status, "success", 0)

        monitor_handler.poll_telemetry_metrics()
        monitor_handler.send_telemetry_metrics()

        self.assertEqual(patch_add_event.call_count, 4)

        name = patch_add_event.call_args[0][0]
        fields = patch_add_event.call_args[1]

        self.assertEqual(name, "WALinuxAgent")
        self.assertEqual(fields["op"], "ExtensionMetricsData")
        self.assertEqual(fields["is_success"], True)
        self.assertEqual(fields["log_event"], False)
        self.assertEqual(fields["is_internal"], False)
        self.assertIsInstance(fields["message"], ustr)

        monitor_handler.stop()

    @attr('requires_sudo')
    def test_ext_handler_with_systemd_cgroup_enabled(self, *args):
        self.assertTrue(i_am_root(), "Test does not run when non-root")

        from azurelinuxagent.common.cgroupapi import CGroupsApi
        print(CGroupsApi._is_systemd())

        test_data = WireProtocolData(DATA_FILE)
        exthandlers_handler, _, protocol = self._create_mock(test_data, *args)

        # Test enable scenario.
        exthandlers_handler.run()
        self._assert_handler_status(protocol.report_vm_status, "Ready", 1, "1.0.0")
        self._assert_ext_status(protocol.report_ext_status, "success", 0)

        # Test goal state not changed
        exthandlers_handler.run()
        self._assert_handler_status(protocol.report_vm_status, "Ready", 1, "1.0.0")

        # Test goal state changed
        test_data.goal_state = test_data.goal_state.replace("<Incarnation>1<",
                                                            "<Incarnation>2<")
        test_data.ext_conf = test_data.ext_conf.replace("seqNo=\"0\"",
                                                        "seqNo=\"1\"")
        exthandlers_handler.run()
        self._assert_handler_status(protocol.report_vm_status, "Ready", 1, "1.0.0")
        self._assert_ext_status(protocol.report_ext_status, "success", 1)

        # Test hotfix
        test_data.goal_state = test_data.goal_state.replace("<Incarnation>2<",
                                                            "<Incarnation>3<")
        test_data.ext_conf = test_data.ext_conf.replace("1.0.0", "1.1.1")
        test_data.ext_conf = test_data.ext_conf.replace("seqNo=\"1\"",
                                                        "seqNo=\"2\"")
        exthandlers_handler.run()
        self._assert_handler_status(protocol.report_vm_status, "Ready", 1, "1.1.1")
        self._assert_ext_status(protocol.report_ext_status, "success", 2)

        # Test upgrade
        test_data.goal_state = test_data.goal_state.replace("<Incarnation>3<",
                                                            "<Incarnation>4<")
        test_data.ext_conf = test_data.ext_conf.replace("1.1.1", "1.2.0")
        test_data.ext_conf = test_data.ext_conf.replace("seqNo=\"2\"",
                                                        "seqNo=\"3\"")
        exthandlers_handler.run()
        self._assert_handler_status(protocol.report_vm_status, "Ready", 1, "1.2.0")
        self._assert_ext_status(protocol.report_ext_status, "success", 3)

        # Test disable
        test_data.goal_state = test_data.goal_state.replace("<Incarnation>4<",
                                                            "<Incarnation>5<")
        test_data.ext_conf = test_data.ext_conf.replace("enabled", "disabled")
        exthandlers_handler.run()
        self._assert_handler_status(protocol.report_vm_status, "NotReady",
                                    1, "1.2.0")

        # Test uninstall
        test_data.goal_state = test_data.goal_state.replace("<Incarnation>5<",
                                                            "<Incarnation>6<")
        test_data.ext_conf = test_data.ext_conf.replace("disabled", "uninstall")
        exthandlers_handler.run()
        self._assert_no_handler_status(protocol.report_vm_status)

        # Test uninstall again!
        test_data.goal_state = test_data.goal_state.replace("<Incarnation>6<",
                                                            "<Incarnation>7<")
        exthandlers_handler.run()
        self._assert_no_handler_status(protocol.report_vm_status)


class TestExtensionUpdateOnFailure(ExtensionTestCase):

    @staticmethod
    def _get_ext_handler_instance(name, version, handler=None, continue_on_update_failure=False):

        handler_json = {
            "installCommand": "sample.py -install",
            "uninstallCommand": "sample.py -uninstall",
            "updateCommand": "sample.py -update",
            "enableCommand": "sample.py -enable",
            "disableCommand": "sample.py -disable",
            "rebootAfterInstall": False,
            "reportHeartbeat": False,
            "continueOnUpdateFailure": continue_on_update_failure
        }

        if handler:
            handler_json.update(handler)

        ext_handler_properties = ExtHandlerProperties()
        ext_handler_properties.version = version
        ext_handler = ExtHandler(name=name)
        ext_handler.properties = ext_handler_properties
        ext_handler_i = ExtHandlerInstance(ext_handler=ext_handler, protocol=None)
        ext_handler_i.load_manifest = MagicMock(return_value=HandlerManifest({'handlerManifest': handler_json}))
        fileutil.mkdir(ext_handler_i.get_base_dir())
        return ext_handler_i

    def test_disable_failed_env_variable_should_be_set_for_update_cmd_when_continue_on_update_failure_is_true(
            self, *args):
        old_handler_i = self._get_ext_handler_instance('foo', '1.0.0')
        new_handler_i = self._get_ext_handler_instance('foo', '1.0.1', continue_on_update_failure=True)

        with patch.object(CGroupConfigurator.get_instance(), "start_extension_command",
                          side_effect=ExtensionError('disable Failed')) as patch_start_cmd:
            with self.assertRaises(ExtensionError):
                ExtHandlersHandler._update_extension_handler_and_return_if_failed(old_handler_i, new_handler_i)

            args, kwargs = patch_start_cmd.call_args

            self.assertTrue('-update' in kwargs['command'] and DISABLE_FAILED in kwargs['env'],
                            "The update command should have Disable Failed in env variable")

    def test_uninstall_failed_env_variable_should_set_for_install_when_continue_on_update_failure_is_true(
            self, *args):
        old_handler_i = self._get_ext_handler_instance('foo', '1.0.0')
        new_handler_i = self._get_ext_handler_instance('foo', '1.0.1', continue_on_update_failure=True)

        with patch.object(CGroupConfigurator.get_instance(), "start_extension_command",
                          side_effect=['ok', 'ok', ExtensionError('uninstall Failed'), 'ok']) as patch_start_cmd:

            ExtHandlersHandler._update_extension_handler_and_return_if_failed(old_handler_i, new_handler_i)

            args, kwargs = patch_start_cmd.call_args

            self.assertTrue('-install' in kwargs['command'] and UNINSTALL_FAILED in kwargs['env'],
                            "The install command should have Uninstall Failed in env variable")

    def test_extension_error_should_be_raised_when_continue_on_update_failure_is_false_on_disable_failure(self, *args):
        old_handler_i = self._get_ext_handler_instance('foo', '1.0.0')
        new_handler_i = self._get_ext_handler_instance('foo', '1.0.1', continue_on_update_failure=False)

        with patch.object(ExtHandlerInstance, "disable", side_effect=ExtensionError("Disable Failed")):
            with self.assertRaises(ExtensionUpdateError) as error:
                # Ensure the error is of type ExtensionUpdateError
                ExtHandlersHandler._update_extension_handler_and_return_if_failed(old_handler_i, new_handler_i)

            msg = str(error.exception)
            self.assertIn("Disable Failed", msg, "Update should fail with Disable Failed error")
            self.assertIn("ExtensionError", msg, "The Exception should initially be propagated as ExtensionError")

    @patch("azurelinuxagent.common.cgroupconfigurator.handle_process_completion", side_effect="Process Successful")
    def test_extension_error_should_be_raised_when_continue_on_update_failure_is_false_on_uninstall_failure(self, *args):
        old_handler_i = self._get_ext_handler_instance('foo', '1.0.0')
        new_handler_i = self._get_ext_handler_instance('foo', '1.0.1', continue_on_update_failure=False)

        with patch.object(ExtHandlerInstance, "uninstall", side_effect=ExtensionError("Uninstall Failed")):
            with self.assertRaises(ExtensionUpdateError) as error:
                # Ensure the error is of type ExtensionUpdateError
                ExtHandlersHandler._update_extension_handler_and_return_if_failed(old_handler_i, new_handler_i)

            msg = str(error.exception)
            self.assertIn("Uninstall Failed", msg, "Update should fail with Uninstall Failed error")
            self.assertIn("ExtensionError", msg, "The Exception should initially be propagated as ExtensionError")

    @patch("azurelinuxagent.common.cgroupconfigurator.handle_process_completion", side_effect="Process Successful")
    def test_extension_error_should_be_raised_when_continue_on_update_failure_is_true_on_command_failure(self, *args):
        old_handler_i = self._get_ext_handler_instance('foo', '1.0.0')
        new_handler_i = self._get_ext_handler_instance('foo', '1.0.1', continue_on_update_failure=True)

        # Disable Failed and update failed
        with patch.object(ExtHandlerInstance, "disable", side_effect=ExtensionError("Disable Failed")):
            with patch.object(ExtHandlerInstance, "update", side_effect=ExtensionError("Update Failed")):
                with self.assertRaises(ExtensionError) as error:
                    ExtHandlersHandler._update_extension_handler_and_return_if_failed(old_handler_i, new_handler_i)
                msg = str(error.exception)
                self.assertIn("Update Failed", msg, "Update should fail with Update Failed error")
                self.assertNotIn("ExtensionUpdateError", msg, "The exception should not be ExtensionUpdateError")

        # Uninstall Failed and install failed
        with patch.object(ExtHandlerInstance, "uninstall", side_effect=ExtensionError("Uninstall Failed")):
            with patch.object(ExtHandlerInstance, "install", side_effect=ExtensionError("Install Failed")):
                with self.assertRaises(ExtensionError) as error:
                    ExtHandlersHandler._update_extension_handler_and_return_if_failed(old_handler_i, new_handler_i)
                msg = str(error.exception)
                self.assertIn("Install Failed", msg, "Update should fail with Install Failed error")
                self.assertNotIn("ExtensionUpdateError", msg, "The exception should not be ExtensionUpdateError")

    @patch("azurelinuxagent.common.cgroupconfigurator.handle_process_completion", side_effect="Process Successful")
    def test_env_variable_should_not_set_when_continue_on_update_failure_is_false(self, *args):
        old_handler_i = self._get_ext_handler_instance('foo', '1.0.0')
        new_handler_i = self._get_ext_handler_instance('foo', '1.0.1', continue_on_update_failure=False)

        # When Disable Fails
        with patch.object(ExtHandlerInstance, "launch_command") as patch_launch_command:
            with patch.object(ExtHandlerInstance, "disable", side_effect=ExtensionError("Disable Failed")):
                with self.assertRaises(ExtensionUpdateError):
                    ExtHandlersHandler._update_extension_handler_and_return_if_failed(old_handler_i, new_handler_i)

                self.assertEqual(0, patch_launch_command.call_count, "Launch command shouldn't be called even once for"
                                                                     " disable failures")

        # When Uninstall Fails
        with patch.object(ExtHandlerInstance, "launch_command") as patch_launch_command:
            with patch.object(ExtHandlerInstance, "uninstall", side_effect=ExtensionError("Uninstall Failed")):
                with self.assertRaises(ExtensionUpdateError):
                    ExtHandlersHandler._update_extension_handler_and_return_if_failed(old_handler_i, new_handler_i)

                self.assertEqual(2, patch_launch_command.call_count, "Launch command should be called 2 times for "
                                                                     "Disable->Update")
                for args, kwargs in patch_launch_command.call_args_list:
                    # Disable wont have any env variables, and Update would have only 'Version' in env param
                    self.assertTrue(('env' not in kwargs and '-disable' in args[0]) or
                                    ('-update' in args[0] and DISABLE_FAILED not in kwargs['env']))

    @patch('time.sleep', side_effect=lambda _: mock_sleep(0.001))
    def test_failed_env_variables_should_be_set_from_within_extension_commands(self, *args):
        """
        This test will test from the perspective of the extensions command weather the env variables are
        being set for those processes
        """

        test_file_name = "testfile.sh"
        update_file_name = test_file_name + " -update"
        install_file_name = test_file_name + " -install"
        old_handler_i = TestExtensionUpdateOnFailure._get_ext_handler_instance('foo', '1.0.0')
        new_handler_i = TestExtensionUpdateOnFailure._get_ext_handler_instance(
            'foo', '1.0.1',
            handler={"updateCommand": update_file_name, "installCommand": install_file_name},
            continue_on_update_failure=True
        )

        # Script prints env variables passed to this process and prints all starting with AZURE_
        test_file = """
            printenv | grep AZURE_
            """

        self.create_script(file_name=test_file_name, contents=test_file,
                           file_path=os.path.join(new_handler_i.get_base_dir(), test_file_name))

        with patch.object(new_handler_i.logger, 'verbose', autospec=True) as mock_verbose:
            # Since we're not mocking the azurelinuxagent.common.cgroupconfigurator..handle_process_completion,
            # both disable.cmd and uninstall.cmd would raise ExtensionError exceptions and set the DISABLE_FAILED and
            # UNINSTALL_FAILED env variables.
            # For update and install we're running the script above to print all the env variables starting with AZURE_
            # and verify accordingly if the corresponding env variables are set properly or not
            ExtHandlersHandler._update_extension_handler_and_return_if_failed(old_handler_i, new_handler_i)

            # Mocking the verbose logger as we log the output of the command in the verbose logs
            # (We also send out a telemetry event for it and log it as info logs too)
            update_command_args = mock_verbose.call_args_list[0][0]
            update_args = mock_verbose.call_args_list[1][0]
            install_command_args = mock_verbose.call_args_list[2][0]
            install_args = mock_verbose.call_args_list[3][0]

            # Ensure we're checking variables for update scenario
            self.assertEqual(update_file_name, update_command_args[1])
            self.assertIn(DISABLE_FAILED, update_args[0])
            self.assertTrue(EXTENSION_PATH in update_args[0] and EXTENSION_VERSION in update_args[0])
            self.assertNotIn(UNINSTALL_FAILED, update_args[0])

            # Ensure we're checking variables for install scenario
            self.assertEqual(install_file_name, install_command_args[1])
            self.assertIn(UNINSTALL_FAILED, install_args[0])
            self.assertTrue(EXTENSION_PATH in install_args[0] and EXTENSION_VERSION in install_args[0])
            self.assertNotIn(DISABLE_FAILED, install_args[0])


if __name__ == '__main__':
    unittest.main()<|MERGE_RESOLUTION|>--- conflicted
+++ resolved
@@ -27,10 +27,7 @@
 from azurelinuxagent.ga.exthandlers import *
 from azurelinuxagent.common.protocol.wire import WireProtocol, InVMArtifactsProfile
 
-<<<<<<< HEAD
 # Mock sleep to reduce test execution time
-=======
->>>>>>> 0105f5f4
 SLEEP = time.sleep
 
 
