--- conflicted
+++ resolved
@@ -523,116 +523,7 @@
 
                         self.assertEqual(len(CGroupsTelemetry._tracked), 0, "No cgroups should have been created")
 
-<<<<<<< HEAD
-=======
     @skip_if_predicate_true(is_python_version_26_or_34, "Disabled on Python 2.6 and 3.4, they run on containers where the OS commands needed by the test are not present.")
-    @attr('requires_sudo')
-    @patch('time.sleep', side_effect=lambda _: mock_sleep())
-    def test_start_extension_command_should_not_use_fallback_option_if_extension_fails(self, *args):
-        self.assertTrue(i_am_root(), "Test does not run when non-root")
-
-        with self._get_cgroup_configurator() as configurator:
-            pass  # release the mocks used to create the test CGroupConfigurator so that they do not conflict the mock Popen below
-
-        command = "ls folder_does_not_exist"
-
-        with tempfile.TemporaryFile(dir=self.tmp_dir, mode="w+b") as stdout:
-            with tempfile.TemporaryFile(dir=self.tmp_dir, mode="w+b") as stderr:
-                with patch("azurelinuxagent.ga.cgroupapi.subprocess.Popen", wraps=subprocess.Popen) as popen_patch:
-                    with self.assertRaises(ExtensionError) as context_manager:
-                        configurator.start_extension_command(
-                            extension_name="Microsoft.Compute.TestExtension-1.2.3",
-                            command=command,
-                            cmd_name="test",
-                            timeout=300,
-                            shell=True,
-                            cwd=self.tmp_dir,
-                            env={},
-                            stdout=stdout,
-                            stderr=stderr)
-
-                    extension_calls = [args[0] for (args, _) in popen_patch.call_args_list if command in args[0]]
-
-                    self.assertEqual(1, len(extension_calls), "The extension should have been invoked exactly once")
-                    self.assertIn("systemd-run", extension_calls[0],
-                                  "The first call to the extension should have used systemd")
-
-                    self.assertEqual(context_manager.exception.code, ExtensionErrorCodes.PluginUnknownFailure)
-                    self.assertIn("Non-zero exit code", ustr(context_manager.exception))
-                    # The scope name should appear in the process output since systemd-run was invoked and stderr
-                    # wasn't truncated.
-                    self.assertIn("Running scope as unit", ustr(context_manager.exception))
-
-    @skip_if_predicate_true(is_python_version_26_or_34, "Disabled on Python 2.6 and 3.4, they run on containers where the OS commands needed by the test are not present.")
-    @attr('requires_sudo')
-    @patch('time.sleep', side_effect=lambda _: mock_sleep())
-    @patch("azurelinuxagent.ga.extensionprocessutil.TELEMETRY_MESSAGE_MAX_LEN", 5)
-    def test_start_extension_command_should_not_use_fallback_option_if_extension_fails_with_long_output(self, *args):
-        self.assertTrue(i_am_root(), "Test does not run when non-root")
-
-        with self._get_cgroup_configurator() as configurator:
-            pass  # release the mocks used to create the test CGroupConfigurator so that they do not conflict the mock Popen below
-
-        long_output = "a"*20  # large enough to ensure both stdout and stderr are truncated
-        long_stdout_stderr_command = "echo {0} && echo {0} >&2 && ls folder_does_not_exist".format(long_output)
-
-        with tempfile.TemporaryFile(dir=self.tmp_dir, mode="w+b") as stdout:
-            with tempfile.TemporaryFile(dir=self.tmp_dir, mode="w+b") as stderr:
-                with patch("azurelinuxagent.ga.cgroupapi.subprocess.Popen", wraps=subprocess.Popen) as popen_patch:
-                    with self.assertRaises(ExtensionError) as context_manager:
-                        configurator.start_extension_command(
-                            extension_name="Microsoft.Compute.TestExtension-1.2.3",
-                            command=long_stdout_stderr_command,
-                            cmd_name="test",
-                            timeout=300,
-                            shell=True,
-                            cwd=self.tmp_dir,
-                            env={},
-                            stdout=stdout,
-                            stderr=stderr)
-
-                    extension_calls = [args[0] for (args, _) in popen_patch.call_args_list if long_stdout_stderr_command in args[0]]
-
-                    self.assertEqual(1, len(extension_calls), "The extension should have been invoked exactly once")
-                    self.assertIn("systemd-run", extension_calls[0],
-                                  "The first call to the extension should have used systemd")
-
-                    self.assertEqual(context_manager.exception.code, ExtensionErrorCodes.PluginUnknownFailure)
-                    self.assertIn("Non-zero exit code", ustr(context_manager.exception))
-                    # stdout and stderr should have been truncated, so the scope name doesn't appear in stderr
-                    # even though systemd-run ran
-                    self.assertNotIn("Running scope as unit", ustr(context_manager.exception))
-
-    @attr('requires_sudo')
-    def test_start_extension_command_should_not_use_fallback_option_if_extension_times_out(self, *args):  # pylint: disable=unused-argument
-        self.assertTrue(i_am_root(), "Test does not run when non-root")
-
-        with self._get_cgroup_configurator() as configurator:
-            pass  # release the mocks used to create the test CGroupConfigurator so that they do not conflict the mock Popen below
-
-        with tempfile.TemporaryFile(dir=self.tmp_dir, mode="w+b") as stdout:
-            with tempfile.TemporaryFile(dir=self.tmp_dir, mode="w+b") as stderr:
-                with patch("azurelinuxagent.ga.extensionprocessutil.wait_for_process_completion_or_timeout",
-                           return_value=[True, None, 0]):
-                    with patch("azurelinuxagent.ga.cgroupapi.SystemdCgroupsApi._is_systemd_failure",
-                               return_value=False):
-                        with self.assertRaises(ExtensionError) as context_manager:
-                            configurator.start_extension_command(
-                                extension_name="Microsoft.Compute.TestExtension-1.2.3",
-                                command="date",
-                                cmd_name="test",
-                                timeout=300,
-                                shell=True,
-                                cwd=self.tmp_dir,
-                                env={},
-                                stdout=stdout,
-                                stderr=stderr)
-
-                        self.assertEqual(context_manager.exception.code, ExtensionErrorCodes.PluginHandlerScriptTimedout)
-                        self.assertIn("Timeout", ustr(context_manager.exception))
-
-    @skip_if_predicate_true(is_python_version_26_or_34, "Disabled on Python 2.6 and 3.4, they run on containers where the OS commands needed by the test are not present.")
->>>>>>> 3e4fb9a8
     @patch('time.sleep', side_effect=lambda _: mock_sleep())
     def test_start_extension_command_should_capture_only_the_last_subprocess_output(self, _):
         with self._get_cgroup_configurator() as configurator:
