--- conflicted
+++ resolved
@@ -741,32 +741,6 @@
                                               disk_sequence_number=3,
                                               expected_sequence_number=-1)
 
-<<<<<<< HEAD
-    @patch("azurelinuxagent.ga.exthandlers.add_event")
-    @patch("azurelinuxagent.common.errorstate.ErrorState.is_triggered")
-    def test_it_should_report_an_error_if_the_wireserver_cannot_be_reached(self, patch_is_triggered, patch_add_event):
-        test_message = "TEST MESSAGE"
-
-        patch_is_triggered.return_value = True # protocol errors are reported only after a delay; force the error to be reported now
-
-        protocol = WireProtocol("foo.bar")
-        protocol.get_ext_config= MagicMock(side_effect=ProtocolError(test_message))
-
-        get_exthandlers_handler(protocol).run()
-
-        self.assertEquals(patch_add_event.call_count, 2)
-
-        _, first_call_args = patch_add_event.call_args_list[0]
-        self.assertEquals(first_call_args['op'], WALAEventOperation.GetArtifactExtended)
-        self.assertEquals(first_call_args['is_success'], False)
-
-        _, second_call_args = patch_add_event.call_args_list[1]
-        self.assertEquals(second_call_args['op'], WALAEventOperation.ExtensionProcessing)
-        self.assertEquals(second_call_args['is_success'], False)
-        self.assertIn(test_message, second_call_args['message'])
-
-=======
->>>>>>> 5c2d67df
 
 class LaunchCommandTestCase(AgentTestCase):
     """
