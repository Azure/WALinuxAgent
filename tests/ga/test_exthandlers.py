--- conflicted
+++ resolved
@@ -211,13 +211,8 @@
         self.assertEqual(0, len(ext_status.substatusList))
 
     @patch('azurelinuxagent.common.event.EventLogger.add_event')
-<<<<<<< HEAD
     @patch('azurelinuxagent.ga.exthandlers.ExtHandlerInstance._get_last_modified_seq_no_from_config_files')
-    def assert_extension_sequence_number(self, # pylint: disable=too-many-arguments
-=======
-    @patch('azurelinuxagent.ga.exthandlers.ExtHandlerInstance._get_largest_seq_no')
     def assert_extension_sequence_number(self,  # pylint: disable=too-many-arguments
->>>>>>> 2bcf9f35
                                          patch_get_largest_seq,
                                          patch_add_event,
                                          goal_state_sequence_number,
