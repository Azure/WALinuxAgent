# Copyright (c) Microsoft Corporation. All rights reserved.
# Licensed under the Apache License.
import json
<<<<<<< HEAD
import re
import stat
=======
import subprocess
>>>>>>> 8158b454

from azurelinuxagent.common.protocol.restapi import ExtensionStatus, Extension, ExtHandler, ExtHandlerProperties
from azurelinuxagent.ga.exthandlers import parse_ext_status, ExtHandlerInstance, get_exthandlers_handler, \
    ExtCommandEnvVariable
from azurelinuxagent.common.exception import ProtocolError, ExtensionError, ExtensionErrorCodes
from azurelinuxagent.common.event import WALAEventOperation
from azurelinuxagent.common.utils.extensionprocessutil import TELEMETRY_MESSAGE_MAX_LEN, format_stdout_stderr, read_output
from tests.tools import *


class TestExtHandlers(AgentTestCase):
    def test_parse_extension_status00(self):
        """
        Parse a status report for a successful execution of an extension.
        """

        s = '''[{
    "status": {
      "status": "success",
      "formattedMessage": {
        "lang": "en-US",
        "message": "Command is finished."
      },
      "operation": "Daemon",
      "code": "0",
      "name": "Microsoft.OSTCExtensions.CustomScriptForLinux"
    },
    "version": "1.0",
    "timestampUTC": "2018-04-20T21:20:24Z"
  }
]'''
        ext_status = ExtensionStatus(seq_no=0)
        parse_ext_status(ext_status, json.loads(s))

        self.assertEqual('0', ext_status.code)
        self.assertEqual(None, ext_status.configurationAppliedTime)
        self.assertEqual('Command is finished.', ext_status.message)
        self.assertEqual('Daemon', ext_status.operation)
        self.assertEqual('success', ext_status.status)
        self.assertEqual(0, ext_status.sequenceNumber)
        self.assertEqual(0, len(ext_status.substatusList))

    def test_parse_extension_status01(self):
        """
        Parse a status report for a failed execution of an extension.

        The extension returned a bad status/status of failed.
        The agent should handle this gracefully, and convert all unknown
        status/status values into an error.
        """

        s = '''[{
    "status": {
      "status": "failed",
      "formattedMessage": {
        "lang": "en-US",
        "message": "Enable failed: Failed with error: commandToExecute is empty or invalid ..."
      },
      "operation": "Enable",
      "code": "0",
      "name": "Microsoft.OSTCExtensions.CustomScriptForLinux"
    },
    "version": "1.0",
    "timestampUTC": "2018-04-20T20:50:22Z"
}]'''
        ext_status = ExtensionStatus(seq_no=0)
        parse_ext_status(ext_status, json.loads(s))

        self.assertEqual('0', ext_status.code)
        self.assertEqual(None, ext_status.configurationAppliedTime)
        self.assertEqual('Enable failed: Failed with error: commandToExecute is empty or invalid ...', ext_status.message)
        self.assertEqual('Enable', ext_status.operation)
        self.assertEqual('error', ext_status.status)
        self.assertEqual(0, ext_status.sequenceNumber)
        self.assertEqual(0, len(ext_status.substatusList))

    def test_parse_ext_status_should_parse_missing_substatus_as_empty(self):
        status = '''[{
            "status": {
              "status": "success",
              "formattedMessage": {
                "lang": "en-US",
                "message": "Command is finished."
              },
              "operation": "Enable",
              "code": "0",
              "name": "Microsoft.OSTCExtensions.CustomScriptForLinux"
            },
            
            "version": "1.0",
            "timestampUTC": "2018-04-20T21:20:24Z"
          }
        ]'''

        extension_status = ExtensionStatus(seq_no=0)

        parse_ext_status(extension_status, json.loads(status))

        self.assertTrue(isinstance(extension_status.substatusList, list), 'substatus was not parsed correctly')
        self.assertEqual(0, len(extension_status.substatusList))

    def test_parse_ext_status_should_parse_null_substatus_as_empty(self):
        status = '''[{
            "status": {
              "status": "success",
              "formattedMessage": {
                "lang": "en-US",
                "message": "Command is finished."
              },
              "operation": "Enable",
              "code": "0",
              "name": "Microsoft.OSTCExtensions.CustomScriptForLinux",
              "substatus": null
            },

            "version": "1.0",
            "timestampUTC": "2018-04-20T21:20:24Z"
          }
        ]'''

        extension_status = ExtensionStatus(seq_no=0)

        parse_ext_status(extension_status, json.loads(status))

        self.assertTrue(isinstance(extension_status.substatusList, list), 'substatus was not parsed correctly')
        self.assertEqual(0, len(extension_status.substatusList))

    @patch('azurelinuxagent.common.event.EventLogger.add_event')
    @patch('azurelinuxagent.ga.exthandlers.ExtHandlerInstance.get_largest_seq_no')
    def assert_extension_sequence_number(self,
                                         patch_get_largest_seq,
                                         patch_add_event,
                                         goal_state_sequence_number,
                                         disk_sequence_number,
                                         expected_sequence_number):
        ext = Extension()
        ext.sequenceNumber = goal_state_sequence_number
        patch_get_largest_seq.return_value = disk_sequence_number

        ext_handler_props = ExtHandlerProperties()
        ext_handler_props.version = "1.2.3"
        ext_handler = ExtHandler(name='foo')
        ext_handler.properties = ext_handler_props

        instance = ExtHandlerInstance(ext_handler=ext_handler, protocol=None)
        seq, path = instance.get_status_file_path(ext)

        try:
            gs_seq_int = int(goal_state_sequence_number)
            gs_int = True
        except ValueError:
            gs_int = False

        if gs_int and gs_seq_int != disk_sequence_number:
            self.assertEqual(1, patch_add_event.call_count)
            args, kw_args = patch_add_event.call_args
            self.assertEqual('SequenceNumberMismatch', kw_args['op'])
            self.assertEqual(False, kw_args['is_success'])
            self.assertEqual('Goal state: {0}, disk: {1}'
                             .format(gs_seq_int, disk_sequence_number),
                             kw_args['message'])
        else:
            self.assertEqual(0, patch_add_event.call_count)

        self.assertEqual(expected_sequence_number, seq)
        if seq > -1:
            self.assertTrue(path.endswith('/foo-1.2.3/status/{0}.status'.format(expected_sequence_number)))
        else:
            self.assertIsNone(path)

    def test_extension_sequence_number(self):
        self.assert_extension_sequence_number(goal_state_sequence_number="12",
                                              disk_sequence_number=366,
                                              expected_sequence_number=12)

        self.assert_extension_sequence_number(goal_state_sequence_number=" 12 ",
                                              disk_sequence_number=366,
                                              expected_sequence_number=12)

        self.assert_extension_sequence_number(goal_state_sequence_number=" foo",
                                              disk_sequence_number=3,
                                              expected_sequence_number=3)

        self.assert_extension_sequence_number(goal_state_sequence_number="-1",
                                              disk_sequence_number=3,
                                              expected_sequence_number=-1)

    @patch("azurelinuxagent.ga.exthandlers.add_event")
    @patch("azurelinuxagent.common.errorstate.ErrorState.is_triggered")
    @patch("azurelinuxagent.common.protocol.util.ProtocolUtil.get_protocol")
    def test_it_should_report_an_error_if_the_wireserver_cannot_be_reached(self, patch_get_protocol, patch_is_triggered, patch_add_event):
        test_message = "TEST MESSAGE"

        patch_get_protocol.side_effect = ProtocolError(test_message) # get_protocol will throw if the wire server cannot be reached
        patch_is_triggered.return_value = True # protocol errors are reported only after a delay; force the error to be reported now

        get_exthandlers_handler().run()

        self.assertEquals(patch_add_event.call_count, 2)

        _, first_call_args = patch_add_event.call_args_list[0]
        self.assertEquals(first_call_args['op'], WALAEventOperation.GetArtifactExtended)
        self.assertEquals(first_call_args['is_success'], False)

        _, second_call_args = patch_add_event.call_args_list[1]
        self.assertEquals(second_call_args['op'], WALAEventOperation.ExtensionProcessing)
        self.assertEquals(second_call_args['is_success'], False)
        self.assertIn(test_message, second_call_args['message'])


class LaunchCommandTestCase(AgentTestCase):
    """
    Test cases for launch_command
    """

    def setUp(self):
        AgentTestCase.setUp(self)

        ext_handler_properties = ExtHandlerProperties()
        ext_handler_properties.version = "1.2.3"
        self.ext_handler = ExtHandler(name='foo')
        self.ext_handler.properties = ext_handler_properties
        self.ext_handler_instance = ExtHandlerInstance(ext_handler=self.ext_handler, protocol=None)

        self.mock_get_base_dir = patch("azurelinuxagent.ga.exthandlers.ExtHandlerInstance.get_base_dir", lambda *_: self.tmp_dir)
        self.mock_get_base_dir.start()

        self.log_dir = os.path.join(self.tmp_dir, "log")
        self.mock_get_log_dir = patch("azurelinuxagent.ga.exthandlers.ExtHandlerInstance.get_log_dir", lambda *_: self.log_dir)
        self.mock_get_log_dir.start()

        self.mock_sleep = patch("time.sleep", lambda *_: mock_sleep(0.01))
        self.mock_sleep.start()

        self.cgroups_enabled = CGroupConfigurator.get_instance().enabled()
        CGroupConfigurator.get_instance().disable()

    def tearDown(self):
        if self.cgroups_enabled:
            CGroupConfigurator.get_instance().enable()
        else:
            CGroupConfigurator.get_instance().disable()

        self.mock_get_log_dir.stop()
        self.mock_get_base_dir.stop()
        self.mock_sleep.stop()

        AgentTestCase.tearDown(self)

    @staticmethod
    def _output_regex(stdout, stderr):
        return r"\[stdout\]\s+{0}\s+\[stderr\]\s+{1}".format(stdout, stderr)

    @staticmethod
    def _find_process(command):
        for pid in [pid for pid in os.listdir('/proc') if pid.isdigit()]:
            try:
                with open(os.path.join('/proc', pid, 'cmdline'), 'r') as cmdline:
                    for line in cmdline.readlines():
                        if command in line:
                            return True
            except IOError:  # proc has already terminated
                continue
        return False

    def test_it_should_capture_the_output_of_the_command(self):
        stdout = "stdout" * 5
        stderr = "stderr" * 5

        command = self.create_script("produce_output.py", '''
import sys

sys.stdout.write("{0}")
sys.stderr.write("{1}")

'''.format(stdout, stderr))

        def list_directory():
            base_dir = self.ext_handler_instance.get_base_dir()
            return [i for i in os.listdir(base_dir) if not i.endswith(".tld")] # ignore telemetry files

        files_before = list_directory()

        output = self.ext_handler_instance.launch_command(command)

        files_after = list_directory()

        self.assertRegex(output, LaunchCommandTestCase._output_regex(stdout, stderr))

        self.assertListEqual(files_before, files_after, "Not all temporary files were deleted. File list: {0}".format(files_after))

    def test_it_should_raise_an_exception_when_the_command_times_out(self):
        extension_error_code = ExtensionErrorCodes.PluginHandlerScriptTimedout
        stdout = "stdout" * 7
        stderr = "stderr" * 7

        # the signal file is used by the test command to indicate it has produced output
        signal_file = os.path.join(self.tmp_dir, "signal_file.txt")

        # the test command produces some output then goes into an infinite loop
        command = self.create_script("produce_output_then_hang.py", '''
import sys
import time

sys.stdout.write("{0}")
sys.stdout.flush()

sys.stderr.write("{1}")
sys.stderr.flush()

with open("{2}", "w") as file:
    while True:
        file.write(".")
        time.sleep(1)

'''.format(stdout, stderr, signal_file))

        # mock time.sleep to wait for the signal file (launch_command implements the time out using polling and sleep)
        original_sleep = time.sleep

        def sleep(seconds):
            if not os.path.exists(signal_file):
                original_sleep(seconds)

        timeout = 60

        start_time = time.time()

        with patch("time.sleep", side_effect=sleep, autospec=True) as mock_sleep:

            with self.assertRaises(ExtensionError) as context_manager:
                self.ext_handler_instance.launch_command(command, timeout=timeout, extension_error_code=extension_error_code)

            # the command name and its output should be part of the message
            message = str(context_manager.exception)
            command_full_path = os.path.join(self.tmp_dir, command.lstrip(os.path.sep))
            self.assertRegex(message, r"Timeout\(\d+\):\s+{0}\s+{1}".format(command_full_path, LaunchCommandTestCase._output_regex(stdout, stderr)))

            # the exception code should be as specified in the call to launch_command
            self.assertEquals(context_manager.exception.code, extension_error_code)

            # the timeout period should have elapsed
            self.assertGreaterEqual(mock_sleep.call_count, timeout)

            # the command should have been terminated
            self.assertFalse(LaunchCommandTestCase._find_process(command), "The command was not terminated")

        # as a check for the test itself, verify it completed in just a few seconds
        self.assertLessEqual(time.time() - start_time, 5)

    def test_it_should_raise_an_exception_when_the_command_fails(self):
        extension_error_code = 2345
        stdout = "stdout" * 3
        stderr = "stderr" * 3
        exit_code = 99

        command = self.create_script("fail.py", '''
import sys

sys.stdout.write("{0}")
sys.stderr.write("{1}")
exit({2})

'''.format(stdout, stderr, exit_code))

        # the output is captured as part of the exception message
        with self.assertRaises(ExtensionError) as context_manager:
            self.ext_handler_instance.launch_command(command, extension_error_code=extension_error_code)

        message = str(context_manager.exception)
        self.assertRegex(message, r"Non-zero exit code: {0}.+{1}\s+{2}".format(exit_code, command, LaunchCommandTestCase._output_regex(stdout, stderr)))

        self.assertEquals(context_manager.exception.code, extension_error_code)

    def test_it_should_not_wait_for_child_process(self):
        stdout = "stdout"
        stderr = "stderr"

        command = self.create_script("start_child_process.py", '''
import os
import sys
import time

pid = os.fork()

if pid == 0:
    time.sleep(60)
else:
    sys.stdout.write("{0}")
    sys.stderr.write("{1}")
    
'''.format(stdout, stderr))

        start_time = time.time()

        output = self.ext_handler_instance.launch_command(command)

        self.assertLessEqual(time.time() - start_time, 5)

        # Also check that we capture the parent's output
        self.assertRegex(output, LaunchCommandTestCase._output_regex(stdout, stderr))

    def test_it_should_capture_the_output_of_child_process(self):
        parent_stdout = "PARENT STDOUT"
        parent_stderr = "PARENT STDERR"
        child_stdout = "CHILD STDOUT"
        child_stderr = "CHILD STDERR"
        more_parent_stdout = "MORE PARENT STDOUT"
        more_parent_stderr = "MORE PARENT STDERR"

        # the child process uses the signal file to indicate it has produced output
        signal_file = os.path.join(self.tmp_dir, "signal_file.txt")

        command = self.create_script("start_child_with_output.py", '''
import os
import sys
import time

sys.stdout.write("{0}")
sys.stderr.write("{1}")

pid = os.fork()

if pid == 0:
    sys.stdout.write("{2}")
    sys.stderr.write("{3}")
    
    open("{6}", "w").close()
else:
    sys.stdout.write("{4}")
    sys.stderr.write("{5}")
    
    while not os.path.exists("{6}"):
        time.sleep(0.5)
    
'''.format(parent_stdout, parent_stderr, child_stdout, child_stderr, more_parent_stdout, more_parent_stderr, signal_file))

        output = self.ext_handler_instance.launch_command(command)

        self.assertIn(parent_stdout, output)
        self.assertIn(parent_stderr, output)

        self.assertIn(child_stdout, output)
        self.assertIn(child_stderr, output)

        self.assertIn(more_parent_stdout, output)
        self.assertIn(more_parent_stderr, output)

    def test_it_should_capture_the_output_of_child_process_that_fails_to_start(self):
        parent_stdout = "PARENT STDOUT"
        parent_stderr = "PARENT STDERR"
        child_stdout = "CHILD STDOUT"
        child_stderr = "CHILD STDERR"

        command = self.create_script("start_child_that_fails.py", '''
import os
import sys
import time

pid = os.fork()

if pid == 0:
    sys.stdout.write("{0}")
    sys.stderr.write("{1}")
    exit(1)
else:
    sys.stdout.write("{2}")
    sys.stderr.write("{3}")

'''.format(child_stdout, child_stderr, parent_stdout, parent_stderr))

        output = self.ext_handler_instance.launch_command(command)

        self.assertIn(parent_stdout, output)
        self.assertIn(parent_stderr, output)

        self.assertIn(child_stdout, output)
        self.assertIn(child_stderr, output)

    def test_it_should_execute_commands_with_no_output(self):
        # file used to verify the command completed successfully
        signal_file = os.path.join(self.tmp_dir, "signal_file.txt")

        command = self.create_script("create_file.py", '''
open("{0}", "w").close()

'''.format(signal_file))

        output = self.ext_handler_instance.launch_command(command)

        self.assertTrue(os.path.exists(signal_file))
        self.assertRegex(output, LaunchCommandTestCase._output_regex('', ''))

    def test_it_should_not_capture_the_output_of_commands_that_do_their_own_redirection(self):
        # the test script redirects its output to this file
        command_output_file = os.path.join(self.tmp_dir, "command_output.txt")
        stdout = "STDOUT"
        stderr = "STDERR"

        # the test script mimics the redirection done by the Custom Script extension
        command = self.create_script("produce_output", '''
exec &> {0}
echo {1}
>&2 echo {2}

'''.format(command_output_file, stdout, stderr))

        output = self.ext_handler_instance.launch_command(command)

        self.assertRegex(output, LaunchCommandTestCase._output_regex('', ''))

        with open(command_output_file, "r") as command_output:
            output = command_output.read()
            self.assertEquals(output, "{0}\n{1}\n".format(stdout, stderr))

    def test_it_should_truncate_the_command_output(self):
        stdout = "STDOUT"
        stderr = "STDERR"

        command = self.create_script("produce_long_output.py", '''
import sys

sys.stdout.write( "{0}" * {1})
sys.stderr.write( "{2}" * {3})
'''.format(stdout, int(TELEMETRY_MESSAGE_MAX_LEN / len(stdout)), stderr, int(TELEMETRY_MESSAGE_MAX_LEN / len(stderr))))

        output = self.ext_handler_instance.launch_command(command)

        self.assertLessEqual(len(output), TELEMETRY_MESSAGE_MAX_LEN)
        self.assertIn(stdout, output)
        self.assertIn(stderr, output)

    def test_it_should_read_only_the_head_of_large_outputs(self):
        command = self.create_script("produce_long_output.py", '''
import sys

sys.stdout.write("O" * 5 * 1024 * 1024)
sys.stderr.write("E" * 5 * 1024 * 1024)
''')

        # Mocking the call to file.read() is difficult, so instead we mock the call to format_stdout_stderr, which takes the
        # return value of the calls to file.read(). The intention of the test is to verify we never read (and load in memory)
        # more than a few KB of data from the files used to capture stdout/stderr
        with patch('azurelinuxagent.common.utils.extensionprocessutil.format_stdout_stderr', side_effect=format_stdout_stderr) as mock_format:
            output = self.ext_handler_instance.launch_command(command)

        self.assertGreaterEqual(len(output), 1024)
        self.assertLessEqual(len(output), TELEMETRY_MESSAGE_MAX_LEN)

        mock_format.assert_called_once()

        args, kwargs = mock_format.call_args
        stdout, stderr = args

        self.assertGreaterEqual(len(stdout), 1024)
        self.assertLessEqual(len(stdout), TELEMETRY_MESSAGE_MAX_LEN)

        self.assertGreaterEqual(len(stderr), 1024)
        self.assertLessEqual(len(stderr), TELEMETRY_MESSAGE_MAX_LEN)

    def test_it_should_handle_errors_while_reading_the_command_output(self):
        command = self.create_script("produce_output.py", '''
import sys

sys.stdout.write("STDOUT")
sys.stderr.write("STDERR")
''')
        # Mocking the call to file.read() is difficult, so instead we mock the call to_capture_process_output,
        # which will call file.read() and we force stdout/stderr to be None; this will produce an exception when
        # trying to use these files.
        original_capture_process_output = read_output

        def capture_process_output(stdout_file, stderr_file):
            return original_capture_process_output(None, None)

        with patch('azurelinuxagent.common.utils.extensionprocessutil.read_output', side_effect=capture_process_output):
            output = self.ext_handler_instance.launch_command(command)

        self.assertIn("[stderr]\nCannot read stdout/stderr:", output)

    def test_it_should_contain_all_helper_environment_variables(self):

        helper_env_vars = {ExtCommandEnvVariable.ExtensionSeqNumber: self.ext_handler_instance.get_seq_no(),
                           ExtCommandEnvVariable.ExtensionPath: self.tmp_dir,
                           ExtCommandEnvVariable.ExtensionVersion: self.ext_handler_instance.ext_handler.properties.version}

        command = """
            printenv | grep -E '(%s)'
        """ % '|'.join(helper_env_vars.keys())

        test_file = self.create_script('printHelperEnvironments.sh', command)

        with patch("subprocess.Popen", wraps=subprocess.Popen) as patch_popen:
            output = self.ext_handler_instance.launch_command(test_file)

            args, kwagrs = patch_popen.call_args
            without_os_env = dict((k, v) for (k, v) in kwagrs['env'].items() if k not in os.environ)

            # This check will fail if any helper environment variables are added/removed later on
            self.assertEqual(helper_env_vars, without_os_env)

            # This check is checking if the expected values are set for the extension commands
            for helper_var in helper_env_vars:
                self.assertIn("%s=%s" % (helper_var, helper_env_vars[helper_var]), output)<|MERGE_RESOLUTION|>--- conflicted
+++ resolved
@@ -1,12 +1,7 @@
 # Copyright (c) Microsoft Corporation. All rights reserved.
 # Licensed under the Apache License.
 import json
-<<<<<<< HEAD
-import re
-import stat
-=======
 import subprocess
->>>>>>> 8158b454
 
 from azurelinuxagent.common.protocol.restapi import ExtensionStatus, Extension, ExtHandler, ExtHandlerProperties
 from azurelinuxagent.ga.exthandlers import parse_ext_status, ExtHandlerInstance, get_exthandlers_handler, \
