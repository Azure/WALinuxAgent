# Copyright (c) Microsoft Corporation. All rights reserved.
# Licensed under the Apache License.

from __future__ import print_function

import tempfile
import unittest
from threading import currentThread

from azurelinuxagent.common.protocol.goal_state import ExtensionsConfig
from azurelinuxagent.common.protocol.hostplugin import *
from azurelinuxagent.common.protocol.util import ProtocolUtil
from azurelinuxagent.common.protocol.wire import *
from azurelinuxagent.common.version import AGENT_PKG_GLOB, AGENT_DIR_GLOB
from azurelinuxagent.ga.update import *
from tests.tools import AgentTestCase, call, data_dir, DEFAULT, patch, load_bin_data, load_data, Mock, MagicMock, \
    clear_singleton_instances

NO_ERROR = {
    "last_failure": 0.0,
    "failure_count": 0,
    "was_fatal": False
}

FATAL_ERROR = {
    "last_failure": 42.42,
    "failure_count": 2,
    "was_fatal": True
}

WITH_ERROR = {
    "last_failure": 42.42,
    "failure_count": 2,
    "was_fatal": False
}

EMPTY_MANIFEST = {
    "name": "WALinuxAgent",
    "version": 1.0,
    "handlerManifest": {
        "installCommand": "",
        "uninstallCommand": "",
        "updateCommand": "",
        "enableCommand": "",
        "disableCommand": "",
        "rebootAfterInstall": False,
        "reportHeartbeat": False
    }
}


def get_agent_pkgs(in_dir=os.path.join(data_dir, "ga")):
    path = os.path.join(in_dir, AGENT_PKG_GLOB)
    return glob.glob(path)


def get_agents(in_dir=os.path.join(data_dir, "ga")):
    path = os.path.join(in_dir, AGENT_DIR_GLOB)
    return [a for a in glob.glob(path) if os.path.isdir(a)]


def get_agent_file_path():
    return get_agent_pkgs()[0]


def get_agent_file_name():
    return os.path.basename(get_agent_file_path())


def get_agent_path():
    return fileutil.trim_ext(get_agent_file_path(), "zip")


def get_agent_name():
    return os.path.basename(get_agent_path())


def get_agent_version():
    return FlexibleVersion(get_agent_name().split("-")[1])


def faux_logger():
    print("STDOUT message")
    print("STDERR message", file=sys.stderr)
    return DEFAULT


class UpdateTestCase(AgentTestCase):

    def agent_bin(self, version, suffix):
        return "bin/{0}-{1}{2}.egg".format(AGENT_NAME, version, suffix)

    def rename_agent_bin(self, path, src_v, dst_v):
        src_bin = glob.glob(os.path.join(path, self.agent_bin(src_v, '*')))[0]
        dst_bin = os.path.join(path, self.agent_bin(dst_v, ''))
        shutil.move(src_bin, dst_bin)

    def agents(self):
        return [GuestAgent(path=path) for path in self.agent_dirs()]

    def agent_count(self):
        return len(self.agent_dirs())

    def agent_dirs(self):
        return get_agents(in_dir=self.tmp_dir)

    def agent_dir(self, version):
        return os.path.join(self.tmp_dir, "{0}-{1}".format(AGENT_NAME, version))

    def agent_paths(self):
        paths = glob.glob(os.path.join(self.tmp_dir, "*"))
        paths.sort()
        return paths

    def agent_pkgs(self):
        return get_agent_pkgs(in_dir=self.tmp_dir)

    def agent_versions(self):
        v = [FlexibleVersion(AGENT_DIR_PATTERN.match(a).group(1)) for a in self.agent_dirs()]
        v.sort(reverse=True)
        return v

    def get_error_file(self, error_data=NO_ERROR):
        fp = tempfile.NamedTemporaryFile(mode="w")
        json.dump(error_data if error_data is not None else NO_ERROR, fp)
        fp.seek(0)
        return fp

    def create_error(self, error_data=NO_ERROR):
        with self.get_error_file(error_data) as path:
            err = GuestAgentError(path.name)
            err.load()
            return err

    def copy_agents(self, *agents):
        if len(agents) <= 0:
            agents = get_agent_pkgs()
        for agent in agents:
            shutil.copy(agent, self.tmp_dir)
        return

    def expand_agents(self):
        for agent in self.agent_pkgs():
            path = os.path.join(self.tmp_dir, fileutil.trim_ext(agent, "zip"))
            zipfile.ZipFile(agent).extractall(path)

    def prepare_agent(self, version):
        """
        Create a download for the current agent version, copied from test data
        """
        self.copy_agents(get_agent_pkgs()[0])
        self.expand_agents()

        versions = self.agent_versions()
        src_v = FlexibleVersion(str(versions[0]))

        from_path = self.agent_dir(src_v)
        dst_v = FlexibleVersion(str(version))
        to_path = self.agent_dir(dst_v)

        if from_path != to_path:
            shutil.move(from_path + ".zip", to_path + ".zip")
            shutil.move(from_path, to_path)
            self.rename_agent_bin(to_path, src_v, dst_v)
        return

    def prepare_agents(self,
                       count=20,
                       is_available=True):

        # Ensure the test data is copied over
        agent_count = self.agent_count()
        if agent_count <= 0:
            self.copy_agents(get_agent_pkgs()[0])
            self.expand_agents()
            count -= 1

        # Determine the most recent agent version
        versions = self.agent_versions()
        src_v = FlexibleVersion(str(versions[0]))

        # Create agent packages and directories
        return self.replicate_agents(
            src_v=src_v,
            count=count - agent_count,
            is_available=is_available)

    def remove_agents(self):
        for agent in self.agent_paths():
            try:
                if os.path.isfile(agent):
                    os.remove(agent)
                else:
                    shutil.rmtree(agent)
            except:
                pass
        return

    def replicate_agents(self,
                         count=5,
                         src_v=AGENT_VERSION,
                         is_available=True,
                         increment=1):
        from_path = self.agent_dir(src_v)
        dst_v = FlexibleVersion(str(src_v))
        for i in range(0, count):
            dst_v += increment
            to_path = self.agent_dir(dst_v)
            shutil.copyfile(from_path + ".zip", to_path + ".zip")
            shutil.copytree(from_path, to_path)
            self.rename_agent_bin(to_path, src_v, dst_v)
            if not is_available:
                GuestAgent(to_path).mark_failure(is_fatal=True)
        return dst_v


class TestGuestAgentError(UpdateTestCase):
    def test_creation(self):
        self.assertRaises(TypeError, GuestAgentError)
        self.assertRaises(UpdateError, GuestAgentError, None)

        with self.get_error_file(error_data=WITH_ERROR) as path:
            err = GuestAgentError(path.name)
            err.load()
            self.assertEqual(path.name, err.path)
        self.assertNotEqual(None, err)

        self.assertEqual(WITH_ERROR["last_failure"], err.last_failure)
        self.assertEqual(WITH_ERROR["failure_count"], err.failure_count)
        self.assertEqual(WITH_ERROR["was_fatal"], err.was_fatal)
        return

    def test_clear(self):
        with self.get_error_file(error_data=WITH_ERROR) as path:
            err = GuestAgentError(path.name)
            err.load()
            self.assertEqual(path.name, err.path)
        self.assertNotEqual(None, err)

        err.clear()
        self.assertEqual(NO_ERROR["last_failure"], err.last_failure)
        self.assertEqual(NO_ERROR["failure_count"], err.failure_count)
        self.assertEqual(NO_ERROR["was_fatal"], err.was_fatal)
        return

    def test_save(self):
        err1 = self.create_error()
        err1.mark_failure()
        err1.mark_failure(is_fatal=True)

        err2 = self.create_error(err1.to_json())
        self.assertEqual(err1.last_failure, err2.last_failure)
        self.assertEqual(err1.failure_count, err2.failure_count)
        self.assertEqual(err1.was_fatal, err2.was_fatal)

    def test_mark_failure(self):
        err = self.create_error()
        self.assertFalse(err.is_blacklisted)

        for i in range(0, MAX_FAILURE):
            err.mark_failure()

        # Agent failed >= MAX_FAILURE, it should be blacklisted
        self.assertTrue(err.is_blacklisted)
        self.assertEqual(MAX_FAILURE, err.failure_count)
        return

    def test_mark_failure_permanent(self):
        err = self.create_error()

        self.assertFalse(err.is_blacklisted)

        # Fatal errors immediately blacklist
        err.mark_failure(is_fatal=True)
        self.assertTrue(err.is_blacklisted)
        self.assertTrue(err.failure_count < MAX_FAILURE)
        return

    def test_str(self):
        err = self.create_error(error_data=NO_ERROR)
        s = "Last Failure: {0}, Total Failures: {1}, Fatal: {2}".format(
            NO_ERROR["last_failure"],
            NO_ERROR["failure_count"],
            NO_ERROR["was_fatal"])
        self.assertEqual(s, str(err))

        err = self.create_error(error_data=WITH_ERROR)
        s = "Last Failure: {0}, Total Failures: {1}, Fatal: {2}".format(
            WITH_ERROR["last_failure"],
            WITH_ERROR["failure_count"],
            WITH_ERROR["was_fatal"])
        self.assertEqual(s, str(err))
        return


class TestGuestAgent(UpdateTestCase):
    def setUp(self):
        UpdateTestCase.setUp(self)
        self.copy_agents(get_agent_file_path())
        self.agent_path = os.path.join(self.tmp_dir, get_agent_name())

    def test_creation(self):
        self.assertRaises(UpdateError, GuestAgent, "A very bad file name")
        n = "{0}-a.bad.version".format(AGENT_NAME)
        self.assertRaises(UpdateError, GuestAgent, n)

        self.expand_agents()

        agent = GuestAgent(path=self.agent_path)
        self.assertNotEqual(None, agent)
        self.assertEqual(get_agent_name(), agent.name)
        self.assertEqual(get_agent_version(), agent.version)

        self.assertEqual(self.agent_path, agent.get_agent_dir())

        path = os.path.join(self.agent_path, AGENT_MANIFEST_FILE)
        self.assertEqual(path, agent.get_agent_manifest_path())

        self.assertEqual(
            os.path.join(self.agent_path, AGENT_ERROR_FILE),
            agent.get_agent_error_file())

        path = ".".join((os.path.join(conf.get_lib_dir(), get_agent_name()), "zip"))
        self.assertEqual(path, agent.get_agent_pkg_path())

        self.assertTrue(agent.is_downloaded)
        self.assertFalse(agent.is_blacklisted)
        self.assertTrue(agent.is_available)

    @patch("azurelinuxagent.ga.update.GuestAgent._ensure_downloaded")
    def test_clear_error(self, mock_downloaded):
        self.expand_agents()

        agent = GuestAgent(path=self.agent_path)
        agent.mark_failure(is_fatal=True)

        self.assertTrue(agent.error.last_failure > 0.0)
        self.assertEqual(1, agent.error.failure_count)
        self.assertTrue(agent.is_blacklisted)
        self.assertEqual(agent.is_blacklisted, agent.error.is_blacklisted)

        agent.clear_error()
        self.assertEqual(0.0, agent.error.last_failure)
        self.assertEqual(0, agent.error.failure_count)
        self.assertFalse(agent.is_blacklisted)
        self.assertEqual(agent.is_blacklisted, agent.error.is_blacklisted)

    @patch("azurelinuxagent.ga.update.GuestAgent._ensure_downloaded")
    @patch("azurelinuxagent.ga.update.GuestAgent._ensure_loaded")
    def test_is_available(self, mock_loaded, mock_downloaded):
        agent = GuestAgent(path=self.agent_path)

        self.assertFalse(agent.is_available)
        agent._unpack()
        self.assertTrue(agent.is_available)

        agent.mark_failure(is_fatal=True)
        self.assertFalse(agent.is_available)

    @patch("azurelinuxagent.ga.update.GuestAgent._ensure_downloaded")
    @patch("azurelinuxagent.ga.update.GuestAgent._ensure_loaded")
    def test_is_blacklisted(self, mock_loaded, mock_downloaded):
        agent = GuestAgent(path=self.agent_path)
        self.assertFalse(agent.is_blacklisted)

        agent._unpack()
        self.assertFalse(agent.is_blacklisted)
        self.assertEqual(agent.is_blacklisted, agent.error.is_blacklisted)

        agent.mark_failure(is_fatal=True)
        self.assertTrue(agent.is_blacklisted)
        self.assertEqual(agent.is_blacklisted, agent.error.is_blacklisted)

    @patch("azurelinuxagent.ga.update.GuestAgent._ensure_downloaded")
    @patch("azurelinuxagent.ga.update.GuestAgent._ensure_loaded")
    def test_resource_gone_error_not_blacklisted(self, mock_loaded, mock_downloaded):
        try:
            mock_downloaded.side_effect = ResourceGoneError()
            agent = GuestAgent(path=self.agent_path)
            self.assertFalse(agent.is_blacklisted)
        except ResourceGoneError:
            pass
        except:
            self.fail("Exception was not expected!")

    @patch("azurelinuxagent.ga.update.GuestAgent._ensure_downloaded")
    @patch("azurelinuxagent.ga.update.GuestAgent._ensure_loaded")
    def test_ioerror_not_blacklisted(self, mock_loaded, mock_downloaded):
        try:
            mock_downloaded.side_effect = IOError()
            agent = GuestAgent(path=self.agent_path)
            self.assertFalse(agent.is_blacklisted)
        except IOError:
            pass
        except:
            self.fail("Exception was not expected!")

    @patch("azurelinuxagent.ga.update.GuestAgent._ensure_downloaded")
    @patch("azurelinuxagent.ga.update.GuestAgent._ensure_loaded")
    def test_is_downloaded(self, mock_loaded, mock_downloaded):
        agent = GuestAgent(path=self.agent_path)
        self.assertFalse(agent.is_downloaded)
        agent._unpack()
        self.assertTrue(agent.is_downloaded)

    @patch("azurelinuxagent.ga.update.GuestAgent._ensure_downloaded")
    @patch("azurelinuxagent.ga.update.GuestAgent._ensure_loaded")
    def test_mark_failure(self, mock_loaded, mock_downloaded):
        agent = GuestAgent(path=self.agent_path)

        agent.mark_failure()
        self.assertEqual(1, agent.error.failure_count)

        agent.mark_failure(is_fatal=True)
        self.assertEqual(2, agent.error.failure_count)
        self.assertTrue(agent.is_blacklisted)

    @patch("azurelinuxagent.ga.update.GuestAgent._ensure_downloaded")
    @patch("azurelinuxagent.ga.update.GuestAgent._ensure_loaded")
    def test_unpack(self, mock_loaded, mock_downloaded):
        agent = GuestAgent(path=self.agent_path)
        self.assertFalse(os.path.isdir(agent.get_agent_dir()))
        agent._unpack()
        self.assertTrue(os.path.isdir(agent.get_agent_dir()))
        self.assertTrue(os.path.isfile(agent.get_agent_manifest_path()))

    @patch("azurelinuxagent.ga.update.GuestAgent._ensure_downloaded")
    @patch("azurelinuxagent.ga.update.GuestAgent._ensure_loaded")
    def test_unpack_fail(self, mock_loaded, mock_downloaded):
        agent = GuestAgent(path=self.agent_path)
        self.assertFalse(os.path.isdir(agent.get_agent_dir()))
        os.remove(agent.get_agent_pkg_path())
        self.assertRaises(UpdateError, agent._unpack)

    @patch("azurelinuxagent.ga.update.GuestAgent._ensure_downloaded")
    @patch("azurelinuxagent.ga.update.GuestAgent._ensure_loaded")
    def test_load_manifest(self, mock_loaded, mock_downloaded):
        agent = GuestAgent(path=self.agent_path)
        agent._unpack()
        agent._load_manifest()
        self.assertEqual(agent.manifest.get_enable_command(),
                         agent.get_agent_cmd())

    @patch("azurelinuxagent.ga.update.GuestAgent._ensure_downloaded")
    @patch("azurelinuxagent.ga.update.GuestAgent._ensure_loaded")
    def test_load_manifest_missing(self, mock_loaded, mock_downloaded):
        agent = GuestAgent(path=self.agent_path)
        self.assertFalse(os.path.isdir(agent.get_agent_dir()))
        agent._unpack()
        os.remove(agent.get_agent_manifest_path())
        self.assertRaises(UpdateError, agent._load_manifest)

    @patch("azurelinuxagent.ga.update.GuestAgent._ensure_downloaded")
    @patch("azurelinuxagent.ga.update.GuestAgent._ensure_loaded")
    def test_load_manifest_is_empty(self, mock_loaded, mock_downloaded):
        agent = GuestAgent(path=self.agent_path)
        self.assertFalse(os.path.isdir(agent.get_agent_dir()))
        agent._unpack()
        self.assertTrue(os.path.isfile(agent.get_agent_manifest_path()))

        with open(agent.get_agent_manifest_path(), "w") as file:
            json.dump(EMPTY_MANIFEST, file)
        self.assertRaises(UpdateError, agent._load_manifest)

    @patch("azurelinuxagent.ga.update.GuestAgent._ensure_downloaded")
    @patch("azurelinuxagent.ga.update.GuestAgent._ensure_loaded")
    def test_load_manifest_is_malformed(self, mock_loaded, mock_downloaded):
        agent = GuestAgent(path=self.agent_path)
        self.assertFalse(os.path.isdir(agent.get_agent_dir()))
        agent._unpack()
        self.assertTrue(os.path.isfile(agent.get_agent_manifest_path()))

        with open(agent.get_agent_manifest_path(), "w") as file:
            file.write("This is not JSON data")
        self.assertRaises(UpdateError, agent._load_manifest)

    def test_load_error(self):
        agent = GuestAgent(path=self.agent_path)
        agent.error = None

        agent._load_error()
        self.assertTrue(agent.error is not None)

    @patch("azurelinuxagent.ga.update.GuestAgent._ensure_downloaded")
    @patch("azurelinuxagent.ga.update.GuestAgent._ensure_loaded")
    @patch("azurelinuxagent.ga.update.restutil.http_get")
    def test_download(self, mock_http_get, mock_loaded, mock_downloaded):
        self.remove_agents()
        self.assertFalse(os.path.isdir(self.agent_path))

        agent_pkg = load_bin_data(os.path.join("ga", get_agent_file_name()))
        mock_http_get.return_value = ResponseMock(response=agent_pkg)

        pkg = ExtHandlerPackage(version=str(get_agent_version()))
        pkg.uris.append(ExtHandlerPackageUri())
        agent = GuestAgent(pkg=pkg)
        agent._download()

        self.assertTrue(os.path.isfile(agent.get_agent_pkg_path()))

    @patch("azurelinuxagent.ga.update.GuestAgent._ensure_downloaded")
    @patch("azurelinuxagent.ga.update.GuestAgent._ensure_loaded")
    @patch("azurelinuxagent.ga.update.restutil.http_get")
    def test_download_fail(self, mock_http_get, mock_loaded, mock_downloaded):
        self.remove_agents()
        self.assertFalse(os.path.isdir(self.agent_path))

        mock_http_get.return_value = ResponseMock(status=restutil.httpclient.SERVICE_UNAVAILABLE)

        pkg = ExtHandlerPackage(version=str(get_agent_version()))
        pkg.uris.append(ExtHandlerPackageUri())
        agent = GuestAgent(pkg=pkg)

        self.assertRaises(UpdateError, agent._download)
        self.assertFalse(os.path.isfile(agent.get_agent_pkg_path()))
        self.assertFalse(agent.is_downloaded)

    @patch("azurelinuxagent.ga.update.GuestAgent._ensure_downloaded")
    @patch("azurelinuxagent.ga.update.GuestAgent._ensure_loaded")
    @patch("azurelinuxagent.ga.update.restutil.http_get")
    @patch("azurelinuxagent.ga.update.restutil.http_post")
    def test_download_fallback(self, mock_http_post, mock_http_get, mock_loaded, mock_downloaded):
        self.remove_agents()
        self.assertFalse(os.path.isdir(self.agent_path))

        mock_http_get.return_value = ResponseMock(
            status=restutil.httpclient.SERVICE_UNAVAILABLE,
            response="")

        ext_uri = 'ext_uri'
        host_uri = 'host_uri'
        api_uri = URI_FORMAT_GET_API_VERSIONS.format(host_uri, HOST_PLUGIN_PORT)
        art_uri = URI_FORMAT_GET_EXTENSION_ARTIFACT.format(host_uri, HOST_PLUGIN_PORT)
        mock_host = HostPluginProtocol(host_uri,
                                       'container_id',
                                       'role_config')

        pkg = ExtHandlerPackage(version=str(get_agent_version()))
        pkg.uris.append(ExtHandlerPackageUri(uri=ext_uri))
        agent = GuestAgent(pkg=pkg)
        agent.host = mock_host

        # ensure fallback fails gracefully, no http
        self.assertRaises(UpdateError, agent._download)
        self.assertEqual(mock_http_get.call_count, 2)
        self.assertEqual(mock_http_get.call_args_list[0][0][0], ext_uri)
        self.assertEqual(mock_http_get.call_args_list[1][0][0], api_uri)

        # ensure fallback fails gracefully, artifact api failure
        with patch.object(HostPluginProtocol,
                          "ensure_initialized",
                          return_value=True):
            self.assertRaises(UpdateError, agent._download)
            self.assertEqual(mock_http_get.call_count, 4)

            self.assertEqual(mock_http_get.call_args_list[2][0][0], ext_uri)

            self.assertEqual(mock_http_get.call_args_list[3][0][0], art_uri)
            a, k = mock_http_get.call_args_list[3]
            self.assertEqual(False, k['use_proxy'])

            # ensure fallback works as expected
            with patch.object(HostPluginProtocol,
                              "get_artifact_request",
                              return_value=[art_uri, {}]):
                self.assertRaises(UpdateError, agent._download)
                self.assertEqual(mock_http_get.call_count, 6)

                a, k = mock_http_get.call_args_list[3]
                self.assertEqual(False, k['use_proxy'])

                self.assertEqual(mock_http_get.call_args_list[4][0][0], ext_uri)
                a, k = mock_http_get.call_args_list[4]

                self.assertEqual(mock_http_get.call_args_list[5][0][0], art_uri)
                a, k = mock_http_get.call_args_list[5]
                self.assertEqual(False, k['use_proxy'])

    @patch("azurelinuxagent.ga.update.restutil.http_get")
    def test_ensure_downloaded(self, mock_http_get):
        self.remove_agents()
        self.assertFalse(os.path.isdir(self.agent_path))

        agent_pkg = load_bin_data(os.path.join("ga", get_agent_file_name()))
        mock_http_get.return_value = ResponseMock(response=agent_pkg)

        pkg = ExtHandlerPackage(version=str(get_agent_version()))
        pkg.uris.append(ExtHandlerPackageUri())
        agent = GuestAgent(pkg=pkg)

        self.assertTrue(os.path.isfile(agent.get_agent_manifest_path()))
        self.assertTrue(agent.is_downloaded)

    @patch("azurelinuxagent.ga.update.GuestAgent._download", side_effect=UpdateError)
    def test_ensure_downloaded_download_fails(self, mock_download):
        self.remove_agents()
        self.assertFalse(os.path.isdir(self.agent_path))

        pkg = ExtHandlerPackage(version=str(get_agent_version()))
        pkg.uris.append(ExtHandlerPackageUri())
        agent = GuestAgent(pkg=pkg)

        self.assertEqual(1, agent.error.failure_count)
        self.assertFalse(agent.error.was_fatal)
        self.assertFalse(agent.is_blacklisted)

    @patch("azurelinuxagent.ga.update.GuestAgent._download")
    @patch("azurelinuxagent.ga.update.GuestAgent._unpack", side_effect=UpdateError)
    def test_ensure_downloaded_unpack_fails(self, mock_unpack, mock_download):
        self.assertFalse(os.path.isdir(self.agent_path))

        pkg = ExtHandlerPackage(version=str(get_agent_version()))
        pkg.uris.append(ExtHandlerPackageUri())
        agent = GuestAgent(pkg=pkg)

        self.assertEqual(1, agent.error.failure_count)
        self.assertTrue(agent.error.was_fatal)
        self.assertTrue(agent.is_blacklisted)

    @patch("azurelinuxagent.ga.update.GuestAgent._download")
    @patch("azurelinuxagent.ga.update.GuestAgent._unpack")
    @patch("azurelinuxagent.ga.update.GuestAgent._load_manifest", side_effect=UpdateError)
    def test_ensure_downloaded_load_manifest_fails(self, mock_manifest, mock_unpack, mock_download):
        self.assertFalse(os.path.isdir(self.agent_path))

        pkg = ExtHandlerPackage(version=str(get_agent_version()))
        pkg.uris.append(ExtHandlerPackageUri())
        agent = GuestAgent(pkg=pkg)

        self.assertEqual(1, agent.error.failure_count)
        self.assertTrue(agent.error.was_fatal)
        self.assertTrue(agent.is_blacklisted)

    @patch("azurelinuxagent.ga.update.GuestAgent._download")
    @patch("azurelinuxagent.ga.update.GuestAgent._unpack")
    @patch("azurelinuxagent.ga.update.GuestAgent._load_manifest")
    def test_ensure_download_skips_blacklisted(self, mock_manifest, mock_unpack, mock_download):
        agent = GuestAgent(path=self.agent_path)
        self.assertEqual(0, mock_download.call_count)

        agent.clear_error()
        agent.mark_failure(is_fatal=True)
        self.assertTrue(agent.is_blacklisted)

        pkg = ExtHandlerPackage(version=str(get_agent_version()))
        pkg.uris.append(ExtHandlerPackageUri())
        agent = GuestAgent(pkg=pkg)

        self.assertEqual(1, agent.error.failure_count)
        self.assertTrue(agent.error.was_fatal)
        self.assertTrue(agent.is_blacklisted)
        self.assertEqual(0, mock_download.call_count)
        self.assertEqual(0, mock_unpack.call_count)


class TestUpdate(UpdateTestCase):
    def setUp(self):
        UpdateTestCase.setUp(self)
        self.event_patch = patch('azurelinuxagent.common.event.add_event')
        self.update_handler = get_update_handler()
        self.update_handler.protocol_util = Mock()

        # Since ProtocolUtil is a singleton per thread, we need to clear it to ensure that the test cases do not reuse
        # a previous state
        clear_singleton_instances(ProtocolUtil)

    def test_creation(self):
        self.assertTrue(self.update_handler.running)

        self.assertEqual(None, self.update_handler.last_attempt_time)

        self.assertEqual(0, len(self.update_handler.agents))

        self.assertEqual(None, self.update_handler.child_agent)
        self.assertEqual(None, self.update_handler.child_launch_time)
        self.assertEqual(0, self.update_handler.child_launch_attempts)
        self.assertEqual(None, self.update_handler.child_process)

        self.assertEqual(None, self.update_handler.signal_handler)

    def test_emit_restart_event_emits_event_if_not_clean_start(self):
        try:
            mock_event = self.event_patch.start()
            self.update_handler._set_sentinel()
            self.update_handler._emit_restart_event()
            self.assertEqual(1, mock_event.call_count)
        except Exception as e:
            pass
        self.event_patch.stop()

    def _create_protocol(self, count=20, versions=None):
        latest_version = self.prepare_agents(count=count)
        if versions is None or len(versions) <= 0:
            versions = [latest_version]
        return ProtocolMock(versions=versions)

    def _test_ensure_no_orphans(self, invocations=3, interval=ORPHAN_WAIT_INTERVAL, pid_count=0):
        with patch.object(self.update_handler, 'osutil') as mock_util:
            # Note:
            # - Python only allows mutations of objects to which a function has
            #   a reference. Incrementing an integer directly changes the
            #   reference. Incrementing an item of a list changes an item to
            #   which the code has a reference.
            #   See http://stackoverflow.com/questions/26408941/python-nested-functions-and-variable-scope
            iterations = [0]

            def iterator(*args, **kwargs):
                iterations[0] += 1
                return iterations[0] < invocations

            mock_util.check_pid_alive = Mock(side_effect=iterator)

            pid_files = self.update_handler._get_pid_files()
            self.assertEqual(pid_count, len(pid_files))

            with patch('os.getpid', return_value=42):
                with patch('time.sleep', return_value=None) as mock_sleep:
                    self.update_handler._ensure_no_orphans(orphan_wait_interval=interval)
                    for pid_file in pid_files:
                        self.assertFalse(os.path.exists(pid_file))
                    return mock_util.check_pid_alive.call_count, mock_sleep.call_count

    def test_ensure_no_orphans(self):
        fileutil.write_file(os.path.join(self.tmp_dir, "0_waagent.pid"), ustr(41))
        calls, sleeps = self._test_ensure_no_orphans(invocations=3, pid_count=1)
        self.assertEqual(3, calls)
        self.assertEqual(2, sleeps)

    def test_ensure_no_orphans_skips_if_no_orphans(self):
        calls, sleeps = self._test_ensure_no_orphans(invocations=3)
        self.assertEqual(0, calls)
        self.assertEqual(0, sleeps)

    def test_ensure_no_orphans_ignores_exceptions(self):
        with patch('azurelinuxagent.common.utils.fileutil.read_file', side_effect=Exception):
            calls, sleeps = self._test_ensure_no_orphans(invocations=3)
            self.assertEqual(0, calls)
            self.assertEqual(0, sleeps)

    def test_ensure_no_orphans_kills_after_interval(self):
        fileutil.write_file(os.path.join(self.tmp_dir, "0_waagent.pid"), ustr(41))
        with patch('os.kill') as mock_kill:
            calls, sleeps = self._test_ensure_no_orphans(
                invocations=4,
                interval=3 * ORPHAN_POLL_INTERVAL,
                pid_count=1)
            self.assertEqual(3, calls)
            self.assertEqual(2, sleeps)
            self.assertEqual(1, mock_kill.call_count)

    @patch('azurelinuxagent.ga.update.datetime')
    def test_ensure_partition_assigned(self, mock_time):
        path = os.path.join(conf.get_lib_dir(), AGENT_PARTITION_FILE)
        mock_time.utcnow = Mock()

        self.assertFalse(os.path.exists(path))

        for n in range(0, 99):
            mock_time.utcnow.return_value = Mock(microsecond=n * 10000)

            self.update_handler._ensure_partition_assigned()

            self.assertTrue(os.path.exists(path))
            s = fileutil.read_file(path)
            self.assertEqual(n, int(s))
            os.remove(path)

    def test_ensure_readonly_sets_readonly(self):
        test_files = [
            os.path.join(conf.get_lib_dir(), "faux_certificate.crt"),
            os.path.join(conf.get_lib_dir(), "faux_certificate.p7m"),
            os.path.join(conf.get_lib_dir(), "faux_certificate.pem"),
            os.path.join(conf.get_lib_dir(), "faux_certificate.prv"),
            os.path.join(conf.get_lib_dir(), "ovf-env.xml")
        ]
        for path in test_files:
            fileutil.write_file(path, "Faux content")
            os.chmod(path,
                     stat.S_IRUSR | stat.S_IWUSR | stat.S_IRGRP | stat.S_IROTH)

        self.update_handler._ensure_readonly_files()

        for path in test_files:
            mode = os.stat(path).st_mode
            mode &= (stat.S_IRWXU | stat.S_IRWXG | stat.S_IRWXO)
            self.assertEqual(0, mode ^ stat.S_IRUSR)

    def test_ensure_readonly_leaves_unmodified(self):
        test_files = [
            os.path.join(conf.get_lib_dir(), "faux.xml"),
            os.path.join(conf.get_lib_dir(), "faux.json"),
            os.path.join(conf.get_lib_dir(), "faux.txt"),
            os.path.join(conf.get_lib_dir(), "faux")
        ]
        for path in test_files:
            fileutil.write_file(path, "Faux content")
            os.chmod(path,
                     stat.S_IRUSR | stat.S_IWUSR | stat.S_IRGRP | stat.S_IROTH)

        self.update_handler._ensure_readonly_files()

        for path in test_files:
            mode = os.stat(path).st_mode
            mode &= (stat.S_IRWXU | stat.S_IRWXG | stat.S_IRWXO)
            self.assertEqual(
                stat.S_IRUSR | stat.S_IWUSR | stat.S_IRGRP | stat.S_IROTH,
                mode)

    def _test_evaluate_agent_health(self, child_agent_index=0):
        self.prepare_agents()

        latest_agent = self.update_handler.get_latest_agent()
        self.assertTrue(latest_agent.is_available)
        self.assertFalse(latest_agent.is_blacklisted)
        self.assertTrue(len(self.update_handler.agents) > 1)

        child_agent = self.update_handler.agents[child_agent_index]
        self.assertTrue(child_agent.is_available)
        self.assertFalse(child_agent.is_blacklisted)
        self.update_handler.child_agent = child_agent

        self.update_handler._evaluate_agent_health(latest_agent)

    def test_evaluate_agent_health_ignores_installed_agent(self):
        self.update_handler._evaluate_agent_health(None)

    def test_evaluate_agent_health_raises_exception_for_restarting_agent(self):
        self.update_handler.child_launch_time = time.time() - (4 * 60)
        self.update_handler.child_launch_attempts = CHILD_LAUNCH_RESTART_MAX - 1
        self.assertRaises(Exception, self._test_evaluate_agent_health)

    def test_evaluate_agent_health_will_not_raise_exception_for_long_restarts(self):
        self.update_handler.child_launch_time = time.time() - 24 * 60
        self.update_handler.child_launch_attempts = CHILD_LAUNCH_RESTART_MAX
        self._test_evaluate_agent_health()

    def test_evaluate_agent_health_will_not_raise_exception_too_few_restarts(self):
        self.update_handler.child_launch_time = time.time()
        self.update_handler.child_launch_attempts = CHILD_LAUNCH_RESTART_MAX - 2
        self._test_evaluate_agent_health()

    def test_evaluate_agent_health_resets_with_new_agent(self):
        self.update_handler.child_launch_time = time.time() - (4 * 60)
        self.update_handler.child_launch_attempts = CHILD_LAUNCH_RESTART_MAX - 1
        self._test_evaluate_agent_health(child_agent_index=1)
        self.assertEqual(1, self.update_handler.child_launch_attempts)

    def test_filter_blacklisted_agents(self):
        self.prepare_agents()

        self.update_handler._set_agents([GuestAgent(path=path) for path in self.agent_dirs()])
        self.assertEqual(len(self.agent_dirs()), len(self.update_handler.agents))

        kept_agents = self.update_handler.agents[::2]
        blacklisted_agents = self.update_handler.agents[1::2]
        for agent in blacklisted_agents:
            agent.mark_failure(is_fatal=True)
        self.update_handler._filter_blacklisted_agents()
        self.assertEqual(kept_agents, self.update_handler.agents)

    def test_find_agents(self):
        self.prepare_agents()

        self.assertTrue(0 <= len(self.update_handler.agents))
        self.update_handler._find_agents()
        self.assertEqual(len(get_agents(self.tmp_dir)), len(self.update_handler.agents))

    def test_find_agents_does_reload(self):
        self.prepare_agents()

        self.update_handler._find_agents()
        agents = self.update_handler.agents

        self.update_handler._find_agents()
        self.assertNotEqual(agents, self.update_handler.agents)

    def test_find_agents_sorts(self):
        self.prepare_agents()
        self.update_handler._find_agents()

        v = FlexibleVersion("100000")
        for a in self.update_handler.agents:
            self.assertTrue(v > a.version)
            v = a.version

    @patch('azurelinuxagent.common.protocol.wire.WireClient.get_host_plugin')
    def test_get_host_plugin_returns_host_for_wireserver(self, mock_get_host):
        protocol = WireProtocol('12.34.56.78')
        mock_get_host.return_value = "faux host"
        host = self.update_handler._get_host_plugin(protocol=protocol)
        print("mock_get_host call cound={0}".format(mock_get_host.call_count))
        self.assertEqual(1, mock_get_host.call_count)
        self.assertEqual("faux host", host)

    def test_get_latest_agent(self):
        latest_version = self.prepare_agents()

        latest_agent = self.update_handler.get_latest_agent()
        self.assertEqual(len(get_agents(self.tmp_dir)), len(self.update_handler.agents))
        self.assertEqual(latest_version, latest_agent.version)

    def test_get_latest_agent_excluded(self):
        self.prepare_agent(AGENT_VERSION)
        self.assertFalse(self._test_upgrade_available(
            versions=self.agent_versions(),
            count=1))
        self.assertEqual(None, self.update_handler.get_latest_agent())

    def test_get_latest_agent_no_updates(self):
        self.assertEqual(None, self.update_handler.get_latest_agent())

    def test_get_latest_agent_skip_updates(self):
        conf.get_autoupdate_enabled = Mock(return_value=False)
        self.assertEqual(None, self.update_handler.get_latest_agent())

    def test_get_latest_agent_skips_unavailable(self):
        self.prepare_agents()
        prior_agent = self.update_handler.get_latest_agent()

        latest_version = self.prepare_agents(count=self.agent_count() + 1, is_available=False)
        latest_path = os.path.join(self.tmp_dir, "{0}-{1}".format(AGENT_NAME, latest_version))
        self.assertFalse(GuestAgent(latest_path).is_available)

        latest_agent = self.update_handler.get_latest_agent()
        self.assertTrue(latest_agent.version < latest_version)
        self.assertEqual(latest_agent.version, prior_agent.version)

    def test_get_pid_files(self):
        pid_files = self.update_handler._get_pid_files()
        self.assertEqual(0, len(pid_files))

    def test_get_pid_files_returns_previous(self):
        for n in range(1250):
            fileutil.write_file(os.path.join(self.tmp_dir, str(n) + "_waagent.pid"), ustr(n + 1))
        pid_files = self.update_handler._get_pid_files()
        self.assertEqual(1250, len(pid_files))

        pid_dir, pid_name, pid_re = self.update_handler._get_pid_parts()
        for p in pid_files:
            self.assertTrue(pid_re.match(os.path.basename(p)))

    def test_is_clean_start_returns_true_when_no_sentinel(self):
        self.assertFalse(os.path.isfile(self.update_handler._sentinel_file_path()))
        self.assertTrue(self.update_handler._is_clean_start)

    def test_is_clean_start_returns_false_when_sentinel_exists(self):
        self.update_handler._set_sentinel(agent=CURRENT_AGENT)
        self.assertFalse(self.update_handler._is_clean_start)

    def test_is_clean_start_returns_false_for_exceptions(self):
        self.update_handler._set_sentinel()
        with patch("azurelinuxagent.common.utils.fileutil.read_file", side_effect=Exception):
            self.assertFalse(self.update_handler._is_clean_start)

    def test_is_orphaned_returns_false_if_parent_exists(self):
        fileutil.write_file(conf.get_agent_pid_file_path(), ustr(42))
        with patch('os.getppid', return_value=42):
            self.assertFalse(self.update_handler._is_orphaned)

    def test_is_orphaned_returns_true_if_parent_is_init(self):
        with patch('os.getppid', return_value=1):
            self.assertTrue(self.update_handler._is_orphaned)

    def test_is_orphaned_returns_true_if_parent_does_not_exist(self):
        fileutil.write_file(conf.get_agent_pid_file_path(), ustr(24))
        with patch('os.getppid', return_value=42):
            self.assertTrue(self.update_handler._is_orphaned)

    def test_is_version_available(self):
        self.prepare_agents(is_available=True)
        self.update_handler.agents = self.agents()

        for agent in self.agents():
            self.assertTrue(self.update_handler._is_version_eligible(agent.version))

    @patch("azurelinuxagent.ga.update.is_current_agent_installed", return_value=False)
    def test_is_version_available_rejects(self, mock_current):
        self.prepare_agents(is_available=True)
        self.update_handler.agents = self.agents()

        self.update_handler.agents[0].mark_failure(is_fatal=True)
        self.assertFalse(self.update_handler._is_version_eligible(self.agents()[0].version))

    @patch("azurelinuxagent.ga.update.is_current_agent_installed", return_value=True)
    def test_is_version_available_accepts_current(self, mock_current):
        self.update_handler.agents = []
        self.assertTrue(self.update_handler._is_version_eligible(CURRENT_VERSION))

    @patch("azurelinuxagent.ga.update.is_current_agent_installed", return_value=False)
    def test_is_version_available_rejects_by_default(self, mock_current):
        self.prepare_agents()
        self.update_handler.agents = []

        v = self.agents()[0].version
        self.assertFalse(self.update_handler._is_version_eligible(v))

    def test_purge_agents(self):
        self.prepare_agents()
        self.update_handler._find_agents()

        # Ensure at least three agents initially exist
        self.assertTrue(2 < len(self.update_handler.agents))

        # Purge every other agent. Don't add the current version to agents_to_keep explicitly;
        # the current version is never purged
        agents_to_keep = []
        kept_agents = []
        purged_agents = []
        for i in range(0, len(self.update_handler.agents)):
            if self.update_handler.agents[i].version == CURRENT_VERSION:
                kept_agents.append(self.update_handler.agents[i])
            else:
                if i % 2 == 0:
                    agents_to_keep.append(self.update_handler.agents[i])
                    kept_agents.append(self.update_handler.agents[i])
                else:
                    purged_agents.append(self.update_handler.agents[i])

        # Reload and assert only the kept agents remain on disk
        self.update_handler.agents = agents_to_keep
        self.update_handler._purge_agents()
        self.update_handler._find_agents()
        self.assertEqual(
            [agent.version for agent in kept_agents],
            [agent.version for agent in self.update_handler.agents])

        # Ensure both directories and packages are removed
        for agent in purged_agents:
            agent_path = os.path.join(self.tmp_dir, "{0}-{1}".format(AGENT_NAME, agent.version))
            self.assertFalse(os.path.exists(agent_path))
            self.assertFalse(os.path.exists(agent_path + ".zip"))

        # Ensure kept agent directories and packages remain
        for agent in kept_agents:
            agent_path = os.path.join(self.tmp_dir, "{0}-{1}".format(AGENT_NAME, agent.version))
            self.assertTrue(os.path.exists(agent_path))
            self.assertTrue(os.path.exists(agent_path + ".zip"))

    def _test_run_latest(self, mock_child=None, mock_time=None, child_args=None):
        if mock_child is None:
            mock_child = ChildMock()
        if mock_time is None:
            mock_time = TimeMock()

        with patch('subprocess.Popen', return_value=mock_child) as mock_popen:
            with patch('time.time', side_effect=mock_time.time):
                with patch('time.sleep', side_effect=mock_time.sleep):
                    self.update_handler.run_latest(child_args=child_args)
                    self.assertEqual(1, mock_popen.call_count)

                    return mock_popen.call_args

    def test_run_latest(self):
        self.prepare_agents()

        agent = self.update_handler.get_latest_agent()
        args, kwargs = self._test_run_latest()
        args = args[0]
        cmds = textutil.safe_shlex_split(agent.get_agent_cmd())
        if cmds[0].lower() == "python":
            cmds[0] = get_python_cmd()

        self.assertEqual(args, cmds)
        self.assertTrue(len(args) > 1)
        self.assertTrue(args[0].startswith("python"))
        self.assertEqual("-run-exthandlers", args[len(args) - 1])
        self.assertEqual(True, 'cwd' in kwargs)
        self.assertEqual(agent.get_agent_dir(), kwargs['cwd'])
        self.assertEqual(False, '\x00' in cmds[0])

    def test_run_latest_passes_child_args(self):
        self.prepare_agents()

        agent = self.update_handler.get_latest_agent()
        args, kwargs = self._test_run_latest(child_args="AnArgument")
        args = args[0]

        self.assertTrue(len(args) > 1)
        self.assertTrue(args[0].startswith("python"))
        self.assertEqual("AnArgument", args[len(args) - 1])

    def test_run_latest_polls_and_waits_for_success(self):
        mock_child = ChildMock(return_value=None)
        mock_time = TimeMock(time_increment=CHILD_HEALTH_INTERVAL / 3)
        self._test_run_latest(mock_child=mock_child, mock_time=mock_time)
        self.assertEqual(2, mock_child.poll.call_count)
        self.assertEqual(1, mock_child.wait.call_count)

    def test_run_latest_polling_stops_at_success(self):
        mock_child = ChildMock(return_value=0)
        mock_time = TimeMock(time_increment=CHILD_HEALTH_INTERVAL / 3)
        self._test_run_latest(mock_child=mock_child, mock_time=mock_time)
        self.assertEqual(1, mock_child.poll.call_count)
        self.assertEqual(0, mock_child.wait.call_count)

    def test_run_latest_polling_stops_at_failure(self):
        mock_child = ChildMock(return_value=42)
        mock_time = TimeMock()
        self._test_run_latest(mock_child=mock_child, mock_time=mock_time)
        self.assertEqual(1, mock_child.poll.call_count)
        self.assertEqual(0, mock_child.wait.call_count)

    def test_run_latest_polls_frequently_if_installed_is_latest(self):
        mock_child = ChildMock(return_value=0)
        mock_time = TimeMock(time_increment=CHILD_HEALTH_INTERVAL / 2)
        self._test_run_latest(mock_time=mock_time)
        self.assertEqual(1, mock_time.sleep_interval)

    def test_run_latest_polls_every_second_if_installed_not_latest(self):
        self.prepare_agents()

        mock_time = TimeMock(time_increment=CHILD_HEALTH_INTERVAL / 2)
        self._test_run_latest(mock_time=mock_time)
        self.assertEqual(1, mock_time.sleep_interval)

    def test_run_latest_defaults_to_current(self):
        self.assertEqual(None, self.update_handler.get_latest_agent())

        args, kwargs = self._test_run_latest()

        self.assertEqual(args[0], [get_python_cmd(), "-u", sys.argv[0], "-run-exthandlers"])
        self.assertEqual(True, 'cwd' in kwargs)
        self.assertEqual(os.getcwd(), kwargs['cwd'])

    def test_run_latest_forwards_output(self):
        try:
            tempdir = tempfile.mkdtemp()
            stdout_path = os.path.join(tempdir, "stdout")
            stderr_path = os.path.join(tempdir, "stderr")

            with open(stdout_path, "w") as stdout:
                with open(stderr_path, "w") as stderr:
                    saved_stdout, sys.stdout = sys.stdout, stdout
                    saved_stderr, sys.stderr = sys.stderr, stderr
                    try:
                        self._test_run_latest(mock_child=ChildMock(side_effect=faux_logger))
                    finally:
                        sys.stdout = saved_stdout
                        sys.stderr = saved_stderr

            with open(stdout_path, "r") as stdout:
                self.assertEqual(1, len(stdout.readlines()))
            with open(stderr_path, "r") as stderr:
                self.assertEqual(1, len(stderr.readlines()))
        finally:
            shutil.rmtree(tempdir, True)

    def test_run_latest_nonzero_code_marks_failures(self):
        # logger.add_logger_appender(logger.AppenderType.STDOUT)
        self.prepare_agents()

        latest_agent = self.update_handler.get_latest_agent()
        self.assertTrue(latest_agent.is_available)
        self.assertEqual(0.0, latest_agent.error.last_failure)
        self.assertEqual(0, latest_agent.error.failure_count)

        with patch('azurelinuxagent.ga.update.UpdateHandler.get_latest_agent', return_value=latest_agent):
            self._test_run_latest(mock_child=ChildMock(return_value=1))

        self.assertTrue(latest_agent.is_blacklisted)
        self.assertFalse(latest_agent.is_available)
        self.assertNotEqual(0.0, latest_agent.error.last_failure)
        self.assertEqual(1, latest_agent.error.failure_count)

    def test_run_latest_exception_blacklists(self):
        self.prepare_agents()

        latest_agent = self.update_handler.get_latest_agent()
        self.assertTrue(latest_agent.is_available)
        self.assertEqual(0.0, latest_agent.error.last_failure)
        self.assertEqual(0, latest_agent.error.failure_count)

        with patch('azurelinuxagent.ga.update.UpdateHandler.get_latest_agent', return_value=latest_agent):
            self._test_run_latest(mock_child=ChildMock(side_effect=Exception("Force blacklisting")))

        self.assertFalse(latest_agent.is_available)
        self.assertTrue(latest_agent.error.is_blacklisted)
        self.assertNotEqual(0.0, latest_agent.error.last_failure)
        self.assertEqual(1, latest_agent.error.failure_count)

    def test_run_latest_exception_does_not_blacklist_if_terminating(self):
        self.prepare_agents()

        latest_agent = self.update_handler.get_latest_agent()
        self.assertTrue(latest_agent.is_available)
        self.assertEqual(0.0, latest_agent.error.last_failure)
        self.assertEqual(0, latest_agent.error.failure_count)

        with patch('azurelinuxagent.ga.update.UpdateHandler.get_latest_agent', return_value=latest_agent):
            self.update_handler.running = False
            self._test_run_latest(mock_child=ChildMock(side_effect=Exception("Attempt blacklisting")))

        self.assertTrue(latest_agent.is_available)
        self.assertFalse(latest_agent.error.is_blacklisted)
        self.assertEqual(0.0, latest_agent.error.last_failure)
        self.assertEqual(0, latest_agent.error.failure_count)

    @patch('signal.signal')
    def test_run_latest_captures_signals(self, mock_signal):
        self._test_run_latest()
        self.assertEqual(1, mock_signal.call_count)

    @patch('signal.signal')
    def test_run_latest_creates_only_one_signal_handler(self, mock_signal):
        self.update_handler.signal_handler = "Not None"
        self._test_run_latest()
        self.assertEqual(0, mock_signal.call_count)

<<<<<<< HEAD
    def _test_run(self, invocations=1, calls=[call.run(), call.changed(), call.goal_state_description()], ra_calls=[call.run()],
                  enable_updates=False, sleep_interval=(3,)):
=======
    def _test_run(self, invocations=1, calls=[call.run()], enable_updates=False, sleep_interval=(6,)):
>>>>>>> 5c2d67df
        conf.get_autoupdate_enabled = Mock(return_value=enable_updates)

        # Note:
        # - Python only allows mutations of objects to which a function has
        #   a reference. Incrementing an integer directly changes the
        #   reference. Incrementing an item of a list changes an item to
        #   which the code has a reference.
        #   See http://stackoverflow.com/questions/26408941/python-nested-functions-and-variable-scope
        iterations = [0]

        def iterator(*args, **kwargs):
            iterations[0] += 1
            if iterations[0] >= invocations:
                self.update_handler.running = False
            return

        fileutil.write_file(conf.get_agent_pid_file_path(), ustr(42))

        with patch('azurelinuxagent.ga.exthandlers.get_exthandlers_handler') as mock_handler:
            with patch('azurelinuxagent.ga.remoteaccess.get_remote_access_handler') as mock_ra_handler:
                with patch('azurelinuxagent.ga.monitor.get_monitor_handler') as mock_monitor:
                    with patch('azurelinuxagent.ga.env.get_env_handler') as mock_env:
                        with patch('azurelinuxagent.ga.update.initialize_event_logger_vminfo_common_parameters'):
                            with patch('time.sleep', side_effect=iterator) as mock_sleep:
                                with patch('sys.exit') as mock_exit:
                                    if isinstance(os.getppid, MagicMock):
                                        self.update_handler.run()
                                    else:
                                        with patch('os.getppid', return_value=42):
                                            self.update_handler.run()

                                    self.assertEqual(1, mock_handler.call_count)
                                    self.assertEqual(mock_handler.return_value.method_calls, calls)
                                    self.assertEqual(1, mock_ra_handler.call_count)
                                    self.assertEqual(mock_ra_handler.return_value.method_calls, ra_calls)
                                    self.assertEqual(invocations, mock_sleep.call_count)
                                    if invocations > 0:
                                        self.assertEqual(sleep_interval, mock_sleep.call_args[0])
                                    self.assertEqual(1, mock_monitor.call_count)
                                    self.assertEqual(1, mock_env.call_count)
                                    self.assertEqual(1, mock_exit.call_count)

    def test_run(self):
        self._test_run()

    def test_run_keeps_running(self):
        self._test_run(invocations=15, calls=[call.run(), call.changed(), call.goal_state_description()] * 15, ra_calls=[call.run()] * 15)

    def test_run_stops_if_update_available(self):
        self.update_handler._upgrade_available = Mock(return_value=True)
        self._test_run(invocations=0, calls=[], ra_calls=[], enable_updates=True)

    def test_run_stops_if_orphaned(self):
        with patch('os.getppid', return_value=1):
            self._test_run(invocations=0, calls=[], ra_calls=[], enable_updates=True)

    def test_run_clears_sentinel_on_successful_exit(self):
        self._test_run()
        self.assertFalse(os.path.isfile(self.update_handler._sentinel_file_path()))

    def test_run_leaves_sentinel_on_unsuccessful_exit(self):
        self.update_handler._upgrade_available = Mock(side_effect=Exception)
        self._test_run(invocations=0, calls=[], ra_calls=[], enable_updates=True)
        self.assertTrue(os.path.isfile(self.update_handler._sentinel_file_path()))

    def test_run_emits_restart_event(self):
        self.update_handler._emit_restart_event = Mock()
        self._test_run()
        self.assertEqual(1, self.update_handler._emit_restart_event.call_count)

    def test_set_agents_sets_agents(self):
        self.prepare_agents()

        self.update_handler._set_agents([GuestAgent(path=path) for path in self.agent_dirs()])
        self.assertTrue(len(self.update_handler.agents) > 0)
        self.assertEqual(len(self.agent_dirs()), len(self.update_handler.agents))

    def test_set_agents_sorts_agents(self):
        self.prepare_agents()

        self.update_handler._set_agents([GuestAgent(path=path) for path in self.agent_dirs()])

        v = FlexibleVersion("100000")
        for a in self.update_handler.agents:
            self.assertTrue(v > a.version)
            v = a.version

    def test_set_sentinel(self):
        self.assertFalse(os.path.isfile(self.update_handler._sentinel_file_path()))
        self.update_handler._set_sentinel()
        self.assertTrue(os.path.isfile(self.update_handler._sentinel_file_path()))

    def test_set_sentinel_writes_current_agent(self):
        self.update_handler._set_sentinel()
        self.assertTrue(
            fileutil.read_file(self.update_handler._sentinel_file_path()),
            CURRENT_AGENT)

    def test_shutdown(self):
        self.update_handler._set_sentinel()
        self.update_handler._shutdown()
        self.assertFalse(self.update_handler.running)
        self.assertFalse(os.path.isfile(self.update_handler._sentinel_file_path()))

    def test_shutdown_ignores_missing_sentinel_file(self):
        self.assertFalse(os.path.isfile(self.update_handler._sentinel_file_path()))
        self.update_handler._shutdown()
        self.assertFalse(self.update_handler.running)
        self.assertFalse(os.path.isfile(self.update_handler._sentinel_file_path()))

    def test_shutdown_ignores_exceptions(self):
        self.update_handler._set_sentinel()

        try:
            with patch("os.remove", side_effect=Exception):
                self.update_handler._shutdown()
        except Exception as e:
            self.assertTrue(False, "Unexpected exception")

    def _test_upgrade_available(
            self,
            base_version=FlexibleVersion(AGENT_VERSION),
            protocol=None,
            versions=None,
            count=20):

        if protocol is None:
            protocol = self._create_protocol(count=count, versions=versions)

        self.update_handler.protocol_util = protocol
        conf.get_autoupdate_gafamily = Mock(return_value=protocol.family)

        return self.update_handler._upgrade_available(protocol, base_version=base_version)

    def test_upgrade_available_returns_true_on_first_use(self):
        self.assertTrue(self._test_upgrade_available())

    def test_upgrade_available_handles_missing_family(self):
        extensions_config = ExtensionsConfig(load_data("wire/ext_conf_missing_family.xml"))
        protocol = ProtocolMock()
        protocol.family = "Prod"
        protocol.agent_manifests = extensions_config.vmagent_manifests
        self.update_handler.protocol_util = protocol
        with patch('azurelinuxagent.common.logger.warn') as mock_logger:
            with patch('tests.ga.test_update.ProtocolMock.get_vmagent_pkgs', side_effect=ProtocolError):
                self.assertFalse(self.update_handler._upgrade_available(protocol, base_version=CURRENT_VERSION))
                self.assertEqual(0, mock_logger.call_count)

    def test_upgrade_available_includes_old_agents(self):
        self.prepare_agents()

        old_version = self.agent_versions()[-1]
        old_count = old_version.version[-1]

        self.replicate_agents(src_v=old_version, count=old_count, increment=-1)
        all_count = len(self.agent_versions())

        self.assertTrue(self._test_upgrade_available(versions=self.agent_versions()))
        self.assertEqual(all_count, len(self.update_handler.agents))

    def test_upgrade_available_purges_old_agents(self):
        self.prepare_agents()
        agent_count = self.agent_count()
        self.assertEqual(20, agent_count)

        agent_versions = self.agent_versions()[:3]
        self.assertTrue(self._test_upgrade_available(versions=agent_versions))
        self.assertEqual(len(agent_versions), len(self.update_handler.agents))

        # Purging always keeps the running agent
        if CURRENT_VERSION not in agent_versions:
            agent_versions.append(CURRENT_VERSION)
        self.assertEqual(agent_versions, self.agent_versions())

    def test_update_available_returns_true_if_current_gets_blacklisted(self):
        self.update_handler._is_version_eligible = Mock(return_value=False)
        self.assertTrue(self._test_upgrade_available())

    def test_upgrade_available_skips_if_too_frequent(self):
        conf.get_autoupdate_frequency = Mock(return_value=10000)
        self.update_handler.last_attempt_time = time.time()
        self.assertFalse(self._test_upgrade_available())

    def test_upgrade_available_skips_if_when_no_new_versions(self):
        self.prepare_agents()
        base_version = self.agent_versions()[0] + 1
        self.update_handler._is_version_eligible = lambda x: x == base_version
        self.assertFalse(self._test_upgrade_available(base_version=base_version))

    def test_upgrade_available_skips_when_no_versions(self):
        self.assertFalse(self._test_upgrade_available(protocol=ProtocolMock()))

    def test_upgrade_available_skips_when_updates_are_disabled(self):
        conf.get_autoupdate_enabled = Mock(return_value=False)
        self.assertFalse(self._test_upgrade_available())

    def test_upgrade_available_sorts(self):
        self.prepare_agents()
        self._test_upgrade_available()

        v = FlexibleVersion("100000")
        for a in self.update_handler.agents:
            self.assertTrue(v > a.version)
            v = a.version

    def test_write_pid_file(self):
        for n in range(1112):
            fileutil.write_file(os.path.join(self.tmp_dir, str(n) + "_waagent.pid"), ustr(n + 1))
        with patch('os.getpid', return_value=1112):
            pid_files, pid_file = self.update_handler._write_pid_file()
            self.assertEqual(1112, len(pid_files))
            self.assertEqual("1111_waagent.pid", os.path.basename(pid_files[-1]))
            self.assertEqual("1112_waagent.pid", os.path.basename(pid_file))
            self.assertEqual(fileutil.read_file(pid_file), ustr(1112))

    def test_write_pid_file_ignores_exceptions(self):
        with patch('azurelinuxagent.common.utils.fileutil.write_file', side_effect=Exception):
            with patch('os.getpid', return_value=42):
                pid_files, pid_file = self.update_handler._write_pid_file()
                self.assertEqual(0, len(pid_files))
                self.assertEqual(None, pid_file)

    @patch('azurelinuxagent.common.conf.get_extensions_enabled', return_value=False)
    def test_update_happens_when_extensions_disabled(self, _):
        """
        Although the extension enabled config will not get checked
        before an update is found, this test attempts to ensure that
        behavior never changes.
        """
        self.update_handler._upgrade_available = Mock(return_value=True)
        self._test_run(invocations=0, calls=[], ra_calls=[], enable_updates=True, sleep_interval=(300,))

    @patch('azurelinuxagent.common.conf.get_extensions_enabled', return_value=False)
    def test_interval_changes_when_extensions_disabled(self, _):
        """
        When extension processing is disabled, the goal state interval should be larger.
        """
        self.update_handler._upgrade_available = Mock(return_value=False)
        self._test_run(invocations=15, calls=[call.run(), call.changed(), call.goal_state_description()] * 15,
                       ra_calls=[call.run()] * 15, sleep_interval=(300,))

    @patch("azurelinuxagent.common.logger.info")
    @patch("azurelinuxagent.ga.update.add_event")
    def test_telemetry_heartbeat_creates_event(self, patch_add_event, patch_info, *_):
        update_handler = get_update_handler()
        mock_protocol = WireProtocol("foo.bar")

        update_handler.last_telemetry_heartbeat = datetime.utcnow() - timedelta(hours=1)
        update_handler._send_heartbeat_telemetry(mock_protocol)
        self.assertEqual(1, patch_add_event.call_count)
        self.assertTrue(
            any(call_args[0] == "[HEARTBEAT] Agent {0} is running as the goal state agent" for call_args in patch_info.call_args),
            "The heartbeat was not written to the agent's log"
        )

class MonitorThreadTest(AgentTestCase):
    def setUp(self):
        AgentTestCase.setUp(self)
        self.event_patch = patch('azurelinuxagent.common.event.add_event')
        currentThread().setName("ExtHandler")
        self.update_handler = get_update_handler()
        self.update_handler.protocol_util = Mock()
        clear_singleton_instances(ProtocolUtil)

    def _test_run(self, invocations=1):
        iterations = [0]

        def iterator(*args, **kwargs):
            iterations[0] += 1
            if iterations[0] >= invocations:
                self.update_handler.running = False
            return

        with patch('os.getpid', return_value=42):
            with patch.object(UpdateHandler, '_is_orphaned') as mock_is_orphaned:
                mock_is_orphaned.__get__ = Mock(return_value=False)
                with patch('azurelinuxagent.ga.exthandlers.get_exthandlers_handler'):
                    with patch('azurelinuxagent.ga.remoteaccess.get_remote_access_handler'):
                        with patch('azurelinuxagent.ga.update.initialize_event_logger_vminfo_common_parameters'):
                            with patch('time.sleep', side_effect=iterator):
                                with patch('sys.exit'):
                                    self.update_handler.run()

    @patch('azurelinuxagent.ga.monitor.get_monitor_handler')
    @patch('azurelinuxagent.ga.env.get_env_handler')
    def test_start_threads(self, mock_env, mock_monitor):
        self.assertTrue(self.update_handler.running)

        mock_monitor_thread = MagicMock()
        mock_monitor_thread.run = MagicMock()
        mock_monitor.return_value = mock_monitor_thread

        mock_env_thread = MagicMock()
        mock_env_thread.run = MagicMock()
        mock_env.return_value = mock_env_thread

        self._test_run(invocations=0)
        self.assertEqual(1, mock_monitor.call_count)
        self.assertEqual(1, mock_monitor_thread.run.call_count)
        self.assertEqual(1, mock_env.call_count)
        self.assertEqual(1, mock_env_thread.run.call_count)

    @patch('azurelinuxagent.ga.monitor.get_monitor_handler')
    @patch('azurelinuxagent.ga.env.get_env_handler')
    def test_check_if_monitor_thread_is_alive(self, mock_env, mock_monitor):
        self.assertTrue(self.update_handler.running)

        mock_monitor_thread = MagicMock()
        mock_monitor_thread.run = MagicMock()
        mock_monitor_thread.is_alive = MagicMock(return_value=True)
        mock_monitor_thread.start = MagicMock()
        mock_monitor.return_value = mock_monitor_thread

        self._test_run(invocations=0)
        self.assertEqual(1, mock_monitor.call_count)
        self.assertEqual(1, mock_monitor_thread.run.call_count)
        self.assertEqual(1, mock_monitor_thread.is_alive.call_count)
        self.assertEqual(0, mock_monitor_thread.start.call_count)

    @patch('azurelinuxagent.ga.monitor.get_monitor_handler')
    @patch('azurelinuxagent.ga.env.get_env_handler')
    def test_check_if_env_thread_is_alive(self, mock_env, mock_monitor):
        self.assertTrue(self.update_handler.running)

        mock_env_thread = MagicMock()
        mock_env_thread.run = MagicMock()
        mock_env_thread.is_alive = MagicMock(return_value=True)
        mock_env_thread.start = MagicMock()
        mock_env.return_value = mock_env_thread

        self._test_run(invocations=1)
        self.assertEqual(1, mock_env.call_count)
        self.assertEqual(1, mock_env_thread.run.call_count)
        self.assertEqual(1, mock_env_thread.is_alive.call_count)
        self.assertEqual(0, mock_env_thread.start.call_count)

    @patch('azurelinuxagent.ga.monitor.get_monitor_handler')
    @patch('azurelinuxagent.ga.env.get_env_handler')
    def test_restart_monitor_thread_if_not_alive(self, mock_env, mock_monitor):
        self.assertTrue(self.update_handler.running)

        mock_monitor_thread = MagicMock()
        mock_monitor_thread.run = MagicMock()
        mock_monitor_thread.is_alive = MagicMock(return_value=False)
        mock_monitor_thread.start = MagicMock()
        mock_monitor.return_value = mock_monitor_thread

        self._test_run(invocations=1)
        self.assertEqual(1, mock_monitor.call_count)
        self.assertEqual(1, mock_monitor_thread.run.call_count)
        self.assertEqual(1, mock_monitor_thread.is_alive.call_count)
        self.assertEqual(1, mock_monitor_thread.start.call_count)

    @patch('azurelinuxagent.ga.monitor.get_monitor_handler')
    @patch('azurelinuxagent.ga.env.get_env_handler')
    def test_restart_env_thread_if_not_alive(self, mock_env, mock_monitor):
        self.assertTrue(self.update_handler.running)

        mock_env_thread = MagicMock()
        mock_env_thread.run = MagicMock()
        mock_env_thread.is_alive = MagicMock(return_value=False)
        mock_env_thread.start = MagicMock()
        mock_env.return_value = mock_env_thread

        self._test_run(invocations=1)
        self.assertEqual(1, mock_env.call_count)
        self.assertEqual(1, mock_env_thread.run.call_count)
        self.assertEqual(1, mock_env_thread.is_alive.call_count)
        self.assertEqual(1, mock_env_thread.start.call_count)

    @patch('azurelinuxagent.ga.monitor.get_monitor_handler')
    @patch('azurelinuxagent.ga.env.get_env_handler')
    def test_restart_monitor_thread(self, mock_env, mock_monitor):
        self.assertTrue(self.update_handler.running)

        mock_monitor_thread = MagicMock()
        mock_monitor_thread.run = MagicMock()
        mock_monitor_thread.is_alive = MagicMock(return_value=False)
        mock_monitor_thread.start = MagicMock()
        mock_monitor.return_value = mock_monitor_thread

        self._test_run(invocations=0)
        self.assertEqual(True, mock_monitor.called)
        self.assertEqual(True, mock_monitor_thread.run.called)
        self.assertEqual(True, mock_monitor_thread.is_alive.called)
        self.assertEqual(True, mock_monitor_thread.start.called)

    @patch('azurelinuxagent.ga.monitor.get_monitor_handler')
    @patch('azurelinuxagent.ga.env.get_env_handler')
    def test_restart_env_thread(self, mock_env, mock_monitor):
        self.assertTrue(self.update_handler.running)

        mock_env_thread = MagicMock()
        mock_env_thread.run = MagicMock()
        mock_env_thread.is_alive = MagicMock(return_value=False)
        mock_env_thread.start = MagicMock()
        mock_env.return_value = mock_env_thread

        self._test_run(invocations=0)
        self.assertEqual(True, mock_env.called)
        self.assertEqual(True, mock_env_thread.run.called)
        self.assertEqual(True, mock_env_thread.is_alive.called)
        self.assertEqual(True, mock_env_thread.start.called)


class ChildMock(Mock):
    def __init__(self, return_value=0, side_effect=None):
        Mock.__init__(self, return_value=return_value, side_effect=side_effect)

        self.poll = Mock(return_value=return_value, side_effect=side_effect)
        self.wait = Mock(return_value=return_value, side_effect=side_effect)


class ProtocolMock(object):
    def __init__(self, family="TestAgent", etag=42, versions=None, client=None):
        self.family = family
        self.client = client
        self.call_counts = {
            "get_vmagent_manifests": 0,
            "get_vmagent_pkgs": 0,
            "update_goal_state": 0
        }
        self.goal_state_is_stale = False
        self.etag = etag
        self.versions = versions if versions is not None else []
        self.create_manifests()
        self.create_packages()

    def emulate_stale_goal_state(self):
        self.goal_state_is_stale = True

    def create_manifests(self):
        self.agent_manifests = VMAgentManifestList()
        if len(self.versions) <= 0:
            return

        if self.family is not None:
            manifest = VMAgentManifest(family=self.family)
            for i in range(0, 10):
                manifest_uri = "https://nowhere.msft/agent/{0}".format(i)
                manifest.versionsManifestUris.append(VMAgentManifestUri(uri=manifest_uri))
            self.agent_manifests.vmAgentManifests.append(manifest)

    def create_packages(self):
        self.agent_packages = ExtHandlerPackageList()
        if len(self.versions) <= 0:
            return

        for version in self.versions:
            package = ExtHandlerPackage(str(version))
            for i in range(0, 5):
                package_uri = "https://nowhere.msft/agent_pkg/{0}".format(i)
                package.uris.append(ExtHandlerPackageUri(uri=package_uri))
            self.agent_packages.versions.append(package)

    def get_protocol(self):
        return self

    def get_vmagent_manifests(self):
        self.call_counts["get_vmagent_manifests"] += 1
        if self.goal_state_is_stale:
            self.goal_state_is_stale = False
            raise ResourceGoneError()
        return self.agent_manifests, self.etag

    def get_vmagent_pkgs(self, manifest):
        self.call_counts["get_vmagent_pkgs"] += 1
        if self.goal_state_is_stale:
            self.goal_state_is_stale = False
            raise ResourceGoneError()
        return self.agent_packages

    def update_goal_state(self):
        self.call_counts["update_goal_state"] += 1


class ResponseMock(Mock):
    def __init__(self, status=restutil.httpclient.OK, response=None, reason=None):
        Mock.__init__(self)
        self.status = status
        self.reason = reason
        self.response = response

    def read(self):
        return self.response


class TimeMock(Mock):
    def __init__(self, time_increment=1):
        Mock.__init__(self)
        self.next_time = time.time()
        self.time_call_count = 0
        self.time_increment = time_increment

        self.sleep_interval = None

    def sleep(self, n):
        self.sleep_interval = n

    def time(self):
        self.time_call_count += 1
        current_time = self.next_time
        self.next_time += self.time_increment
        return current_time


if __name__ == '__main__':
    unittest.main()<|MERGE_RESOLUTION|>--- conflicted
+++ resolved
@@ -1206,12 +1206,8 @@
         self._test_run_latest()
         self.assertEqual(0, mock_signal.call_count)
 
-<<<<<<< HEAD
     def _test_run(self, invocations=1, calls=[call.run(), call.changed(), call.goal_state_description()], ra_calls=[call.run()],
-                  enable_updates=False, sleep_interval=(3,)):
-=======
-    def _test_run(self, invocations=1, calls=[call.run()], enable_updates=False, sleep_interval=(6,)):
->>>>>>> 5c2d67df
+                  enable_updates=False, sleep_interval=(6,)):
         conf.get_autoupdate_enabled = Mock(return_value=enable_updates)
 
         # Note:
