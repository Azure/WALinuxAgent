# Copyright (c) Microsoft Corporation. All rights reserved.
# Licensed under the Apache License.

from __future__ import print_function

import contextlib
import glob
import json
import os
import re
import shutil
import stat
import subprocess
import sys
import tempfile
import time
import unittest
import uuid
import zipfile

from datetime import datetime, timedelta
from threading import currentThread
from azurelinuxagent.common.protocol.imds import ComputeInfo
from tests.common.osutil.test_default import TestOSUtil
import azurelinuxagent.common.osutil.default as osutil

_ORIGINAL_POPEN = subprocess.Popen

from azurelinuxagent.common import conf
from azurelinuxagent.common.event import EVENTS_DIRECTORY, WALAEventOperation
from azurelinuxagent.common.exception import ProtocolError, UpdateError, ResourceGoneError, HttpError
from azurelinuxagent.common.future import ustr, httpclient
from azurelinuxagent.common.persist_firewall_rules import PersistFirewallRulesHandler
from azurelinuxagent.common.protocol.hostplugin import URI_FORMAT_GET_API_VERSIONS, HOST_PLUGIN_PORT, \
    URI_FORMAT_GET_EXTENSION_ARTIFACT, HostPluginProtocol
from azurelinuxagent.common.protocol.restapi import VMAgentManifest, \
    ExtHandlerPackage, ExtHandlerPackageList, Extension, VMStatus, ExtHandlerStatus, ExtensionStatus, \
    VMAgentUpdateStatuses
from azurelinuxagent.common.protocol.util import ProtocolUtil
from azurelinuxagent.common.protocol.wire import WireProtocol
from azurelinuxagent.common.utils import fileutil, restutil, textutil
from azurelinuxagent.common.utils.archive import ARCHIVE_DIRECTORY_NAME, AGENT_STATUS_FILE
from azurelinuxagent.common.utils.flexible_version import FlexibleVersion
from azurelinuxagent.common.utils.networkutil import FirewallCmdDirectCommands, AddFirewallRules
from azurelinuxagent.common.version import AGENT_PKG_GLOB, AGENT_DIR_GLOB, AGENT_NAME, AGENT_DIR_PATTERN, \
    AGENT_VERSION, CURRENT_AGENT, CURRENT_VERSION, set_daemon_version, \
    __DAEMON_VERSION_ENV_VARIABLE as DAEMON_VERSION_ENV_VARIABLE
from azurelinuxagent.ga.exthandlers import ExtHandlersHandler, ExtHandlerInstance, HandlerEnvironment, ExtensionStatusValue
from azurelinuxagent.ga.update import GuestAgent, GuestAgentError, MAX_FAILURE, AGENT_MANIFEST_FILE, \
    get_update_handler, ORPHAN_POLL_INTERVAL, AGENT_PARTITION_FILE, AGENT_ERROR_FILE, ORPHAN_WAIT_INTERVAL, \
    CHILD_LAUNCH_RESTART_MAX, CHILD_HEALTH_INTERVAL, GOAL_STATE_PERIOD_EXTENSIONS_DISABLED, UpdateHandler, \
<<<<<<< HEAD
    READONLY_FILE_GLOBS, ExtensionsSummary
from azurelinuxagent.ga.agent_update import AgentUpgradeType
=======
    READONLY_FILE_GLOBS, ExtensionsSummary, AgentUpgradeType
from tests.ga.mocks import mock_update_handler
>>>>>>> f0c0fb82
from tests.protocol.mocks import mock_wire_protocol, MockHttpResponse
from tests.protocol.mockwiredata import DATA_FILE, DATA_FILE_MULTIPLE_EXT
from tests.tools import AgentTestCase, AgentTestCaseWithGetVmSizeMock, data_dir, DEFAULT, patch, load_bin_data, Mock, MagicMock, \
    clear_singleton_instances
from tests.protocol import mockwiredata
from tests.protocol.HttpRequestPredicates import HttpRequestPredicates

NO_ERROR = {
    "last_failure": 0.0,
    "failure_count": 0,
    "was_fatal": False,
    "reason": ''
}

FATAL_ERROR = {
    "last_failure": 42.42,
    "failure_count": 2,
    "was_fatal": True,
    "reason": "Test failure"
}

WITH_ERROR = {
    "last_failure": 42.42,
    "failure_count": 2,
    "was_fatal": False,
    "reason": "Test failure"
}

EMPTY_MANIFEST = {
    "name": "WALinuxAgent",
    "version": 1.0,
    "handlerManifest": {
        "installCommand": "",
        "uninstallCommand": "",
        "updateCommand": "",
        "enableCommand": "",
        "disableCommand": "",
        "rebootAfterInstall": False,
        "reportHeartbeat": False
    }
}


def faux_logger():
    print("STDOUT message")
    print("STDERR message", file=sys.stderr)
    return DEFAULT


@contextlib.contextmanager
def _get_update_handler(iterations=1, test_data=None, protocol=None):
    """
    This function returns a mocked version of the UpdateHandler object to be used for testing. It will only run the
    main loop [iterations] no of times.
    """

    test_data = DATA_FILE if test_data is None else test_data

    with patch.object(HostPluginProtocol, "is_default_channel", False):
        if protocol is None:
            with mock_wire_protocol(test_data) as mock_protocol:
                with mock_update_handler(mock_protocol, iterations=iterations, autoupdate_enabled=True) as update_handler:
                    yield update_handler, mock_protocol
        else:
            with mock_update_handler(protocol, iterations=iterations, autoupdate_enabled=True) as update_handler:
                yield update_handler, protocol


class UpdateTestCase(AgentTestCaseWithGetVmSizeMock):
    _test_suite_tmp_dir = None
    _agent_zip_dir = None

    @classmethod
    def setUpClass(cls):
        super(UpdateTestCase, cls).setUpClass()
        # copy data_dir/ga/WALinuxAgent-0.0.0.0.zip to _test_suite_tmp_dir/waagent-zip/WALinuxAgent-<AGENT_VERSION>.zip
        sample_agent_zip = "WALinuxAgent-0.0.0.0.zip"
        test_agent_zip = sample_agent_zip.replace("0.0.0.0", AGENT_VERSION)
        UpdateTestCase._test_suite_tmp_dir = tempfile.mkdtemp()
        UpdateTestCase._agent_zip_dir = os.path.join(UpdateTestCase._test_suite_tmp_dir, "waagent-zip")
        os.mkdir(UpdateTestCase._agent_zip_dir)
        source = os.path.join(data_dir, "ga", sample_agent_zip)
        target = os.path.join(UpdateTestCase._agent_zip_dir, test_agent_zip)
        shutil.copyfile(source, target)

    @classmethod
    def tearDownClass(cls):
        super(UpdateTestCase, cls).tearDownClass()
        shutil.rmtree(UpdateTestCase._test_suite_tmp_dir)

    @staticmethod
    def _get_agent_pkgs(in_dir=None):
        if in_dir is None:
            in_dir = UpdateTestCase._agent_zip_dir
        path = os.path.join(in_dir, AGENT_PKG_GLOB)
        return glob.glob(path)

    @staticmethod
    def _get_agents(in_dir=None):
        if in_dir is None:
            in_dir = UpdateTestCase._agent_zip_dir
        path = os.path.join(in_dir, AGENT_DIR_GLOB)
        return [a for a in glob.glob(path) if os.path.isdir(a)]

    @staticmethod
    def _get_agent_file_path():
        return UpdateTestCase._get_agent_pkgs()[0]

    @staticmethod
    def _get_agent_file_name():
        return os.path.basename(UpdateTestCase._get_agent_file_path())

    @staticmethod
    def _get_agent_path():
        return fileutil.trim_ext(UpdateTestCase._get_agent_file_path(), "zip")

    @staticmethod
    def _get_agent_name():
        return os.path.basename(UpdateTestCase._get_agent_path())

    @staticmethod
    def _get_agent_version():
        return FlexibleVersion(UpdateTestCase._get_agent_name().split("-")[1])

    @staticmethod
    def _add_write_permission_to_goal_state_files():
        # UpdateHandler.run() marks some of the files from the goal state as read-only. Those files are overwritten when
        # a new goal state is fetched. This is not a problem for the agent, since it  runs as root, but tests need
        # to make those files writtable before fetching a new goal state. Note that UpdateHandler.run() fetches a new
        # goal state, so tests that make multiple calls to that method need to call this function in-between calls.
        for gb in READONLY_FILE_GLOBS:
            for path in glob.iglob(os.path.join(conf.get_lib_dir(), gb)):
                fileutil.chmod(path, stat.S_IRUSR | stat.S_IWUSR)

    def agent_bin(self, version, suffix):
        return "bin/{0}-{1}{2}.egg".format(AGENT_NAME, version, suffix)

    def rename_agent_bin(self, path, dst_v):
        src_bin = glob.glob(os.path.join(path, self.agent_bin("*.*.*.*", '*')))[0]
        dst_bin = os.path.join(path, self.agent_bin(dst_v, ''))
        shutil.move(src_bin, dst_bin)

    def agents(self):
        return [GuestAgent(path=path) for path in self.agent_dirs()]

    def agent_count(self):
        return len(self.agent_dirs())

    def agent_dirs(self):
        return self._get_agents(in_dir=self.tmp_dir)

    def agent_dir(self, version):
        return os.path.join(self.tmp_dir, "{0}-{1}".format(AGENT_NAME, version))

    def agent_paths(self):
        paths = glob.glob(os.path.join(self.tmp_dir, "*"))
        paths.sort()
        return paths

    def agent_pkgs(self):
        return self._get_agent_pkgs(in_dir=self.tmp_dir)

    def agent_versions(self):
        v = [FlexibleVersion(AGENT_DIR_PATTERN.match(a).group(1)) for a in self.agent_dirs()]
        v.sort(reverse=True)
        return v

    @contextlib.contextmanager
    def get_error_file(self, error_data=None):
        if error_data is None:
            error_data = NO_ERROR
        with tempfile.NamedTemporaryFile(mode="w") as fp:
            json.dump(error_data if error_data is not None else NO_ERROR, fp)
            fp.seek(0)
            yield fp

    def create_error(self, error_data=None):
        if error_data is None:
            error_data = NO_ERROR
        with self.get_error_file(error_data) as path:
            err = GuestAgentError(path.name)
            err.load()
            return err

    def copy_agents(self, *agents):
        if len(agents) <= 0:
            agents = self._get_agent_pkgs()
        for agent in agents:
            shutil.copy(agent, self.tmp_dir)
        return

    def expand_agents(self):
        for agent in self.agent_pkgs():
            path = os.path.join(self.tmp_dir, fileutil.trim_ext(agent, "zip"))
            zipfile.ZipFile(agent).extractall(path)

    def prepare_agent(self, version):
        """
        Create a download for the current agent version, copied from test data
        """
        self.copy_agents(self._get_agent_pkgs()[0])
        self.expand_agents()

        versions = self.agent_versions()
        src_v = FlexibleVersion(str(versions[0]))

        from_path = self.agent_dir(src_v)
        dst_v = FlexibleVersion(str(version))
        to_path = self.agent_dir(dst_v)

        if from_path != to_path:
            shutil.move(from_path + ".zip", to_path + ".zip")
            shutil.move(from_path, to_path)
            self.rename_agent_bin(to_path, dst_v)
        return

    def prepare_agents(self,
                       count=20,
                       is_available=True):

        # Ensure the test data is copied over
        agent_count = self.agent_count()
        if agent_count <= 0:
            self.copy_agents(self._get_agent_pkgs()[0])
            self.expand_agents()
            count -= 1

        # Determine the most recent agent version
        versions = self.agent_versions()
        src_v = FlexibleVersion(str(versions[0]))

        # Create agent packages and directories
        return self.replicate_agents(
            src_v=src_v,
            count=count - agent_count,
            is_available=is_available)

    def remove_agents(self):
        for agent in self.agent_paths():
            try:
                if os.path.isfile(agent):
                    os.remove(agent)
                else:
                    shutil.rmtree(agent)
            except:  # pylint: disable=bare-except
                pass
        return

    def replicate_agents(self,
                         count=5,
                         src_v=AGENT_VERSION,
                         is_available=True,
                         increment=1):
        from_path = self.agent_dir(src_v)
        dst_v = FlexibleVersion(str(src_v))
        for i in range(0, count):  # pylint: disable=unused-variable
            dst_v += increment
            to_path = self.agent_dir(dst_v)
            shutil.copyfile(from_path + ".zip", to_path + ".zip")
            shutil.copytree(from_path, to_path)
            self.rename_agent_bin(to_path, dst_v)
            if not is_available:
                GuestAgent(to_path).mark_failure(is_fatal=True)
        return dst_v


class TestGuestAgentError(UpdateTestCase):
    def test_creation(self):
        self.assertRaises(TypeError, GuestAgentError)
        self.assertRaises(UpdateError, GuestAgentError, None)

        with self.get_error_file(error_data=WITH_ERROR) as path:
            err = GuestAgentError(path.name)
            err.load()
            self.assertEqual(path.name, err.path)
        self.assertNotEqual(None, err)

        self.assertEqual(WITH_ERROR["last_failure"], err.last_failure)
        self.assertEqual(WITH_ERROR["failure_count"], err.failure_count)
        self.assertEqual(WITH_ERROR["was_fatal"], err.was_fatal)
        return

    def test_clear(self):
        with self.get_error_file(error_data=WITH_ERROR) as path:
            err = GuestAgentError(path.name)
            err.load()
            self.assertEqual(path.name, err.path)
        self.assertNotEqual(None, err)

        err.clear()
        self.assertEqual(NO_ERROR["last_failure"], err.last_failure)
        self.assertEqual(NO_ERROR["failure_count"], err.failure_count)
        self.assertEqual(NO_ERROR["was_fatal"], err.was_fatal)
        return

    def test_save(self):
        err1 = self.create_error()
        err1.mark_failure()
        err1.mark_failure(is_fatal=True)

        err2 = self.create_error(err1.to_json())
        self.assertEqual(err1.last_failure, err2.last_failure)
        self.assertEqual(err1.failure_count, err2.failure_count)
        self.assertEqual(err1.was_fatal, err2.was_fatal)

    def test_mark_failure(self):
        err = self.create_error()
        self.assertFalse(err.is_blacklisted)

        for i in range(0, MAX_FAILURE):  # pylint: disable=unused-variable
            err.mark_failure()

        # Agent failed >= MAX_FAILURE, it should be blacklisted
        self.assertTrue(err.is_blacklisted)
        self.assertEqual(MAX_FAILURE, err.failure_count)
        return

    def test_mark_failure_permanent(self):
        err = self.create_error()

        self.assertFalse(err.is_blacklisted)

        # Fatal errors immediately blacklist
        err.mark_failure(is_fatal=True)
        self.assertTrue(err.is_blacklisted)
        self.assertTrue(err.failure_count < MAX_FAILURE)
        return

    def test_str(self):
        err = self.create_error(error_data=NO_ERROR)
        s = "Last Failure: {0}, Total Failures: {1}, Fatal: {2}, Reason: {3}".format(
            NO_ERROR["last_failure"],
            NO_ERROR["failure_count"],
            NO_ERROR["was_fatal"],
            NO_ERROR["reason"])
        self.assertEqual(s, str(err))

        err = self.create_error(error_data=WITH_ERROR)
        s = "Last Failure: {0}, Total Failures: {1}, Fatal: {2}, Reason: {3}".format(
            WITH_ERROR["last_failure"],
            WITH_ERROR["failure_count"],
            WITH_ERROR["was_fatal"],
            WITH_ERROR["reason"])
        self.assertEqual(s, str(err))
        return


class TestGuestAgent(UpdateTestCase):
    def setUp(self):
        UpdateTestCase.setUp(self)
        self.copy_agents(self._get_agent_file_path())
        self.agent_path = os.path.join(self.tmp_dir, self._get_agent_name())

    def test_creation(self):
        self.assertRaises(UpdateError, GuestAgent, "A very bad file name")
        n = "{0}-a.bad.version".format(AGENT_NAME)
        self.assertRaises(UpdateError, GuestAgent, n)

        self.expand_agents()

        agent = GuestAgent(path=self.agent_path)
        self.assertNotEqual(None, agent)
        self.assertEqual(self._get_agent_name(), agent.name)
        self.assertEqual(self._get_agent_version(), agent.version)

        self.assertEqual(self.agent_path, agent.get_agent_dir())

        path = os.path.join(self.agent_path, AGENT_MANIFEST_FILE)
        self.assertEqual(path, agent.get_agent_manifest_path())

        self.assertEqual(
            os.path.join(self.agent_path, AGENT_ERROR_FILE),
            agent.get_agent_error_file())

        path = ".".join((os.path.join(conf.get_lib_dir(), self._get_agent_name()), "zip"))
        self.assertEqual(path, agent.get_agent_pkg_path())

        self.assertTrue(agent.is_downloaded)
        self.assertFalse(agent.is_blacklisted)
        self.assertTrue(agent.is_available)

    @patch("azurelinuxagent.ga.update.GuestAgent._ensure_downloaded")
    def test_clear_error(self, mock_downloaded):  # pylint: disable=unused-argument
        self.expand_agents()

        agent = GuestAgent(path=self.agent_path)
        agent.mark_failure(is_fatal=True)

        self.assertTrue(agent.error.last_failure > 0.0)
        self.assertEqual(1, agent.error.failure_count)
        self.assertTrue(agent.is_blacklisted)
        self.assertEqual(agent.is_blacklisted, agent.error.is_blacklisted)

        agent.clear_error()
        self.assertEqual(0.0, agent.error.last_failure)
        self.assertEqual(0, agent.error.failure_count)
        self.assertFalse(agent.is_blacklisted)
        self.assertEqual(agent.is_blacklisted, agent.error.is_blacklisted)

    @patch("azurelinuxagent.ga.update.GuestAgent._ensure_downloaded")
    @patch("azurelinuxagent.ga.update.GuestAgent._ensure_loaded")
    def test_is_available(self, mock_loaded, mock_downloaded):  # pylint: disable=unused-argument
        agent = GuestAgent(path=self.agent_path)

        self.assertFalse(agent.is_available)
        agent._unpack()
        self.assertTrue(agent.is_available)

        agent.mark_failure(is_fatal=True)
        self.assertFalse(agent.is_available)

    @patch("azurelinuxagent.ga.update.GuestAgent._ensure_downloaded")
    @patch("azurelinuxagent.ga.update.GuestAgent._ensure_loaded")
    def test_is_blacklisted(self, mock_loaded, mock_downloaded):  # pylint: disable=unused-argument
        agent = GuestAgent(path=self.agent_path)
        self.assertFalse(agent.is_blacklisted)

        agent._unpack()
        self.assertFalse(agent.is_blacklisted)
        self.assertEqual(agent.is_blacklisted, agent.error.is_blacklisted)

        agent.mark_failure(is_fatal=True)
        self.assertTrue(agent.is_blacklisted)
        self.assertEqual(agent.is_blacklisted, agent.error.is_blacklisted)

    @patch("azurelinuxagent.ga.update.GuestAgent._ensure_downloaded")
    @patch("azurelinuxagent.ga.update.GuestAgent._ensure_loaded")
    def test_resource_gone_error_not_blacklisted(self, mock_loaded, mock_downloaded):  # pylint: disable=unused-argument
        try:
            mock_downloaded.side_effect = ResourceGoneError()
            agent = GuestAgent(path=self.agent_path)
            self.assertFalse(agent.is_blacklisted)
        except ResourceGoneError:
            pass
        except:  # pylint: disable=bare-except
            self.fail("Exception was not expected!")

    @patch("azurelinuxagent.ga.update.GuestAgent._ensure_downloaded")
    @patch("azurelinuxagent.ga.update.GuestAgent._ensure_loaded")
    def test_ioerror_not_blacklisted(self, mock_loaded, mock_downloaded):  # pylint: disable=unused-argument
        try:
            mock_downloaded.side_effect = IOError()
            agent = GuestAgent(path=self.agent_path)
            self.assertFalse(agent.is_blacklisted)
        except IOError:
            pass
        except:  # pylint: disable=bare-except
            self.fail("Exception was not expected!")

    @patch("azurelinuxagent.ga.update.GuestAgent._ensure_downloaded")
    @patch("azurelinuxagent.ga.update.GuestAgent._ensure_loaded")
    def test_is_downloaded(self, mock_loaded, mock_downloaded):  # pylint: disable=unused-argument
        agent = GuestAgent(path=self.agent_path)
        self.assertFalse(agent.is_downloaded)
        agent._unpack()
        self.assertTrue(agent.is_downloaded)

    @patch("azurelinuxagent.ga.update.GuestAgent._ensure_downloaded")
    @patch("azurelinuxagent.ga.update.GuestAgent._ensure_loaded")
    def test_mark_failure(self, mock_loaded, mock_downloaded):  # pylint: disable=unused-argument
        agent = GuestAgent(path=self.agent_path)

        agent.mark_failure()
        self.assertEqual(1, agent.error.failure_count)

        agent.mark_failure(is_fatal=True)
        self.assertEqual(2, agent.error.failure_count)
        self.assertTrue(agent.is_blacklisted)

    @patch("azurelinuxagent.ga.update.GuestAgent._ensure_downloaded")
    @patch("azurelinuxagent.ga.update.GuestAgent._ensure_loaded")
    def test_unpack(self, mock_loaded, mock_downloaded):  # pylint: disable=unused-argument
        agent = GuestAgent(path=self.agent_path)
        self.assertFalse(os.path.isdir(agent.get_agent_dir()))
        agent._unpack()
        self.assertTrue(os.path.isdir(agent.get_agent_dir()))
        self.assertTrue(os.path.isfile(agent.get_agent_manifest_path()))

    @patch("azurelinuxagent.ga.update.GuestAgent._ensure_downloaded")
    @patch("azurelinuxagent.ga.update.GuestAgent._ensure_loaded")
    def test_unpack_fail(self, mock_loaded, mock_downloaded):  # pylint: disable=unused-argument
        agent = GuestAgent(path=self.agent_path)
        self.assertFalse(os.path.isdir(agent.get_agent_dir()))
        os.remove(agent.get_agent_pkg_path())
        self.assertRaises(UpdateError, agent._unpack)

    @patch("azurelinuxagent.ga.update.GuestAgent._ensure_downloaded")
    @patch("azurelinuxagent.ga.update.GuestAgent._ensure_loaded")
    def test_load_manifest(self, mock_loaded, mock_downloaded):  # pylint: disable=unused-argument
        agent = GuestAgent(path=self.agent_path)
        agent._unpack()
        agent._load_manifest()
        self.assertEqual(agent.manifest.get_enable_command(),
                         agent.get_agent_cmd())

    @patch("azurelinuxagent.ga.update.GuestAgent._ensure_downloaded")
    @patch("azurelinuxagent.ga.update.GuestAgent._ensure_loaded")
    def test_load_manifest_missing(self, mock_loaded, mock_downloaded):  # pylint: disable=unused-argument
        agent = GuestAgent(path=self.agent_path)
        self.assertFalse(os.path.isdir(agent.get_agent_dir()))
        agent._unpack()
        os.remove(agent.get_agent_manifest_path())
        self.assertRaises(UpdateError, agent._load_manifest)

    @patch("azurelinuxagent.ga.update.GuestAgent._ensure_downloaded")
    @patch("azurelinuxagent.ga.update.GuestAgent._ensure_loaded")
    def test_load_manifest_is_empty(self, mock_loaded, mock_downloaded):  # pylint: disable=unused-argument
        agent = GuestAgent(path=self.agent_path)
        self.assertFalse(os.path.isdir(agent.get_agent_dir()))
        agent._unpack()
        self.assertTrue(os.path.isfile(agent.get_agent_manifest_path()))

        with open(agent.get_agent_manifest_path(), "w") as file:  # pylint: disable=redefined-builtin
            json.dump(EMPTY_MANIFEST, file)
        self.assertRaises(UpdateError, agent._load_manifest)

    @patch("azurelinuxagent.ga.update.GuestAgent._ensure_downloaded")
    @patch("azurelinuxagent.ga.update.GuestAgent._ensure_loaded")
    def test_load_manifest_is_malformed(self, mock_loaded, mock_downloaded):  # pylint: disable=unused-argument
        agent = GuestAgent(path=self.agent_path)
        self.assertFalse(os.path.isdir(agent.get_agent_dir()))
        agent._unpack()
        self.assertTrue(os.path.isfile(agent.get_agent_manifest_path()))

        with open(agent.get_agent_manifest_path(), "w") as file:  # pylint: disable=redefined-builtin
            file.write("This is not JSON data")
        self.assertRaises(UpdateError, agent._load_manifest)

    def test_load_error(self):
        agent = GuestAgent(path=self.agent_path)
        agent.error = None

        agent._load_error()
        self.assertTrue(agent.error is not None)

    @patch("azurelinuxagent.ga.update.GuestAgent._ensure_downloaded")
    @patch("azurelinuxagent.ga.update.GuestAgent._ensure_loaded")
    @patch("azurelinuxagent.ga.update.restutil.http_get")
    def test_download(self, mock_http_get, mock_loaded, mock_downloaded):  # pylint: disable=unused-argument
        self.remove_agents()
        self.assertFalse(os.path.isdir(self.agent_path))

        agent_pkg = load_bin_data(self._get_agent_file_name(), self._agent_zip_dir)
        mock_http_get.return_value = ResponseMock(response=agent_pkg)

        pkg = ExtHandlerPackage(version=str(self._get_agent_version()))
        pkg.uris.append(None)
        agent = GuestAgent(pkg=pkg)
        agent._download()

        self.assertTrue(os.path.isfile(agent.get_agent_pkg_path()))

    @patch("azurelinuxagent.ga.update.GuestAgent._ensure_downloaded")
    @patch("azurelinuxagent.ga.update.GuestAgent._ensure_loaded")
    @patch("azurelinuxagent.ga.update.restutil.http_get")
    def test_download_fail(self, mock_http_get, mock_loaded, mock_downloaded):  # pylint: disable=unused-argument
        self.remove_agents()
        self.assertFalse(os.path.isdir(self.agent_path))

        mock_http_get.return_value = ResponseMock(status=restutil.httpclient.SERVICE_UNAVAILABLE)

        pkg = ExtHandlerPackage(version=str(self._get_agent_version()))
        pkg.uris.append(None)
        agent = GuestAgent(pkg=pkg)

        self.assertRaises(UpdateError, agent._download)
        self.assertFalse(os.path.isfile(agent.get_agent_pkg_path()))
        self.assertFalse(agent.is_downloaded)

    @patch("azurelinuxagent.ga.update.GuestAgent._ensure_downloaded")
    @patch("azurelinuxagent.ga.update.GuestAgent._ensure_loaded")
    @patch("azurelinuxagent.ga.update.restutil.http_get")
    @patch("azurelinuxagent.ga.update.restutil.http_post")
    def test_download_fallback(self, mock_http_post, mock_http_get, mock_loaded, mock_downloaded):  # pylint: disable=unused-argument
        self.remove_agents()
        self.assertFalse(os.path.isdir(self.agent_path))

        mock_http_get.return_value = ResponseMock(
            status=restutil.httpclient.SERVICE_UNAVAILABLE,
            response="")

        ext_uri = 'ext_uri'
        host_uri = 'host_uri'
        api_uri = URI_FORMAT_GET_API_VERSIONS.format(host_uri, HOST_PLUGIN_PORT)
        art_uri = URI_FORMAT_GET_EXTENSION_ARTIFACT.format(host_uri, HOST_PLUGIN_PORT)
        mock_host = HostPluginProtocol(host_uri)

        pkg = ExtHandlerPackage(version=str(self._get_agent_version()))
        pkg.uris.append(ext_uri)
        agent = GuestAgent(pkg=pkg)
        agent.host = mock_host

        # ensure fallback fails gracefully, no http
        self.assertRaises(UpdateError, agent._download)
        self.assertEqual(mock_http_get.call_count, 2)
        self.assertEqual(mock_http_get.call_args_list[0][0][0], ext_uri)
        self.assertEqual(mock_http_get.call_args_list[1][0][0], api_uri)

        # ensure fallback fails gracefully, artifact api failure
        with patch.object(HostPluginProtocol,
                          "ensure_initialized",
                          return_value=True):
            self.assertRaises(UpdateError, agent._download)
            self.assertEqual(mock_http_get.call_count, 4)

            self.assertEqual(mock_http_get.call_args_list[2][0][0], ext_uri)

            self.assertEqual(mock_http_get.call_args_list[3][0][0], art_uri)
            a, k = mock_http_get.call_args_list[3]  # pylint: disable=unused-variable
            self.assertEqual(False, k['use_proxy'])

            # ensure fallback works as expected
            with patch.object(HostPluginProtocol,
                              "get_artifact_request",
                              return_value=[art_uri, {}]):
                self.assertRaises(UpdateError, agent._download)
                self.assertEqual(mock_http_get.call_count, 6)

                a, k = mock_http_get.call_args_list[3]
                self.assertEqual(False, k['use_proxy'])

                self.assertEqual(mock_http_get.call_args_list[4][0][0], ext_uri)
                a, k = mock_http_get.call_args_list[4]

                self.assertEqual(mock_http_get.call_args_list[5][0][0], art_uri)
                a, k = mock_http_get.call_args_list[5]
                self.assertEqual(False, k['use_proxy'])

    @patch("azurelinuxagent.ga.update.restutil.http_get")
    def test_ensure_downloaded(self, mock_http_get):
        self.remove_agents()
        self.assertFalse(os.path.isdir(self.agent_path))

        agent_pkg = load_bin_data(self._get_agent_file_name(), self._agent_zip_dir)
        mock_http_get.return_value = ResponseMock(response=agent_pkg)

        pkg = ExtHandlerPackage(version=str(self._get_agent_version()))
        pkg.uris.append(None)
        agent = GuestAgent(pkg=pkg)

        self.assertTrue(os.path.isfile(agent.get_agent_manifest_path()))
        self.assertTrue(agent.is_downloaded)

    @patch("azurelinuxagent.ga.update.GuestAgent._download", side_effect=UpdateError)
    def test_ensure_failure_in_download_cleans_up_filesystem(self, _):
        self.remove_agents()
        self.assertFalse(os.path.isdir(self.agent_path))

        pkg = ExtHandlerPackage(version=str(self._get_agent_version()))
        pkg.uris.append(None)
        agent = GuestAgent(pkg=pkg)

        self.assertFalse(agent.is_blacklisted, "The agent should not be blacklisted if unable to unpack/download")
        self.assertFalse(os.path.exists(agent.get_agent_dir()), "Agent directory should be cleaned up")
        self.assertFalse(os.path.exists(agent.get_agent_pkg_path()), "Agent package should be cleaned up")

    @patch("azurelinuxagent.ga.update.GuestAgent._download")
    @patch("azurelinuxagent.ga.update.GuestAgent._unpack", side_effect=UpdateError)
    def test_ensure_downloaded_unpack_failure_cleans_file_system(self, *_):
        self.assertFalse(os.path.isdir(self.agent_path))

        pkg = ExtHandlerPackage(version=str(self._get_agent_version()))
        pkg.uris.append(None)
        agent = GuestAgent(pkg=pkg)

        self.assertFalse(agent.is_blacklisted, "The agent should not be blacklisted if unable to unpack/download")
        self.assertFalse(os.path.exists(agent.get_agent_dir()), "Agent directory should be cleaned up")
        self.assertFalse(os.path.exists(agent.get_agent_pkg_path()), "Agent package should be cleaned up")

    @patch("azurelinuxagent.ga.update.GuestAgent._download")
    @patch("azurelinuxagent.ga.update.GuestAgent._unpack")
    @patch("azurelinuxagent.ga.update.GuestAgent._load_manifest", side_effect=UpdateError)
    def test_ensure_downloaded_load_manifest_cleans_up_agent_directories(self, *_):
        self.assertFalse(os.path.isdir(self.agent_path))

        pkg = ExtHandlerPackage(version=str(self._get_agent_version()))
        pkg.uris.append(None)
        agent = GuestAgent(pkg=pkg)

        self.assertFalse(agent.is_blacklisted, "The agent should not be blacklisted if unable to unpack/download")
        self.assertFalse(os.path.exists(agent.get_agent_dir()), "Agent directory should be cleaned up")
        self.assertFalse(os.path.exists(agent.get_agent_pkg_path()), "Agent package should be cleaned up")

    @patch("azurelinuxagent.ga.update.GuestAgent._download")
    @patch("azurelinuxagent.ga.update.GuestAgent._unpack")
    @patch("azurelinuxagent.ga.update.GuestAgent._load_manifest")
    def test_ensure_download_skips_blacklisted(self, mock_manifest, mock_unpack, mock_download):  # pylint: disable=unused-argument
        agent = GuestAgent(path=self.agent_path)
        self.assertEqual(0, mock_download.call_count)

        agent.clear_error()
        agent.mark_failure(is_fatal=True)
        self.assertTrue(agent.is_blacklisted)

        pkg = ExtHandlerPackage(version=str(self._get_agent_version()))
        pkg.uris.append(None)
        agent = GuestAgent(pkg=pkg)

        self.assertEqual(1, agent.error.failure_count)
        self.assertTrue(agent.error.was_fatal)
        self.assertTrue(agent.is_blacklisted)
        self.assertEqual(0, mock_download.call_count)
        self.assertEqual(0, mock_unpack.call_count)


class TestUpdate(UpdateTestCase):
    def setUp(self):
        UpdateTestCase.setUp(self)
        self.event_patch = patch('azurelinuxagent.common.event.add_event')
        self.update_handler = get_update_handler()
        protocol = Mock()
        self.update_handler.protocol_util = Mock()
        self.update_handler.protocol_util.get_protocol = Mock(return_value=protocol)

        # Since ProtocolUtil is a singleton per thread, we need to clear it to ensure that the test cases do not reuse
        # a previous state
        clear_singleton_instances(ProtocolUtil)

    def test_creation(self):
        self.assertEqual(None, self.update_handler.last_attempt_time)

        self.assertEqual(0, len(self.update_handler.agents))

        self.assertEqual(None, self.update_handler.child_agent)
        self.assertEqual(None, self.update_handler.child_launch_time)
        self.assertEqual(0, self.update_handler.child_launch_attempts)
        self.assertEqual(None, self.update_handler.child_process)

        self.assertEqual(None, self.update_handler.signal_handler)

    def test_emit_restart_event_emits_event_if_not_clean_start(self):
        try:
            mock_event = self.event_patch.start()
            self.update_handler._set_sentinel()
            self.update_handler._emit_restart_event()
            self.assertEqual(1, mock_event.call_count)
        except Exception as e:  # pylint: disable=unused-variable
            pass
        self.event_patch.stop()

    def _create_protocol(self, count=20, versions=None):
        latest_version = self.prepare_agents(count=count)
        if versions is None or len(versions) <= 0:
            versions = [latest_version]
        return ProtocolMock(versions=versions)

    def _test_ensure_no_orphans(self, invocations=3, interval=ORPHAN_WAIT_INTERVAL, pid_count=0):
        with patch.object(self.update_handler, 'osutil') as mock_util:
            # Note:
            # - Python only allows mutations of objects to which a function has
            #   a reference. Incrementing an integer directly changes the
            #   reference. Incrementing an item of a list changes an item to
            #   which the code has a reference.
            #   See http://stackoverflow.com/questions/26408941/python-nested-functions-and-variable-scope
            iterations = [0]

            def iterator(*args, **kwargs):  # pylint: disable=unused-argument
                iterations[0] += 1
                return iterations[0] < invocations

            mock_util.check_pid_alive = Mock(side_effect=iterator)

            pid_files = self.update_handler._get_pid_files()
            self.assertEqual(pid_count, len(pid_files))

            with patch('os.getpid', return_value=42):
                with patch('time.sleep', return_value=None) as mock_sleep:  # pylint: disable=redefined-outer-name
                    self.update_handler._ensure_no_orphans(orphan_wait_interval=interval)
                    for pid_file in pid_files:
                        self.assertFalse(os.path.exists(pid_file))
                    return mock_util.check_pid_alive.call_count, mock_sleep.call_count

    def test_ensure_no_orphans(self):
        fileutil.write_file(os.path.join(self.tmp_dir, "0_waagent.pid"), ustr(41))
        calls, sleeps = self._test_ensure_no_orphans(invocations=3, pid_count=1)
        self.assertEqual(3, calls)
        self.assertEqual(2, sleeps)

    def test_ensure_no_orphans_skips_if_no_orphans(self):
        calls, sleeps = self._test_ensure_no_orphans(invocations=3)
        self.assertEqual(0, calls)
        self.assertEqual(0, sleeps)

    def test_ensure_no_orphans_ignores_exceptions(self):
        with patch('azurelinuxagent.common.utils.fileutil.read_file', side_effect=Exception):
            calls, sleeps = self._test_ensure_no_orphans(invocations=3)
            self.assertEqual(0, calls)
            self.assertEqual(0, sleeps)

    def test_ensure_no_orphans_kills_after_interval(self):
        fileutil.write_file(os.path.join(self.tmp_dir, "0_waagent.pid"), ustr(41))
        with patch('os.kill') as mock_kill:
            calls, sleeps = self._test_ensure_no_orphans(
                invocations=4,
                interval=3 * ORPHAN_POLL_INTERVAL,
                pid_count=1)
            self.assertEqual(3, calls)
            self.assertEqual(2, sleeps)
            self.assertEqual(1, mock_kill.call_count)

    @patch('azurelinuxagent.ga.update.datetime')
    def test_ensure_partition_assigned(self, mock_time):
        path = os.path.join(conf.get_lib_dir(), AGENT_PARTITION_FILE)
        mock_time.utcnow = Mock()

        self.assertFalse(os.path.exists(path))

        for n in range(0, 99):
            mock_time.utcnow.return_value = Mock(microsecond=n * 10000)

            self.update_handler._ensure_partition_assigned()

            self.assertTrue(os.path.exists(path))
            s = fileutil.read_file(path)
            self.assertEqual(n, int(s))
            os.remove(path)

    def test_ensure_readonly_sets_readonly(self):
        test_files = [
            os.path.join(conf.get_lib_dir(), "faux_certificate.crt"),
            os.path.join(conf.get_lib_dir(), "faux_certificate.p7m"),
            os.path.join(conf.get_lib_dir(), "faux_certificate.pem"),
            os.path.join(conf.get_lib_dir(), "faux_certificate.prv"),
            os.path.join(conf.get_lib_dir(), "ovf-env.xml")
        ]
        for path in test_files:
            fileutil.write_file(path, "Faux content")
            os.chmod(path,
                     stat.S_IRUSR | stat.S_IWUSR | stat.S_IRGRP | stat.S_IROTH)

        self.update_handler._ensure_readonly_files()

        for path in test_files:
            mode = os.stat(path).st_mode
            mode &= (stat.S_IRWXU | stat.S_IRWXG | stat.S_IRWXO)
            self.assertEqual(0, mode ^ stat.S_IRUSR)

    def test_ensure_readonly_leaves_unmodified(self):
        test_files = [
            os.path.join(conf.get_lib_dir(), "faux.xml"),
            os.path.join(conf.get_lib_dir(), "faux.json"),
            os.path.join(conf.get_lib_dir(), "faux.txt"),
            os.path.join(conf.get_lib_dir(), "faux")
        ]
        for path in test_files:
            fileutil.write_file(path, "Faux content")
            os.chmod(path,
                     stat.S_IRUSR | stat.S_IWUSR | stat.S_IRGRP | stat.S_IROTH)

        self.update_handler._ensure_readonly_files()

        for path in test_files:
            mode = os.stat(path).st_mode
            mode &= (stat.S_IRWXU | stat.S_IRWXG | stat.S_IRWXO)
            self.assertEqual(
                stat.S_IRUSR | stat.S_IWUSR | stat.S_IRGRP | stat.S_IROTH,
                mode)

    def _test_evaluate_agent_health(self, child_agent_index=0):
        self.prepare_agents()

        latest_agent = self.update_handler.get_latest_agent_greater_than_daemon()
        self.assertTrue(latest_agent.is_available)
        self.assertFalse(latest_agent.is_blacklisted)
        self.assertTrue(len(self.update_handler.agents) > 1)

        child_agent = self.update_handler.agents[child_agent_index]
        self.assertTrue(child_agent.is_available)
        self.assertFalse(child_agent.is_blacklisted)
        self.update_handler.child_agent = child_agent

        self.update_handler._evaluate_agent_health(latest_agent)

    def test_evaluate_agent_health_ignores_installed_agent(self):
        self.update_handler._evaluate_agent_health(None)

    def test_evaluate_agent_health_raises_exception_for_restarting_agent(self):
        self.update_handler.child_launch_time = time.time() - (4 * 60)
        self.update_handler.child_launch_attempts = CHILD_LAUNCH_RESTART_MAX - 1
        self.assertRaises(Exception, self._test_evaluate_agent_health)

    def test_evaluate_agent_health_will_not_raise_exception_for_long_restarts(self):
        self.update_handler.child_launch_time = time.time() - 24 * 60
        self.update_handler.child_launch_attempts = CHILD_LAUNCH_RESTART_MAX
        self._test_evaluate_agent_health()

    def test_evaluate_agent_health_will_not_raise_exception_too_few_restarts(self):
        self.update_handler.child_launch_time = time.time()
        self.update_handler.child_launch_attempts = CHILD_LAUNCH_RESTART_MAX - 2
        self._test_evaluate_agent_health()

    def test_evaluate_agent_health_resets_with_new_agent(self):
        self.update_handler.child_launch_time = time.time() - (4 * 60)
        self.update_handler.child_launch_attempts = CHILD_LAUNCH_RESTART_MAX - 1
        self._test_evaluate_agent_health(child_agent_index=1)
        self.assertEqual(1, self.update_handler.child_launch_attempts)

    def test_filter_blacklisted_agents(self):
        self.prepare_agents()

        self.update_handler._set_and_sort_agents([GuestAgent(path=path) for path in self.agent_dirs()])
        self.assertEqual(len(self.agent_dirs()), len(self.update_handler.agents))

        kept_agents = self.update_handler.agents[::2]
        blacklisted_agents = self.update_handler.agents[1::2]
        for agent in blacklisted_agents:
            agent.mark_failure(is_fatal=True)
        self.update_handler._filter_blacklisted_agents()
        self.assertEqual(kept_agents, self.update_handler.agents)

    def test_find_agents(self):
        self.prepare_agents()

        self.assertTrue(0 <= len(self.update_handler.agents))
        self.update_handler._find_agents()
        self.assertEqual(len(self._get_agents(self.tmp_dir)), len(self.update_handler.agents))

    def test_find_agents_does_reload(self):
        self.prepare_agents()

        self.update_handler._find_agents()
        agents = self.update_handler.agents

        self.update_handler._find_agents()
        self.assertNotEqual(agents, self.update_handler.agents)

    def test_find_agents_sorts(self):
        self.prepare_agents()
        self.update_handler._find_agents()

        v = FlexibleVersion("100000")
        for a in self.update_handler.agents:
            self.assertTrue(v > a.version)
            v = a.version

    @patch('azurelinuxagent.common.protocol.wire.WireClient.get_host_plugin')
    def test_get_host_plugin_returns_host_for_wireserver(self, mock_get_host):
        protocol = WireProtocol('12.34.56.78')
        mock_get_host.return_value = "faux host"
        host = self.update_handler._get_host_plugin(protocol=protocol)
        print("mock_get_host call cound={0}".format(mock_get_host.call_count))
        self.assertEqual(1, mock_get_host.call_count)
        self.assertEqual("faux host", host)

    def test_get_latest_agent(self):
        latest_version = self.prepare_agents()

        latest_agent = self.update_handler.get_latest_agent_greater_than_daemon()
        self.assertEqual(len(self._get_agents(self.tmp_dir)), len(self.update_handler.agents))
        self.assertEqual(latest_version, latest_agent.version)

    def test_get_latest_agent_excluded(self):
        self.prepare_agent(AGENT_VERSION)
        self.assertFalse(self._test_upgrade_available(
            versions=self.agent_versions(),
            count=1))
        self.assertEqual(None, self.update_handler.get_latest_agent_greater_than_daemon())

    def test_get_latest_agent_no_updates(self):
        self.assertEqual(None, self.update_handler.get_latest_agent_greater_than_daemon())

    def test_get_latest_agent_skip_updates(self):
        conf.get_autoupdate_enabled = Mock(return_value=False)
        self.assertEqual(None, self.update_handler.get_latest_agent_greater_than_daemon())

    def test_get_latest_agent_skips_unavailable(self):
        self.prepare_agents()
        prior_agent = self.update_handler.get_latest_agent_greater_than_daemon()

        latest_version = self.prepare_agents(count=self.agent_count() + 1, is_available=False)
        latest_path = os.path.join(self.tmp_dir, "{0}-{1}".format(AGENT_NAME, latest_version))
        self.assertFalse(GuestAgent(latest_path).is_available)

        latest_agent = self.update_handler.get_latest_agent_greater_than_daemon()
        self.assertTrue(latest_agent.version < latest_version)
        self.assertEqual(latest_agent.version, prior_agent.version)

    def test_get_pid_files(self):
        pid_files = self.update_handler._get_pid_files()
        self.assertEqual(0, len(pid_files))

    def test_get_pid_files_returns_previous(self):
        for n in range(1250):
            fileutil.write_file(os.path.join(self.tmp_dir, str(n) + "_waagent.pid"), ustr(n + 1))
        pid_files = self.update_handler._get_pid_files()
        self.assertEqual(1250, len(pid_files))

        pid_dir, pid_name, pid_re = self.update_handler._get_pid_parts()  # pylint: disable=unused-variable
        for p in pid_files:
            self.assertTrue(pid_re.match(os.path.basename(p)))

    def test_is_clean_start_returns_true_when_no_sentinel(self):
        self.assertFalse(os.path.isfile(self.update_handler._sentinel_file_path()))
        self.assertTrue(self.update_handler._is_clean_start)

    def test_is_clean_start_returns_false_when_sentinel_exists(self):
        self.update_handler._set_sentinel(agent=CURRENT_AGENT)
        self.assertFalse(self.update_handler._is_clean_start)

    def test_is_clean_start_returns_false_for_exceptions(self):
        self.update_handler._set_sentinel()
        with patch("azurelinuxagent.common.utils.fileutil.read_file", side_effect=Exception):
            self.assertFalse(self.update_handler._is_clean_start)

    def test_is_orphaned_returns_false_if_parent_exists(self):
        fileutil.write_file(conf.get_agent_pid_file_path(), ustr(42))
        with patch('os.getppid', return_value=42):
            self.assertFalse(self.update_handler._is_orphaned)

    def test_is_orphaned_returns_true_if_parent_is_init(self):
        with patch('os.getppid', return_value=1):
            self.assertTrue(self.update_handler._is_orphaned)

    def test_is_orphaned_returns_true_if_parent_does_not_exist(self):
        fileutil.write_file(conf.get_agent_pid_file_path(), ustr(24))
        with patch('os.getppid', return_value=42):
            self.assertTrue(self.update_handler._is_orphaned)

    def test_purge_agents(self):
        self.prepare_agents()
        self.update_handler._find_agents()

        # Ensure at least three agents initially exist
        self.assertTrue(2 < len(self.update_handler.agents))

        # Purge every other agent. Don't add the current version to agents_to_keep explicitly;
        # the current version is never purged
        agents_to_keep = []
        kept_agents = []
        purged_agents = []
        for i in range(0, len(self.update_handler.agents)):
            if self.update_handler.agents[i].version == CURRENT_VERSION:
                kept_agents.append(self.update_handler.agents[i])
            else:
                if i % 2 == 0:
                    agents_to_keep.append(self.update_handler.agents[i])
                    kept_agents.append(self.update_handler.agents[i])
                else:
                    purged_agents.append(self.update_handler.agents[i])

        # Reload and assert only the kept agents remain on disk
        self.update_handler.agents = agents_to_keep
        self.update_handler._purge_agents()
        self.update_handler._find_agents()
        self.assertEqual(
            [agent.version for agent in kept_agents],
            [agent.version for agent in self.update_handler.agents])

        # Ensure both directories and packages are removed
        for agent in purged_agents:
            agent_path = os.path.join(self.tmp_dir, "{0}-{1}".format(AGENT_NAME, agent.version))
            self.assertFalse(os.path.exists(agent_path))
            self.assertFalse(os.path.exists(agent_path + ".zip"))

        # Ensure kept agent directories and packages remain
        for agent in kept_agents:
            agent_path = os.path.join(self.tmp_dir, "{0}-{1}".format(AGENT_NAME, agent.version))
            self.assertTrue(os.path.exists(agent_path))
            self.assertTrue(os.path.exists(agent_path + ".zip"))

    def _test_run_latest(self, mock_child=None, mock_time=None, child_args=None):
        if mock_child is None:
            mock_child = ChildMock()
        if mock_time is None:
            mock_time = TimeMock()

        with patch('azurelinuxagent.ga.update.subprocess.Popen', return_value=mock_child) as mock_popen:
            with patch('time.time', side_effect=mock_time.time):
                with patch('time.sleep', side_effect=mock_time.sleep):
                    self.update_handler.run_latest(child_args=child_args)
                    agent_calls = [args[0] for (args, _) in mock_popen.call_args_list if
                                   "run-exthandlers" in ''.join(args[0])]
                    self.assertEqual(1, len(agent_calls),
                                     "Expected a single call to the latest agent; got: {0}. All mocked calls: {1}".format(
                                         agent_calls, mock_popen.call_args_list))

                    return mock_popen.call_args

    def test_run_latest(self):
        self.prepare_agents()

        agent = self.update_handler.get_latest_agent_greater_than_daemon()
        args, kwargs = self._test_run_latest()
        args = args[0]
        cmds = textutil.safe_shlex_split(agent.get_agent_cmd())
        if cmds[0].lower() == "python":
            cmds[0] = sys.executable

        self.assertEqual(args, cmds)
        self.assertTrue(len(args) > 1)
        self.assertRegex(args[0], r"^(/.*/python[\d.]*)$", "The command doesn't contain full python path")
        self.assertEqual("-run-exthandlers", args[len(args) - 1])
        self.assertEqual(True, 'cwd' in kwargs)
        self.assertEqual(agent.get_agent_dir(), kwargs['cwd'])
        self.assertEqual(False, '\x00' in cmds[0])

    def test_run_latest_passes_child_args(self):
        self.prepare_agents()

        self.update_handler.get_latest_agent_greater_than_daemon()
        args, _ = self._test_run_latest(child_args="AnArgument")
        args = args[0]

        self.assertTrue(len(args) > 1)
        self.assertRegex(args[0], r"^(/.*/python[\d.]*)$", "The command doesn't contain full python path")
        self.assertEqual("AnArgument", args[len(args) - 1])

    def test_run_latest_polls_and_waits_for_success(self):
        mock_child = ChildMock(return_value=None)
        mock_time = TimeMock(time_increment=CHILD_HEALTH_INTERVAL / 3)
        self._test_run_latest(mock_child=mock_child, mock_time=mock_time)
        self.assertEqual(2, mock_child.poll.call_count)
        self.assertEqual(1, mock_child.wait.call_count)

    def test_run_latest_polling_stops_at_success(self):
        mock_child = ChildMock(return_value=0)
        mock_time = TimeMock(time_increment=CHILD_HEALTH_INTERVAL / 3)
        self._test_run_latest(mock_child=mock_child, mock_time=mock_time)
        self.assertEqual(1, mock_child.poll.call_count)
        self.assertEqual(0, mock_child.wait.call_count)

    def test_run_latest_polling_stops_at_failure(self):
        mock_child = ChildMock(return_value=42)
        mock_time = TimeMock()
        self._test_run_latest(mock_child=mock_child, mock_time=mock_time)
        self.assertEqual(1, mock_child.poll.call_count)
        self.assertEqual(0, mock_child.wait.call_count)

    def test_run_latest_polls_frequently_if_installed_is_latest(self):
        mock_child = ChildMock(return_value=0)  # pylint: disable=unused-variable
        mock_time = TimeMock(time_increment=CHILD_HEALTH_INTERVAL / 2)
        self._test_run_latest(mock_time=mock_time)
        self.assertEqual(1, mock_time.sleep_interval)

    def test_run_latest_polls_every_second_if_installed_not_latest(self):
        self.prepare_agents()

        mock_time = TimeMock(time_increment=CHILD_HEALTH_INTERVAL / 2)
        self._test_run_latest(mock_time=mock_time)
        self.assertEqual(1, mock_time.sleep_interval)

    def test_run_latest_defaults_to_current(self):
        self.assertEqual(None, self.update_handler.get_latest_agent_greater_than_daemon())

        args, kwargs = self._test_run_latest()

        self.assertEqual(args[0], [sys.executable, "-u", sys.argv[0], "-run-exthandlers"])
        self.assertEqual(True, 'cwd' in kwargs)
        self.assertEqual(os.getcwd(), kwargs['cwd'])

    def test_run_latest_forwards_output(self):
        try:
            tempdir = tempfile.mkdtemp()
            stdout_path = os.path.join(tempdir, "stdout")
            stderr_path = os.path.join(tempdir, "stderr")

            with open(stdout_path, "w") as stdout:
                with open(stderr_path, "w") as stderr:
                    saved_stdout, sys.stdout = sys.stdout, stdout
                    saved_stderr, sys.stderr = sys.stderr, stderr
                    try:
                        self._test_run_latest(mock_child=ChildMock(side_effect=faux_logger))
                    finally:
                        sys.stdout = saved_stdout
                        sys.stderr = saved_stderr

            with open(stdout_path, "r") as stdout:
                self.assertEqual(1, len(stdout.readlines()))
            with open(stderr_path, "r") as stderr:
                self.assertEqual(1, len(stderr.readlines()))
        finally:
            shutil.rmtree(tempdir, True)

    def test_run_latest_nonzero_code_does_not_mark_failure(self):
        self.prepare_agents()

        latest_agent = self.update_handler.get_latest_agent_greater_than_daemon()
        self.assertTrue(latest_agent.is_available)
        self.assertEqual(0.0, latest_agent.error.last_failure)
        self.assertEqual(0, latest_agent.error.failure_count)

        with patch('azurelinuxagent.ga.update.UpdateHandler.get_latest_agent_greater_than_daemon', return_value=latest_agent):
            self._test_run_latest(mock_child=ChildMock(return_value=1))

        self.assertFalse(latest_agent.is_blacklisted, "Agent should not be blacklisted")

    def test_run_latest_exception_blacklists(self):
        self.prepare_agents()

        latest_agent = self.update_handler.get_latest_agent_greater_than_daemon()
        self.assertTrue(latest_agent.is_available)
        self.assertEqual(0.0, latest_agent.error.last_failure)
        self.assertEqual(0, latest_agent.error.failure_count)
        verify_string = "Force blacklisting: {0}".format(str(uuid.uuid4()))

        with patch('azurelinuxagent.ga.update.UpdateHandler.get_latest_agent_greater_than_daemon', return_value=latest_agent):
            self._test_run_latest(mock_child=ChildMock(side_effect=Exception(verify_string)))

        self.assertFalse(latest_agent.is_available)
        self.assertTrue(latest_agent.error.is_blacklisted)
        self.assertNotEqual(0.0, latest_agent.error.last_failure)
        self.assertEqual(1, latest_agent.error.failure_count)
        self.assertIn(verify_string, latest_agent.error.reason, "Error reason not found while blacklisting")

    def test_run_latest_exception_does_not_blacklist_if_terminating(self):
        self.prepare_agents()

        latest_agent = self.update_handler.get_latest_agent_greater_than_daemon()
        self.assertTrue(latest_agent.is_available)
        self.assertEqual(0.0, latest_agent.error.last_failure)
        self.assertEqual(0, latest_agent.error.failure_count)

        with patch('azurelinuxagent.ga.update.UpdateHandler.get_latest_agent_greater_than_daemon', return_value=latest_agent):
            self.update_handler.is_running = False
            self._test_run_latest(mock_child=ChildMock(side_effect=Exception("Attempt blacklisting")))

        self.assertTrue(latest_agent.is_available)
        self.assertFalse(latest_agent.error.is_blacklisted)
        self.assertEqual(0.0, latest_agent.error.last_failure)
        self.assertEqual(0, latest_agent.error.failure_count)

    @patch('signal.signal')
    def test_run_latest_captures_signals(self, mock_signal):
        self._test_run_latest()
        self.assertEqual(1, mock_signal.call_count)

    @patch('signal.signal')
    def test_run_latest_creates_only_one_signal_handler(self, mock_signal):
        self.update_handler.signal_handler = "Not None"
        self._test_run_latest()
        self.assertEqual(0, mock_signal.call_count)

    def test_get_latest_agent_should_return_latest_agent_even_on_bad_error_json(self):
        dst_ver = self.prepare_agents()
        # Add a malformed error.json file in all existing agents
        for agent_dir in self.agent_dirs():
            error_file_path = os.path.join(agent_dir, AGENT_ERROR_FILE)
            with open(error_file_path, 'w') as f:
                f.write("")

        latest_agent = self.update_handler.get_latest_agent_greater_than_daemon()
        self.assertEqual(latest_agent.version, dst_ver, "Latest agent version is invalid")

    def test_set_agents_sets_agents(self):
        self.prepare_agents()

        self.update_handler._set_and_sort_agents([GuestAgent(path=path) for path in self.agent_dirs()])
        self.assertTrue(len(self.update_handler.agents) > 0)
        self.assertEqual(len(self.agent_dirs()), len(self.update_handler.agents))

    def test_set_agents_sorts_agents(self):
        self.prepare_agents()

        self.update_handler._set_and_sort_agents([GuestAgent(path=path) for path in self.agent_dirs()])

        v = FlexibleVersion("100000")
        for a in self.update_handler.agents:
            self.assertTrue(v > a.version)
            v = a.version

    def test_set_sentinel(self):
        self.assertFalse(os.path.isfile(self.update_handler._sentinel_file_path()))
        self.update_handler._set_sentinel()
        self.assertTrue(os.path.isfile(self.update_handler._sentinel_file_path()))

    def test_set_sentinel_writes_current_agent(self):
        self.update_handler._set_sentinel()
        self.assertTrue(
            fileutil.read_file(self.update_handler._sentinel_file_path()),
            CURRENT_AGENT)

    def test_shutdown(self):
        self.update_handler._set_sentinel()
        self.update_handler._shutdown()
        self.assertFalse(self.update_handler.is_running)
        self.assertFalse(os.path.isfile(self.update_handler._sentinel_file_path()))

    def test_shutdown_ignores_missing_sentinel_file(self):
        self.assertFalse(os.path.isfile(self.update_handler._sentinel_file_path()))
        self.update_handler._shutdown()
        self.assertFalse(self.update_handler.is_running)
        self.assertFalse(os.path.isfile(self.update_handler._sentinel_file_path()))

    def test_shutdown_ignores_exceptions(self):
        self.update_handler._set_sentinel()

        try:
            with patch("os.remove", side_effect=Exception):
                self.update_handler._shutdown()
        except Exception as e:  # pylint: disable=unused-variable
            self.assertTrue(False, "Unexpected exception")  # pylint: disable=redundant-unittest-assert

    def _test_upgrade_available(
            self,
            base_version=FlexibleVersion(AGENT_VERSION),
            protocol=None,
            versions=None,
            count=20):

        if protocol is None:
            protocol = self._create_protocol(count=count, versions=versions)

        self.update_handler.protocol_util = protocol
        self.update_handler._goal_state = protocol.get_goal_state()
        self.update_handler._goal_state.extensions_goal_state.is_outdated = False
        conf.get_autoupdate_gafamily = Mock(return_value=protocol.family)

        return self.update_handler._download_agent_if_upgrade_available(protocol, base_version=base_version)

    def test_upgrade_available_returns_true_on_first_use(self):
        self.assertTrue(self._test_upgrade_available())

    def test_upgrade_available_handles_missing_family(self):
        data_file = mockwiredata.DATA_FILE.copy()
        data_file["ext_conf"] = "wire/ext_conf_missing_family.xml"

        with mock_wire_protocol(data_file) as protocol:
            self.update_handler.protocol_util = protocol
            with patch('azurelinuxagent.common.logger.warn') as mock_logger:
                with patch('tests.ga.test_update.ProtocolMock.get_vmagent_pkgs', side_effect=ProtocolError):
                    self.assertFalse(self.update_handler._download_agent_if_upgrade_available(protocol, base_version=CURRENT_VERSION))
                    self.assertEqual(0, mock_logger.call_count)

    def test_upgrade_available_includes_old_agents(self):
        self.prepare_agents()

        old_version = self.agent_versions()[-1]
        old_count = old_version.version[-1]

        self.replicate_agents(src_v=old_version, count=old_count, increment=-1)
        all_count = len(self.agent_versions())

        self.assertTrue(self._test_upgrade_available(versions=self.agent_versions()))
        self.assertEqual(all_count, len(self.update_handler.agents))

    def test_upgrade_available_purges_old_agents(self):
        self.prepare_agents()
        agent_count = self.agent_count()
        self.assertEqual(20, agent_count)

        agent_versions = self.agent_versions()[:3]
        self.assertTrue(self._test_upgrade_available(versions=agent_versions))
        self.assertEqual(len(agent_versions), len(self.update_handler.agents))

        # Purging always keeps the running agent
        if CURRENT_VERSION not in agent_versions:
            agent_versions.append(CURRENT_VERSION)
        self.assertEqual(agent_versions, self.agent_versions())

    def test_upgrade_available_skips_if_too_frequent(self):
        conf.get_autoupdate_frequency = Mock(return_value=10000)
        self.update_handler.last_attempt_time = time.time()
        self.assertFalse(self._test_upgrade_available())

    def test_upgrade_available_skips_when_no_new_versions(self):
        self.prepare_agents()
        base_version = self.agent_versions()[0] + 1
        self.assertFalse(self._test_upgrade_available(base_version=base_version))

    def test_upgrade_available_skips_when_no_versions(self):
        self.assertFalse(self._test_upgrade_available(protocol=ProtocolMock()))

    def test_upgrade_available_sorts(self):
        self.prepare_agents()
        self._test_upgrade_available()

        v = FlexibleVersion("100000")
        for a in self.update_handler.agents:
            self.assertTrue(v > a.version)
            v = a.version

    def test_write_pid_file(self):
        for n in range(1112):
            fileutil.write_file(os.path.join(self.tmp_dir, str(n) + "_waagent.pid"), ustr(n + 1))
        with patch('os.getpid', return_value=1112):
            pid_files, pid_file = self.update_handler._write_pid_file()
            self.assertEqual(1112, len(pid_files))
            self.assertEqual("1111_waagent.pid", os.path.basename(pid_files[-1]))
            self.assertEqual("1112_waagent.pid", os.path.basename(pid_file))
            self.assertEqual(fileutil.read_file(pid_file), ustr(1112))

    def test_write_pid_file_ignores_exceptions(self):
        with patch('azurelinuxagent.common.utils.fileutil.write_file', side_effect=Exception):
            with patch('os.getpid', return_value=42):
                pid_files, pid_file = self.update_handler._write_pid_file()
                self.assertEqual(0, len(pid_files))
                self.assertEqual(None, pid_file)

    def test_update_happens_when_extensions_disabled(self):
        """
        Although the extension enabled config will not get checked
        before an update is found, this test attempts to ensure that
        behavior never changes.
        """
        with patch('azurelinuxagent.common.conf.get_extensions_enabled', return_value=False):
            with patch('azurelinuxagent.ga.update.UpdateHandler._download_agent_if_upgrade_available', return_value=True) as download_agent:
                with mock_wire_protocol(DATA_FILE) as protocol:
                    with mock_update_handler(protocol, autoupdate_enabled=True) as update_handler:
                        update_handler.run()

                        self.assertEqual(1, download_agent.call_count, "Agent update did not execute (no attempts to download the agent")

    @staticmethod
    def _get_test_ext_handler_instance(protocol, name="OSTCExtensions.ExampleHandlerLinux", version="1.0.0"):
        eh = Extension(name=name)
        eh.version = version
        return ExtHandlerInstance(eh, protocol)

    def test_it_should_recreate_handler_env_on_service_startup(self):
        iterations = 5

        with _get_update_handler(iterations) as (update_handler, protocol):
            update_handler.run(debug=True)

            expected_handler = self._get_test_ext_handler_instance(protocol)
            handler_env_file = expected_handler.get_env_file()

            self.assertTrue(os.path.exists(expected_handler.get_base_dir()), "Extension not found")
            # First iteration should install the extension handler and
            # subsequent iterations should not recreate the HandlerEnvironment file
            last_modification_time = os.path.getmtime(handler_env_file)
            self.assertEqual(os.path.getctime(handler_env_file), last_modification_time,
                             "The creation time and last modified time of the HandlerEnvironment file dont match")

        # Simulate a service restart by getting a new instance of the update handler and protocol and
        # re-runnning the update handler. Then,ensure that the HandlerEnvironment file is recreated with eventsFolder
        # flag in HandlerEnvironment.json file.
        self._add_write_permission_to_goal_state_files()
        with _get_update_handler(iterations=1) as (update_handler, protocol):
            with patch("azurelinuxagent.common.agent_supported_feature._ETPFeature.is_supported", True):
                update_handler.run(debug=True)

            self.assertGreater(os.path.getmtime(handler_env_file), last_modification_time,
                                "HandlerEnvironment file didn't get overwritten")

            with open(handler_env_file, 'r') as handler_env_content_file:
                content = json.load(handler_env_content_file)
            self.assertIn(HandlerEnvironment.eventsFolder, content[0][HandlerEnvironment.handlerEnvironment],
                          "{0} not found in HandlerEnv file".format(HandlerEnvironment.eventsFolder))

    def test_it_should_not_setup_persistent_firewall_rules_if_EnableFirewall_is_disabled(self):
        executed_firewall_commands = []

        def _mock_popen(cmd, *args, **kwargs):
            if 'firewall-cmd' in cmd:
                executed_firewall_commands.append(cmd)
                cmd = ["echo", "running"]
            return _ORIGINAL_POPEN(cmd, *args, **kwargs)

        with _get_update_handler(iterations=1) as (update_handler, _):
            with patch("azurelinuxagent.common.logger.info") as patch_info:
                with patch("azurelinuxagent.common.utils.shellutil.subprocess.Popen", side_effect=_mock_popen):
                    with patch('azurelinuxagent.common.conf.enable_firewall', return_value=False):
                        with patch("azurelinuxagent.common.logger.warn") as patch_warn:
                            update_handler.run(debug=True)

        self.assertEqual(0, update_handler.get_exit_code(), "Exit code should be 0; List of all warnings logged by the agent: {0}".format(
            patch_warn.call_args_list))
        self.assertEqual(0, len(executed_firewall_commands), "firewall-cmd should not be called at all")
        self.assertTrue(any(
            "Not setting up persistent firewall rules as OS.EnableFirewall=False" == args[0] for (args, _) in
            patch_info.call_args_list), "Info not logged properly, got: {0}".format(patch_info.call_args_list))

    def test_it_should_setup_persistent_firewall_rules_on_startup(self):
        iterations = 1
        executed_commands = []

        def _mock_popen(cmd, *args, **kwargs):
            if 'firewall-cmd' in cmd:
                executed_commands.append(cmd)
                cmd = ["echo", "running"]
            return _ORIGINAL_POPEN(cmd, *args, **kwargs)

        with _get_update_handler(iterations) as (update_handler, _):
            with patch("azurelinuxagent.common.utils.shellutil.subprocess.Popen", side_effect=_mock_popen) as mock_popen:
                with patch('azurelinuxagent.common.conf.enable_firewall', return_value=True):
                    with patch('azurelinuxagent.common.osutil.systemd.is_systemd', return_value=True):
                        with patch("azurelinuxagent.common.logger.warn") as patch_warn:
                            update_handler.run(debug=True)

        self.assertEqual(0, update_handler.get_exit_code(), "Exit code should be 0; List of all warnings logged by the agent: {0}".format(
            patch_warn.call_args_list))

        # Firewall-cmd should only be called 4 times - 1st to check if running, 2nd, 3rd and 4th for the QueryPassThrough cmd
        self.assertEqual(4, len(executed_commands),
                         "The number of times firewall-cmd should be called is only 4; Executed firewall commands: {0}; All popen calls: {1}".format(
                             executed_commands, mock_popen.call_args_list))
        self.assertEqual(PersistFirewallRulesHandler._FIREWALLD_RUNNING_CMD, executed_commands.pop(0),
                         "First command should be to check if firewalld is running")
        self.assertTrue([FirewallCmdDirectCommands.QueryPassThrough in cmd for cmd in executed_commands],
                        "The remaining commands should only be for querying the firewall commands")

    def test_it_should_set_dns_tcp_iptable_if_drop_available_accept_unavailable(self):

        with TestOSUtil._mock_iptables() as mock_iptables:
            with _get_update_handler(test_data=DATA_FILE) as (update_handler, _):
                with patch('azurelinuxagent.common.conf.enable_firewall', return_value=True):
                    with patch.object(osutil, '_enable_firewall', True):
                        # drop rule is present
                        mock_iptables.set_command(
                            AddFirewallRules.get_wire_non_root_drop_rule(AddFirewallRules.CHECK_COMMAND,
                                                                         mock_iptables.destination,
                                                                         wait=mock_iptables.wait), exit_code=0)
                        # non root tcp iptable rule is absent
                        mock_iptables.set_command(AddFirewallRules.get_accept_tcp_rule(AddFirewallRules.CHECK_COMMAND,
                                                                                       mock_iptables.destination,
                                                                                       wait=mock_iptables.wait),
                                                  exit_code=1)

                        update_handler._add_accept_tcp_firewall_rule_if_not_enabled(mock_iptables.destination)

                        drop_check_command = TestOSUtil._command_to_string(
                            AddFirewallRules.get_wire_non_root_drop_rule(AddFirewallRules.CHECK_COMMAND,
                                                                         mock_iptables.destination,
                                                                         wait=mock_iptables.wait))
                        accept_tcp_check_rule = TestOSUtil._command_to_string(
                            AddFirewallRules.get_accept_tcp_rule(AddFirewallRules.CHECK_COMMAND,
                                                                 mock_iptables.destination,
                                                                 wait=mock_iptables.wait))
                        accept_tcp_insert_rule = TestOSUtil._command_to_string(
                            AddFirewallRules.get_accept_tcp_rule(AddFirewallRules.INSERT_COMMAND,
                                                                 mock_iptables.destination,
                                                                 wait=mock_iptables.wait))

                        # Filtering the mock iptable command calls with only the ones related to this test.
                        filtered_mock_iptable_calls = [cmd for cmd in mock_iptables.command_calls if
                                                       cmd in [drop_check_command, accept_tcp_check_rule,
                                                               accept_tcp_insert_rule]]

                        self.assertEqual(len(filtered_mock_iptable_calls), 3,
                                         "Incorrect number of calls to iptables: [{0}]".format(
                                             mock_iptables.command_calls))
                        self.assertEqual(filtered_mock_iptable_calls[0], drop_check_command,
                                         "The first command should check the drop rule")
                        self.assertEqual(filtered_mock_iptable_calls[1], accept_tcp_check_rule,
                                         "The second command should check the accept rule")
                        self.assertEqual(filtered_mock_iptable_calls[2], accept_tcp_insert_rule,
                                         "The third command should add the accept rule")

    def test_it_should_not_set_dns_tcp_iptable_if_drop_unavailable(self):

        with TestOSUtil._mock_iptables() as mock_iptables:
            with _get_update_handler(test_data=DATA_FILE) as (update_handler, _):
                with patch('azurelinuxagent.common.conf.enable_firewall', return_value=True):
                    with patch.object(osutil, '_enable_firewall', True):
                        # drop rule is not available
                        mock_iptables.set_command(
                            AddFirewallRules.get_wire_non_root_drop_rule(AddFirewallRules.CHECK_COMMAND,
                                                                         mock_iptables.destination,
                                                                         wait=mock_iptables.wait), exit_code=1)

                        update_handler._add_accept_tcp_firewall_rule_if_not_enabled(mock_iptables.destination)

                        drop_check_command = TestOSUtil._command_to_string(
                            AddFirewallRules.get_wire_non_root_drop_rule(AddFirewallRules.CHECK_COMMAND,
                                                                         mock_iptables.destination,
                                                                         wait=mock_iptables.wait))
                        accept_tcp_check_rule = TestOSUtil._command_to_string(
                            AddFirewallRules.get_accept_tcp_rule(AddFirewallRules.CHECK_COMMAND,
                                                                 mock_iptables.destination,
                                                                 wait=mock_iptables.wait))
                        accept_tcp_insert_rule = TestOSUtil._command_to_string(
                            AddFirewallRules.get_accept_tcp_rule(AddFirewallRules.INSERT_COMMAND,
                                                                 mock_iptables.destination,
                                                                 wait=mock_iptables.wait))

                        # Filtering the mock iptable command calls with only the ones related to this test.
                        filtered_mock_iptable_calls = [cmd for cmd in mock_iptables.command_calls if
                                                       cmd in [drop_check_command, accept_tcp_check_rule,
                                                               accept_tcp_insert_rule]]

                        self.assertEqual(len(filtered_mock_iptable_calls), 1,
                                         "Incorrect number of calls to iptables: [{0}]".format(
                                             mock_iptables.command_calls))
                        self.assertEqual(filtered_mock_iptable_calls[0], drop_check_command,
                                         "The first command should check the drop rule")

    def test_it_should_not_set_dns_tcp_iptable_if_drop_and_accept_available(self):

        with TestOSUtil._mock_iptables() as mock_iptables:
            with _get_update_handler(test_data=DATA_FILE) as (update_handler, _):
                with patch('azurelinuxagent.common.conf.enable_firewall', return_value=True):
                    with patch.object(osutil, '_enable_firewall', True):
                        # drop rule is available
                        mock_iptables.set_command(
                            AddFirewallRules.get_wire_non_root_drop_rule(AddFirewallRules.CHECK_COMMAND,
                                                                         mock_iptables.destination,
                                                                         wait=mock_iptables.wait), exit_code=0)
                        # non root tcp iptable rule is available
                        mock_iptables.set_command(AddFirewallRules.get_accept_tcp_rule(AddFirewallRules.CHECK_COMMAND,
                                                                                       mock_iptables.destination,
                                                                                       wait=mock_iptables.wait),
                                                  exit_code=0)

                        update_handler._add_accept_tcp_firewall_rule_if_not_enabled(mock_iptables.destination)

                        drop_check_command = TestOSUtil._command_to_string(
                            AddFirewallRules.get_wire_non_root_drop_rule(AddFirewallRules.CHECK_COMMAND,
                                                                         mock_iptables.destination,
                                                                         wait=mock_iptables.wait))
                        accept_tcp_check_rule = TestOSUtil._command_to_string(
                            AddFirewallRules.get_accept_tcp_rule(AddFirewallRules.CHECK_COMMAND,
                                                                 mock_iptables.destination,
                                                                 wait=mock_iptables.wait))
                        accept_tcp_insert_rule = TestOSUtil._command_to_string(
                            AddFirewallRules.get_accept_tcp_rule(AddFirewallRules.INSERT_COMMAND,
                                                                 mock_iptables.destination,
                                                                 wait=mock_iptables.wait))

                        # Filtering the mock iptable command calls with only the ones related to this test.
                        filtered_mock_iptable_calls = [cmd for cmd in mock_iptables.command_calls if
                                                       cmd in [drop_check_command, accept_tcp_check_rule,
                                                               accept_tcp_insert_rule]]

                        self.assertEqual(len(filtered_mock_iptable_calls), 2,
                                         "Incorrect number of calls to iptables: [{0}]".format(
                                             mock_iptables.command_calls))
                        self.assertEqual(filtered_mock_iptable_calls[0], drop_check_command,
                                         "The first command should check the drop rule")
                        self.assertEqual(filtered_mock_iptable_calls[1], accept_tcp_check_rule,
                                         "The second command should check the accept rule")

    @contextlib.contextmanager
    def _setup_test_for_ext_event_dirs_retention(self):
        try:
            with _get_update_handler(test_data=DATA_FILE_MULTIPLE_EXT) as (update_handler, protocol):
                with patch("azurelinuxagent.common.agent_supported_feature._ETPFeature.is_supported", True):
                    update_handler.run(debug=True)
                    expected_events_dirs = glob.glob(os.path.join(conf.get_ext_log_dir(), "*", EVENTS_DIRECTORY))
                    no_of_extensions = protocol.mock_wire_data.get_no_of_plugins_in_extension_config()
                    # Ensure extensions installed and events directory created
                    self.assertEqual(len(expected_events_dirs), no_of_extensions, "Extension events directories dont match")
                    for ext_dir in expected_events_dirs:
                        self.assertTrue(os.path.exists(ext_dir), "Extension directory {0} not created!".format(ext_dir))

                    yield update_handler, expected_events_dirs
        finally:
            # The TestUpdate.setUp() initializes the self.tmp_dir to be used as a placeholder
            # for everything (event logger, status logger, conf.get_lib_dir() and more).
            # Since we add more data to the dir for this test, ensuring its completely clean before exiting the test.
            shutil.rmtree(self.tmp_dir, ignore_errors=True)
            self.tmp_dir = None

    def test_it_should_delete_extension_events_directory_if_extension_telemetry_pipeline_disabled(self):
        # Disable extension telemetry pipeline and ensure events directory got deleted
        with self._setup_test_for_ext_event_dirs_retention() as (update_handler, expected_events_dirs):
            with patch("azurelinuxagent.common.agent_supported_feature._ETPFeature.is_supported", False):
                self._add_write_permission_to_goal_state_files()
                update_handler.run(debug=True)
                for ext_dir in expected_events_dirs:
                    self.assertFalse(os.path.exists(ext_dir), "Extension directory {0} still exists!".format(ext_dir))

    def test_it_should_retain_extension_events_directories_if_extension_telemetry_pipeline_enabled(self):
        # Rerun update handler again with extension telemetry pipeline enabled to ensure we dont delete events directories
        with self._setup_test_for_ext_event_dirs_retention() as (update_handler, expected_events_dirs):
            self._add_write_permission_to_goal_state_files()
            update_handler.run(debug=True)
            for ext_dir in expected_events_dirs:
                self.assertTrue(os.path.exists(ext_dir), "Extension directory {0} should exist!".format(ext_dir))

    def test_it_should_recreate_extension_event_directories_for_existing_extensions_if_extension_telemetry_pipeline_enabled(self):
        with self._setup_test_for_ext_event_dirs_retention() as (update_handler, expected_events_dirs):
            # Delete existing events directory
            for ext_dir in expected_events_dirs:
                shutil.rmtree(ext_dir, ignore_errors=True)
                self.assertFalse(os.path.exists(ext_dir), "Extension directory not deleted")

            with patch("azurelinuxagent.common.agent_supported_feature._ETPFeature.is_supported", True):
                self._add_write_permission_to_goal_state_files()
                update_handler.run(debug=True)
                for ext_dir in expected_events_dirs:
                    self.assertTrue(os.path.exists(ext_dir), "Extension directory {0} should exist!".format(ext_dir))

    def test_it_should_report_update_status_in_status_blob(self):
        with mock_wire_protocol(DATA_FILE) as protocol:
            with patch.object(conf, "get_enable_ga_versioning", return_value=True):
                with patch.object(conf, "get_autoupdate_gafamily", return_value="Prod"):
                    with patch("azurelinuxagent.common.logger.warn") as patch_warn:

                        protocol.aggregate_status = None
                        protocol.incarnation = 1

                        def mock_http_put(url, *args, **_):
                            if HttpRequestPredicates.is_host_plugin_status_request(url):
                                # Skip reading the HostGA request data as its encoded
                                return MockHttpResponse(status=500)
                            protocol.aggregate_status = json.loads(args[0])
                            return MockHttpResponse(status=201)

                        def update_goal_state_and_run_handler():
                            protocol.incarnation += 1
                            protocol.mock_wire_data.set_incarnation(protocol.incarnation)
                            self._add_write_permission_to_goal_state_files()
                            with _get_update_handler(iterations=1, protocol=protocol) as (update_handler, _):
                                update_handler.run(debug=True)
                            self.assertEqual(0, update_handler.get_exit_code(),
                                             "Exit code should be 0; List of all warnings logged by the agent: {0}".format(
                                                 patch_warn.call_args_list))

                        protocol.set_http_handlers(http_put_handler=mock_http_put)

                        # Case 1: No requested version in GS; updateStatus should not be reported
                        update_goal_state_and_run_handler()
                        self.assertFalse("updateStatus" in protocol.aggregate_status['aggregateStatus']['guestAgentStatus'],
                                         "updateStatus should not be reported if not asked in GS")

                        # Case 2: Requested version in GS != Current Version; updateStatus should be error
                        protocol.mock_wire_data.set_extension_config("wire/ext_conf_requested_version.xml")
                        update_goal_state_and_run_handler()
                        self.assertTrue("updateStatus" in protocol.aggregate_status['aggregateStatus']['guestAgentStatus'],
                                        "updateStatus should be in status blob. Warns: {0}".format(patch_warn.call_args_list))
                        update_status = protocol.aggregate_status['aggregateStatus']['guestAgentStatus']["updateStatus"]
                        self.assertEqual(VMAgentUpdateStatuses.Error, update_status['status'], "Status should be an error")
                        self.assertEqual(update_status['expectedVersion'], "9.9.9.10", "incorrect version reported")
                        self.assertEqual(update_status['code'], 1, "incorrect code reported")

                        # Case 3: Requested version in GS == Current Version; updateStatus should be Success
                        protocol.mock_wire_data.set_extension_config_requested_version(str(CURRENT_VERSION))
                        update_goal_state_and_run_handler()
                        self.assertTrue("updateStatus" in protocol.aggregate_status['aggregateStatus']['guestAgentStatus'],
                                        "updateStatus should be reported if asked in GS")
                        update_status = protocol.aggregate_status['aggregateStatus']['guestAgentStatus']["updateStatus"]
                        self.assertEqual(VMAgentUpdateStatuses.Success, update_status['status'], "Status should be successful")
                        self.assertEqual(update_status['expectedVersion'], str(CURRENT_VERSION), "incorrect version reported")
                        self.assertEqual(update_status['code'], 0, "incorrect code reported")

                        # Case 4: Requested version removed in GS; no updateStatus should be reported
                        protocol.mock_wire_data.reload()
                        update_goal_state_and_run_handler()
                        self.assertFalse("updateStatus" in protocol.aggregate_status['aggregateStatus']['guestAgentStatus'],
                                         "updateStatus should not be reported if not asked in GS")

    def test_it_should_wait_to_fetch_first_goal_state(self):
        with _get_update_handler() as (update_handler, protocol):
            with patch("azurelinuxagent.common.logger.error") as patch_error:
                with patch("azurelinuxagent.common.logger.info") as patch_info:
                    # Fail GS fetching for the 1st 5 times the agent asks for it
                    update_handler._fail_gs_count = 5

                    def get_handler(url, **kwargs):
                        if HttpRequestPredicates.is_goal_state_request(url) and update_handler._fail_gs_count > 0:
                            update_handler._fail_gs_count -= 1
                            return MockHttpResponse(status=500)
                        return protocol.mock_wire_data.mock_http_get(url, **kwargs)

                    protocol.set_http_handlers(http_get_handler=get_handler)
                    update_handler.run(debug=True)

        self.assertEqual(0, update_handler.get_exit_code(), "Exit code should be 0; List of all errors logged by the agent: {0}".format(
            patch_error.call_args_list))

        error_msgs = [args[0] for (args, _) in patch_error.call_args_list if
                     "Error fetching the goal state" in args[0]]
        self.assertTrue(len(error_msgs) > 0, "Error should've been reported when failed to retrieve GS")

        info_msgs = [args[0] for (args, _) in patch_info.call_args_list if
                     "Fetching the goal state recovered from previous errors." in args[0]]
        self.assertTrue(len(info_msgs) > 0, "Agent should've logged a message when recovered from GS errors")

    def test_it_should_reset_legacy_blacklisted_agents_on_process_start(self):
        # Add some good agents
        self.prepare_agents(count=10)
        good_agents = [agent.name for agent in self.agents()]

        # Add a set of blacklisted agents
        self.prepare_agents(count=20, is_available=False)
        for agent in self.agents():
            # Assert the test environment is correctly set
            if agent.name not in good_agents:
                self.assertTrue(agent.is_blacklisted, "Agent {0} should be blacklisted".format(agent.name))
            else:
                self.assertFalse(agent.is_blacklisted, "Agent {0} should not be blacklisted".format(agent.name))

        with _get_update_handler() as (update_handler, _):
            update_handler.run(debug=True)
            self.assertEqual(20, self.agent_count(), "All agents should be available on disk")
            # Ensure none of the agents are blacklisted
            for agent in self.agents():
                self.assertFalse(agent.is_blacklisted, "Legacy Agent should not be blacklisted")


class UpdateHandlerRunTestCase(AgentTestCase):
    def _test_run(self, autoupdate_enabled=False, check_daemon_running=False, expected_exit_code=0, emit_restart_event=None):
        fileutil.write_file(conf.get_agent_pid_file_path(), ustr(42))

        with patch('azurelinuxagent.ga.update.get_monitor_handler') as mock_monitor:
            with patch('azurelinuxagent.ga.remoteaccess.get_remote_access_handler') as mock_ra_handler:
                with patch('azurelinuxagent.ga.update.get_env_handler') as mock_env:
                    with patch('azurelinuxagent.ga.update.get_collect_logs_handler') as mock_collect_logs:
                        with patch('azurelinuxagent.ga.update.get_send_telemetry_events_handler') as mock_telemetry_send_events:
                            with patch('azurelinuxagent.ga.update.get_collect_telemetry_events_handler') as mock_event_collector:
                                with patch('azurelinuxagent.ga.update.initialize_event_logger_vminfo_common_parameters'):
                                    with patch('azurelinuxagent.ga.update.is_log_collection_allowed', return_value=True):
                                        with mock_wire_protocol(DATA_FILE) as protocol:
                                            mock_exthandlers_handler = Mock()
                                            with mock_update_handler(
                                                    protocol,
                                                    exthandlers_handler=mock_exthandlers_handler,
                                                    remote_access_handler=mock_ra_handler,
                                                    autoupdate_enabled=autoupdate_enabled,
                                                    check_daemon_running=check_daemon_running
                                            ) as update_handler:

                                                if emit_restart_event is not None:
                                                    update_handler._emit_restart_event = emit_restart_event

                                                if isinstance(os.getppid, MagicMock):
                                                    update_handler.run()
                                                else:
                                                    with patch('os.getppid', return_value=42):
                                                        update_handler.run()

                                                self.assertEqual(1, mock_monitor.call_count)
                                                self.assertEqual(1, mock_env.call_count)
                                                self.assertEqual(1, mock_collect_logs.call_count)
                                                self.assertEqual(1, mock_telemetry_send_events.call_count)
                                                self.assertEqual(1, mock_event_collector.call_count)
                                                self.assertEqual(expected_exit_code, update_handler.get_exit_code())

                                                if update_handler.get_iterations_completed() > 0:  # some test cases exit before executing extensions or remote access
                                                    self.assertEqual(1, mock_exthandlers_handler.run.call_count)
                                                    self.assertEqual(1, mock_ra_handler.run.call_count)

                                                return update_handler

    def test_run(self):
        self._test_run()

    def test_run_stops_if_update_available(self):
        with patch('azurelinuxagent.ga.update.UpdateHandler._download_agent_if_upgrade_available', return_value=True):
            update_handler = self._test_run(autoupdate_enabled=True)
            self.assertEqual(0, update_handler.get_iterations_completed())

    def test_run_stops_if_orphaned(self):
        with patch('os.getppid', return_value=1):
            update_handler = self._test_run(check_daemon_running=True)
            self.assertEqual(0, update_handler.get_iterations_completed())

    def test_run_clears_sentinel_on_successful_exit(self):
        update_handler = self._test_run()
        self.assertFalse(os.path.isfile(update_handler._sentinel_file_path()))

    def test_run_leaves_sentinel_on_unsuccessful_exit(self):
        with patch('azurelinuxagent.ga.update.UpdateHandler._download_agent_if_upgrade_available', side_effect=Exception):
            update_handler = self._test_run(autoupdate_enabled=True,expected_exit_code=1)
            self.assertTrue(os.path.isfile(update_handler._sentinel_file_path()))

    def test_run_emits_restart_event(self):
        update_handler = self._test_run(emit_restart_event=Mock())
        self.assertEqual(1, update_handler._emit_restart_event.call_count)


class TestAgentUpgrade(UpdateTestCase):

    @contextlib.contextmanager
    def create_conf_mocks(self, hotfix_frequency, normal_frequency):
        # Disabling extension processing to speed up tests as this class deals with testing agent upgrades
        with patch("azurelinuxagent.common.conf.get_extensions_enabled", return_value=False):
            with patch("azurelinuxagent.common.conf.get_autoupdate_frequency", return_value=0.001):
                with patch("azurelinuxagent.common.conf.get_hotfix_upgrade_frequency",
                           return_value=hotfix_frequency):
                    with patch("azurelinuxagent.common.conf.get_normal_upgrade_frequency",
                               return_value=normal_frequency):
                        with patch("azurelinuxagent.common.conf.get_autoupdate_gafamily", return_value="Prod"):
                            yield

    @contextlib.contextmanager
    def __get_update_handler(self, iterations=1, test_data=None, hotfix_frequency=1.0, normal_frequency=2.0,
                             reload_conf=None):

        test_data = DATA_FILE if test_data is None else test_data

        with _get_update_handler(iterations, test_data) as (update_handler, protocol):

            protocol.aggregate_status = None

            def get_handler(url, **kwargs):
                if reload_conf is not None:
                    reload_conf(url, protocol)

                if HttpRequestPredicates.is_agent_package_request(url):
                    agent_pkg = load_bin_data(self._get_agent_file_name(), self._agent_zip_dir)
                    protocol.mock_wire_data.call_counts['agentArtifact'] += 1
                    return ResponseMock(response=agent_pkg)
                return protocol.mock_wire_data.mock_http_get(url, **kwargs)

            def put_handler(url, *args, **_):
                if HttpRequestPredicates.is_host_plugin_status_request(url):
                    # Skip reading the HostGA request data as its encoded
                    return MockHttpResponse(status=500)
                protocol.aggregate_status = json.loads(args[0])
                return MockHttpResponse(status=201)

            protocol.set_http_handlers(http_get_handler=get_handler, http_put_handler=put_handler)
            with self.create_conf_mocks(hotfix_frequency, normal_frequency):
                with patch("azurelinuxagent.ga.update.add_event") as mock_telemetry:
                    update_handler._protocol = protocol
                    yield update_handler, mock_telemetry

    def __assert_exit_code_successful(self, update_handler):
        self.assertEqual(0, update_handler.get_exit_code(), "Exit code should be 0")

    def __assert_upgrade_telemetry_emitted_for_requested_version(self, mock_telemetry, upgrade=True, version="99999.0.0.0"):
        upgrade_event_msgs = [kwarg['message'] for _, kwarg in mock_telemetry.call_args_list if
                              'Exiting current process to {0} to the request Agent version {1}'.format(
                                  "upgrade" if upgrade else "downgrade", version) in kwarg['message'] and kwarg[
                                  'op'] == WALAEventOperation.AgentUpgrade]
        self.assertEqual(1, len(upgrade_event_msgs),
                         "Did not find the event indicating that the agent was upgraded. Got: {0}".format(
                             mock_telemetry.call_args_list))

    def __assert_upgrade_telemetry_emitted(self, mock_telemetry, upgrade_type=AgentUpgradeType.Normal):
        upgrade_event_msgs = [kwarg['message'] for _, kwarg in mock_telemetry.call_args_list if
                              '{0} Agent upgrade discovered, updating to WALinuxAgent-99999.0.0.0 -- exiting'.format(
                                  upgrade_type) in kwarg['message'] and kwarg[
                                  'op'] == WALAEventOperation.AgentUpgrade]
        self.assertEqual(1, len(upgrade_event_msgs),
                         "Did not find the event indicating that the agent was upgraded. Got: {0}".format(
                             mock_telemetry.call_args_list))

    def __assert_agent_directories_available(self, versions):
        for version in versions:
            self.assertTrue(os.path.exists(self.agent_dir(version)), "Agent directory {0} not found".format(version))

    def __assert_agent_directories_exist_and_others_dont_exist(self, versions):
        self.__assert_agent_directories_available(versions=versions)
        other_agents = [agent_dir for agent_dir in self.agent_dirs() if
                        agent_dir not in [self.agent_dir(version) for version in versions]]
        self.assertFalse(any(other_agents),
                         "All other agents should be purged from agent dir: {0}".format(other_agents))

    def __assert_no_agent_upgrade_telemetry(self, mock_telemetry):
        self.assertEqual(0, len([kwarg['message'] for _, kwarg in mock_telemetry.call_args_list if
                                 "Agent upgrade discovered, updating to" in kwarg['message'] and kwarg[
                                     'op'] == WALAEventOperation.AgentUpgrade]), "Unwanted upgrade")

    def __assert_ga_version_in_status(self, aggregate_status, version=str(CURRENT_VERSION)):
        self.assertIsNotNone(aggregate_status, "Status should be reported")
        self.assertEqual(aggregate_status['aggregateStatus']['guestAgentStatus']['version'], version,
                         "Status should be reported from the Current version")
        self.assertEqual(aggregate_status['aggregateStatus']['guestAgentStatus']['status'], 'Ready',
                         "Guest Agent should be reported as Ready")

    def test_it_should_upgrade_agent_on_process_start_if_auto_upgrade_enabled(self):
        with self.__get_update_handler(iterations=10) as (update_handler, mock_telemetry):

            update_handler.run(debug=True)

            self.__assert_exit_code_successful(update_handler)
            self.assertEqual(1, update_handler.get_iterations(), "Update handler should've exited after the first run")
            self.__assert_agent_directories_available(versions=["99999.0.0.0"])
            self.__assert_upgrade_telemetry_emitted(mock_telemetry)

    def test_it_should_download_new_agents_and_not_auto_upgrade_if_not_permitted(self):
        no_of_iterations = 10
        data_file = DATA_FILE.copy()
        data_file['ga_manifest'] = "wire/ga_manifest_no_upgrade.xml"

        def reload_conf(url, protocol):
            mock_wire_data = protocol.mock_wire_data
            # This function reloads the conf mid-run to mimic an actual customer scenario
            if HttpRequestPredicates.is_ga_manifest_request(url) and mock_wire_data.call_counts["manifest_of_ga.xml"] >= no_of_iterations/2:
                reload_conf.call_count += 1
                # Ensure the first set of versions were downloaded as part of the first manifest
                self.__assert_agent_directories_available(versions=["1.0.0", "1.1.0", "1.2.0"])
                # As per our current agent upgrade model, we don't rely on an incarnation update to upgrade the agent. Mocking the same
                mock_wire_data.data_files["ga_manifest"] = "wire/ga_manifest.xml"
                mock_wire_data.reload()

        reload_conf.call_count = 0

        with self.__get_update_handler(iterations=no_of_iterations, test_data=data_file, hotfix_frequency=10,
                                       normal_frequency=10, reload_conf=reload_conf) as (update_handler, mock_telemetry):
            update_handler.run(debug=True)

            self.assertGreater(reload_conf.call_count, 0, "Ensure the conf reload was called")
            self.__assert_exit_code_successful(update_handler)
            self.assertEqual(no_of_iterations, update_handler.get_iterations(), "Update handler should've run its course")
            # Ensure the new agent versions were also downloaded once the manifest was updated
            self.__assert_agent_directories_available(versions=["2.0.0", "2.1.0", "99999.0.0.0"])
            self.__assert_no_agent_upgrade_telemetry(mock_telemetry)

    def test_it_should_upgrade_agent_in_given_time_window_if_permitted(self):
        data_file = DATA_FILE.copy()
        data_file['ga_manifest'] = "wire/ga_manifest_no_upgrade.xml"

        def reload_conf(url, protocol):
            mock_wire_data = protocol.mock_wire_data
            # This function reloads the conf mid-run to mimic an actual customer scenario
            if HttpRequestPredicates.is_ga_manifest_request(url) and mock_wire_data.call_counts["manifest_of_ga.xml"] >= 2:
                reload_conf.call_count += 1
                # Ensure no new agent available so far
                self.assertFalse(os.path.exists(self.agent_dir("99999.0.0.0")), "New agent directory should not be found")
                # As per our current agent upgrade model, we don't rely on an incarnation update to upgrade the agent. Mocking the same
                mock_wire_data.data_files["ga_manifest"] = "wire/ga_manifest.xml"
                mock_wire_data.reload()

        reload_conf.call_count = 0
        test_normal_frequency = 0.1
        with self.__get_update_handler(iterations=50, test_data=data_file, reload_conf=reload_conf,
                                       normal_frequency=test_normal_frequency) as (update_handler, mock_telemetry):
            start_time = time.time()
            update_handler.run(debug=True)
            diff = time.time() - start_time

            self.assertGreater(reload_conf.call_count, 0, "Ensure the conf reload was called")
            self.__assert_exit_code_successful(update_handler)
            self.assertGreaterEqual(update_handler.get_iterations(), 3,
                                    "Update handler should've run at least until the new GA was available")
            # A bare-bone check to ensure that the agent waited for the new agent at least for the preset frequency time
            self.assertGreater(diff, test_normal_frequency, "The test run should be at least greater than the set frequency")
            self.__assert_agent_directories_available(versions=["99999.0.0.0"])
            self.__assert_upgrade_telemetry_emitted(mock_telemetry)

    def test_it_should_not_auto_upgrade_if_auto_update_disabled(self):
        with self.__get_update_handler(iterations=10) as (update_handler, mock_telemetry):
            with patch("azurelinuxagent.common.conf.get_autoupdate_enabled", return_value=False):
                update_handler.run(debug=True)

                self.__assert_exit_code_successful(update_handler)
                self.assertGreaterEqual(update_handler.get_iterations(), 10, "Update handler should've run 10 times")
                self.__assert_no_agent_upgrade_telemetry(mock_telemetry)
                self.assertFalse(os.path.exists(self.agent_dir("99999.0.0.0")),
                                 "New agent directory should not be found")

    def test_it_should_not_auto_upgrade_if_corresponding_time_not_elapsed(self):
        # On Normal upgrade, should not upgrade if Hotfix time elapsed
        no_of_iterations = 10
        data_file = DATA_FILE.copy()
        data_file['ga_manifest'] = "wire/ga_manifest_no_upgrade.xml"

        def reload_conf(url, protocol):
            mock_wire_data = protocol.mock_wire_data
            # This function reloads the conf mid-run to mimic an actual customer scenario
            if HttpRequestPredicates.is_ga_manifest_request(url) and mock_wire_data.call_counts["manifest_of_ga.xml"] >= no_of_iterations / 2:
                reload_conf.call_count += 1
                # As per our current agent upgrade model, we don't rely on an incarnation update to upgrade the agent. Mocking the same
                mock_wire_data.data_files["ga_manifest"] = "wire/ga_manifest.xml"
                mock_wire_data.reload()

        reload_conf.call_count = 0

        with self.__get_update_handler(iterations=no_of_iterations, test_data=data_file, hotfix_frequency=0.01,
                                       normal_frequency=10, reload_conf=reload_conf) as (update_handler, mock_telemetry):
            update_handler.run(debug=True)

            self.assertGreater(reload_conf.call_count, 0, "Ensure the conf reload was called")
            self.__assert_exit_code_successful(update_handler)
            self.assertEqual(no_of_iterations, update_handler.get_iterations(), "Update handler didn't run completely")
            self.__assert_no_agent_upgrade_telemetry(mock_telemetry)
            upgrade_event_msgs = [kwarg['message'] for _, kwarg in mock_telemetry.call_args_list if
                                  kwarg['op'] == WALAEventOperation.AgentUpgrade]
            self.assertGreater(len([msg for msg in upgrade_event_msgs if
                                    'Discovered new {0} upgrade WALinuxAgent-99999.0.0.0; Will upgrade on or after'.format(
                                        AgentUpgradeType.Normal) in msg]), 0, "Error message not propagated properly")

    def test_it_should_download_only_requested_version_if_available(self):
        data_file = mockwiredata.DATA_FILE.copy()
        data_file["ext_conf"] = "wire/ext_conf_requested_version.xml"
        with self.__get_update_handler(test_data=data_file) as (update_handler, mock_telemetry):
            with patch.object(conf, "get_enable_ga_versioning", return_value=True):
                update_handler.run(debug=True)

            self.__assert_exit_code_successful(update_handler)
            self.__assert_upgrade_telemetry_emitted_for_requested_version(mock_telemetry, version="9.9.9.10")
            self.__assert_agent_directories_exist_and_others_dont_exist(versions=["9.9.9.10"])

    def test_it_should_cleanup_all_agents_except_requested_version_and_current_version(self):
        data_file = mockwiredata.DATA_FILE.copy()
        data_file["ext_conf"] = "wire/ext_conf_requested_version.xml"

        # Set the test environment by adding 20 random agents to the agent directory
        self.prepare_agents()
        self.assertEqual(20, self.agent_count(), "Agent directories not set properly")

        with self.__get_update_handler(test_data=data_file) as (update_handler, mock_telemetry):
            with patch.object(conf, "get_enable_ga_versioning", return_value=True):
                update_handler.run(debug=True)

            self.__assert_exit_code_successful(update_handler)
            self.__assert_upgrade_telemetry_emitted_for_requested_version(mock_telemetry, version="9.9.9.10")
            self.__assert_agent_directories_exist_and_others_dont_exist(versions=["9.9.9.10", str(CURRENT_VERSION)])

    def test_it_should_not_update_if_requested_version_not_found_in_manifest(self):
        data_file = mockwiredata.DATA_FILE.copy()
        data_file["ext_conf"] = "wire/ext_conf_missing_requested_version.xml"
        with self.__get_update_handler(test_data=data_file) as (update_handler, mock_telemetry):
            with patch.object(conf, "get_enable_ga_versioning", return_value=True):
                update_handler.run(debug=True)

            self.__assert_exit_code_successful(update_handler)
            self.__assert_no_agent_upgrade_telemetry(mock_telemetry)
            agent_msgs = [kwarg for _, kwarg in mock_telemetry.call_args_list if
                          kwarg['op'] in (WALAEventOperation.AgentUpgrade, WALAEventOperation.Download)]
            # This will throw if corresponding message not found so not asserting on that
            requested_version_found = next(kwarg for kwarg in agent_msgs if
                                           "Found requested version in manifest: 5.2.1.0 for goal state incarnation_1" in kwarg['message'])
            self.assertTrue(requested_version_found['is_success'],
                            "The requested version found op should be reported as a success")

            skipping_update = next(kwarg for kwarg in agent_msgs if
                                   "No matching package found in the agent manifest for requested version: 5.2.1.0 in goal state incarnation_1, skipping agent update" in kwarg['message'])
            self.assertEqual(skipping_update['version'], FlexibleVersion("5.2.1.0"),
                             "The not found message should be reported from requested agent version")
            self.assertFalse(skipping_update['is_success'], "The not found op should be reported as a failure")

    def test_it_should_only_try_downloading_requested_version_on_new_incarnation(self):
        no_of_iterations = 1000

        # Set the test environment by adding 20 random agents to the agent directory
        self.prepare_agents()
        self.assertEqual(20, self.agent_count(), "Agent directories not set properly")

        def reload_conf(url, protocol):
            mock_wire_data = protocol.mock_wire_data

            # This function reloads the conf mid-run to mimic an actual customer scenario
            if HttpRequestPredicates.is_goal_state_request(url) and mock_wire_data.call_counts[
             "goalstate"] >= 10 and mock_wire_data.call_counts["goalstate"] < 15:

                # Ensure we didn't try to download any agents except during the incarnation change
                self.__assert_agent_directories_exist_and_others_dont_exist(versions=[str(CURRENT_VERSION)])

                # Update the requested version to "99999.0.0.0"
                update_handler._protocol.mock_wire_data.set_extension_config_requested_version("99999.0.0.0")
                reload_conf.call_count += 1
                self._add_write_permission_to_goal_state_files()
                reload_conf.incarnation += 1
                mock_wire_data.set_incarnation(reload_conf.incarnation)

        reload_conf.call_count = 0
        reload_conf.incarnation = 2

        data_file = mockwiredata.DATA_FILE.copy()
        data_file["ext_conf"] = "wire/ext_conf_requested_version.xml"
        with self.__get_update_handler(iterations=no_of_iterations, test_data=data_file, reload_conf=reload_conf,
                                       normal_frequency=0.01, hotfix_frequency=0.01) as (update_handler, mock_telemetry):
            with patch.object(conf, "get_enable_ga_versioning", return_value=True):
                update_handler._protocol.mock_wire_data.set_extension_config_requested_version(str(CURRENT_VERSION))
                update_handler._protocol.mock_wire_data.set_incarnation(2)
                update_handler.run(debug=True)

            self.assertGreaterEqual(reload_conf.call_count, 1, "Reload conf not updated as expected")
            self.__assert_exit_code_successful(update_handler)
            self.__assert_upgrade_telemetry_emitted_for_requested_version(mock_telemetry)
            self.__assert_agent_directories_exist_and_others_dont_exist(versions=["99999.0.0.0", str(CURRENT_VERSION)])
            self.assertEqual(update_handler._protocol.mock_wire_data.call_counts['agentArtifact'], 1,
                             "only 1 agent should've been downloaded - 1 per incarnation")
            self.assertEqual(update_handler._protocol.mock_wire_data.call_counts["manifest_of_ga.xml"], 1,
                             "only 1 agent manifest call should've been made - 1 per incarnation")

    def test_it_should_fallback_to_old_update_logic_if_requested_version_not_available(self):
        no_of_iterations = 100

        # Set the test environment by adding 20 random agents to the agent directory
        self.prepare_agents()
        self.assertEqual(20, self.agent_count(), "Agent directories not set properly")

        def reload_conf(url, protocol):
            mock_wire_data = protocol.mock_wire_data

            # This function reloads the conf mid-run to mimic an actual customer scenario
            if HttpRequestPredicates.is_goal_state_request(url) and mock_wire_data.call_counts[
             "goalstate"] >= 5:
                reload_conf.call_count += 1

                # By this point, the GS with requested version should've been executed. Verify that
                self.__assert_agent_directories_exist_and_others_dont_exist(versions=[str(CURRENT_VERSION)])

                # Update the ext-conf and incarnation and remove requested versions from GS,
                # this should download all versions requested in config
                mock_wire_data.data_files["ext_conf"] = "wire/ext_conf.xml"
                mock_wire_data.reload()
                self._add_write_permission_to_goal_state_files()
                reload_conf.incarnation += 1
                mock_wire_data.set_incarnation(reload_conf.incarnation)

        reload_conf.call_count = 0
        reload_conf.incarnation = 2

        data_file = mockwiredata.DATA_FILE.copy()
        data_file["ext_conf"] = "wire/ext_conf_requested_version.xml"
        with self.__get_update_handler(iterations=no_of_iterations, test_data=data_file, reload_conf=reload_conf,
                                       normal_frequency=0.001) as (update_handler, mock_telemetry):
            with patch.object(conf, "get_enable_ga_versioning", return_value=True):
                update_handler._protocol.mock_wire_data.set_extension_config_requested_version(str(CURRENT_VERSION))
                update_handler._protocol.mock_wire_data.set_incarnation(2)
                update_handler.run(debug=True)

            self.assertGreater(reload_conf.call_count, 0, "Reload conf not updated")
            self.__assert_exit_code_successful(update_handler)
            self.__assert_upgrade_telemetry_emitted(mock_telemetry)
            self.__assert_agent_directories_exist_and_others_dont_exist(
                versions=["1.0.0", "1.1.0", "1.2.0", "2.0.0", "2.1.0", "9.9.9.10", "99999.0.0.0", str(CURRENT_VERSION)])

    def test_it_should_not_download_anything_if_requested_version_is_current_version_and_delete_all_agents(self):
        data_file = mockwiredata.DATA_FILE.copy()
        data_file["ext_conf"] = "wire/ext_conf_requested_version.xml"

        # Set the test environment by adding 20 random agents to the agent directory
        self.prepare_agents()
        self.assertEqual(20, self.agent_count(), "Agent directories not set properly")

        with self.__get_update_handler(test_data=data_file) as (update_handler, mock_telemetry):
            with patch.object(conf, "get_enable_ga_versioning", return_value=True):
                update_handler._protocol.mock_wire_data.set_extension_config_requested_version(str(CURRENT_VERSION))
                update_handler._protocol.mock_wire_data.set_incarnation(2)
                update_handler.run(debug=True)

            self.__assert_exit_code_successful(update_handler)
            self.__assert_no_agent_upgrade_telemetry(mock_telemetry)
            self.__assert_agent_directories_exist_and_others_dont_exist(versions=[str(CURRENT_VERSION)])

    def test_it_should_skip_wait_to_update_if_requested_version_available(self):
        no_of_iterations = 100

        def reload_conf(url, protocol):
            mock_wire_data = protocol.mock_wire_data

            # This function reloads the conf mid-run to mimic an actual customer scenario
            if HttpRequestPredicates.is_goal_state_request(url) and mock_wire_data.call_counts["goalstate"] >= 5:
                reload_conf.call_count += 1

                # Assert GA version from status to ensure agent is running fine from the current version
                self.__assert_ga_version_in_status(protocol.aggregate_status)

                # Update the ext-conf and incarnation and add requested version from GS
                mock_wire_data.data_files["ext_conf"] = "wire/ext_conf_requested_version.xml"
                data_file['ga_manifest'] = "wire/ga_manifest.xml"
                mock_wire_data.reload()
                self._add_write_permission_to_goal_state_files()
                mock_wire_data.set_incarnation(2)

        reload_conf.call_count = 0

        data_file = mockwiredata.DATA_FILE.copy()
        data_file['ga_manifest'] = "wire/ga_manifest_no_upgrade.xml"
        with self.__get_update_handler(iterations=no_of_iterations, test_data=data_file, reload_conf=reload_conf,
                                       normal_frequency=10, hotfix_frequency=10) as (update_handler, mock_telemetry):
            with patch.object(conf, "get_enable_ga_versioning", return_value=True):
                update_handler.run(debug=True)

            self.assertGreater(reload_conf.call_count, 0, "Reload conf not updated")
            self.assertLess(update_handler.get_iterations(), no_of_iterations,
                            "The code should've exited as soon as requested version was found")
            self.__assert_exit_code_successful(update_handler)
            self.__assert_upgrade_telemetry_emitted_for_requested_version(mock_telemetry, version="9.9.9.10")

    def test_it_should_blacklist_current_agent_on_downgrade(self):
        # Create Agent directory for current agent
        self.prepare_agents(count=1)
        self.assertTrue(os.path.exists(self.agent_dir(CURRENT_VERSION)))
        self.assertFalse(next(agent for agent in self.agents() if agent.version == CURRENT_VERSION).is_blacklisted,
                         "The current agent should not be blacklisted")
        downgraded_version = "1.2.0"

        data_file = mockwiredata.DATA_FILE.copy()
        data_file["ext_conf"] = "wire/ext_conf_requested_version.xml"
        with self.__get_update_handler(test_data=data_file) as (update_handler, mock_telemetry):
            with patch.object(conf, "get_enable_ga_versioning", return_value=True):
                update_handler._protocol.mock_wire_data.set_extension_config_requested_version(downgraded_version)
                update_handler._protocol.mock_wire_data.set_incarnation(2)
                try:
                    set_daemon_version("1.0.0.0")
                    update_handler.run(debug=True)
                finally:
                    os.environ.pop(DAEMON_VERSION_ENV_VARIABLE)

            self.__assert_exit_code_successful(update_handler)
            self.__assert_upgrade_telemetry_emitted_for_requested_version(mock_telemetry, upgrade=False,
                                                                          version=downgraded_version)
            current_agent = next(agent for agent in self.agents() if agent.version == CURRENT_VERSION)
            self.assertTrue(current_agent.is_blacklisted, "The current agent should be blacklisted")
            self.assertEqual(current_agent.error.reason, "Blacklisting the agent {0} since a downgrade was requested in the GoalState, "
                                                         "suggesting that we really don't want to execute any extensions using this version".format(CURRENT_VERSION),
                             "Invalid reason specified for blacklisting agent")

    def test_it_should_not_downgrade_below_daemon_version(self):
        data_file = mockwiredata.DATA_FILE.copy()
        data_file["ext_conf"] = "wire/ext_conf_requested_version.xml"
        with self.__get_update_handler(test_data=data_file) as (update_handler, mock_telemetry):
            with patch.object(conf, "get_enable_ga_versioning", return_value=True):
                update_handler._protocol.mock_wire_data.set_extension_config_requested_version("1.0.0.0")
                update_handler._protocol.mock_wire_data.set_incarnation(2)

                try:
                    set_daemon_version("1.2.3.4")
                    update_handler.run(debug=True)
                finally:
                    os.environ.pop(DAEMON_VERSION_ENV_VARIABLE)

            self.__assert_exit_code_successful(update_handler)
            upgrade_msgs = [kwarg for _, kwarg in mock_telemetry.call_args_list if
                            kwarg['op'] == WALAEventOperation.AgentUpgrade]
            # This will throw if corresponding message not found so not asserting on that
            requested_version_found = next(kwarg for kwarg in upgrade_msgs if
                                           "Found requested version in manifest: 1.0.0.0 for goal state incarnation_2" in kwarg[
                                               'message'])
            self.assertTrue(requested_version_found['is_success'],
                            "The requested version found op should be reported as a success")

            skipping_update = next(kwarg for kwarg in upgrade_msgs if
                                   "Can't process the upgrade as the requested version: 1.0.0.0 is < current daemon version: 1.2.3.4" in
                                   kwarg['message'])
            self.assertFalse(skipping_update['is_success'], "Failed Event should be reported as a failure")
            self.__assert_ga_version_in_status(update_handler._protocol.aggregate_status)


@patch('azurelinuxagent.ga.update.get_collect_telemetry_events_handler')
@patch('azurelinuxagent.ga.update.get_send_telemetry_events_handler')
@patch('azurelinuxagent.ga.update.get_collect_logs_handler')
@patch('azurelinuxagent.ga.update.get_monitor_handler')
@patch('azurelinuxagent.ga.update.get_env_handler')
class MonitorThreadTest(AgentTestCaseWithGetVmSizeMock):
    def setUp(self):
        super(MonitorThreadTest, self).setUp()
        self.event_patch = patch('azurelinuxagent.common.event.add_event')
        currentThread().setName("ExtHandler")
        protocol = Mock()
        self.update_handler = get_update_handler()
        self.update_handler.protocol_util = Mock()
        self.update_handler.protocol_util.get_protocol = Mock(return_value=protocol)
        clear_singleton_instances(ProtocolUtil)

    def _test_run(self, invocations=1):
        def iterator(*_, **__):
            iterator.count += 1
            if iterator.count <= invocations:
                return True
            return False
        iterator.count = 0

        with patch('os.getpid', return_value=42):
            with patch.object(UpdateHandler, '_is_orphaned') as mock_is_orphaned:
                mock_is_orphaned.__get__ = Mock(return_value=False)
                with patch.object(UpdateHandler, 'is_running') as mock_is_running:
                    mock_is_running.__get__ = Mock(side_effect=iterator)
                    with patch('azurelinuxagent.ga.exthandlers.get_exthandlers_handler'):
                        with patch('azurelinuxagent.ga.remoteaccess.get_remote_access_handler'):
                            with patch('azurelinuxagent.ga.update.initialize_event_logger_vminfo_common_parameters'):
                                with patch('azurelinuxagent.common.cgroupapi.CGroupsApi.cgroups_supported', return_value=False):  # skip all cgroup stuff
                                    with patch('azurelinuxagent.ga.update.is_log_collection_allowed', return_value=True):
                                        with patch('time.sleep'):
                                            with patch('sys.exit'):
                                                self.update_handler.run()

    def _setup_mock_thread_and_start_test_run(self, mock_thread, is_alive=True, invocations=0):
        thread = MagicMock()
        thread.run = MagicMock()
        thread.is_alive = MagicMock(return_value=is_alive)
        thread.start = MagicMock()
        mock_thread.return_value = thread

        self._test_run(invocations=invocations)
        return thread

    def test_start_threads(self, mock_env, mock_monitor, mock_collect_logs, mock_telemetry_send_events, mock_telemetry_collector):
        def _get_mock_thread():
            thread = MagicMock()
            thread.run = MagicMock()
            return thread

        all_threads = [mock_telemetry_send_events, mock_telemetry_collector, mock_env, mock_monitor, mock_collect_logs]

        for thread in all_threads:
            thread.return_value = _get_mock_thread()

        self._test_run(invocations=0)

        for thread in all_threads:
            self.assertEqual(1, thread.call_count)
            self.assertEqual(1, thread().run.call_count)

    def test_check_if_monitor_thread_is_alive(self, _, mock_monitor, *args):  # pylint: disable=unused-argument
        mock_monitor_thread = self._setup_mock_thread_and_start_test_run(mock_monitor, is_alive=True, invocations=1)
        self.assertEqual(1, mock_monitor.call_count)
        self.assertEqual(1, mock_monitor_thread.run.call_count)
        self.assertEqual(1, mock_monitor_thread.is_alive.call_count)
        self.assertEqual(0, mock_monitor_thread.start.call_count)

    def test_check_if_env_thread_is_alive(self, mock_env, *args):  # pylint: disable=unused-argument
        mock_env_thread = self._setup_mock_thread_and_start_test_run(mock_env, is_alive=True, invocations=1)
        self.assertEqual(1, mock_env.call_count)
        self.assertEqual(1, mock_env_thread.run.call_count)
        self.assertEqual(1, mock_env_thread.is_alive.call_count)
        self.assertEqual(0, mock_env_thread.start.call_count)

    def test_restart_monitor_thread_if_not_alive(self, _, mock_monitor, *args):  # pylint: disable=unused-argument
        mock_monitor_thread = self._setup_mock_thread_and_start_test_run(mock_monitor, is_alive=False, invocations=1)
        self.assertEqual(1, mock_monitor.call_count)
        self.assertEqual(1, mock_monitor_thread.run.call_count)
        self.assertEqual(1, mock_monitor_thread.is_alive.call_count)
        self.assertEqual(1, mock_monitor_thread.start.call_count)

    def test_restart_env_thread_if_not_alive(self, mock_env, *args):  # pylint: disable=unused-argument
        mock_env_thread = self._setup_mock_thread_and_start_test_run(mock_env, is_alive=False, invocations=1)
        self.assertEqual(1, mock_env.call_count)
        self.assertEqual(1, mock_env_thread.run.call_count)
        self.assertEqual(1, mock_env_thread.is_alive.call_count)
        self.assertEqual(1, mock_env_thread.start.call_count)

    def test_restart_monitor_thread(self, _, mock_monitor, *args):  # pylint: disable=unused-argument
        mock_monitor_thread = self._setup_mock_thread_and_start_test_run(mock_monitor, is_alive=False, invocations=1)
        self.assertEqual(True, mock_monitor.called)
        self.assertEqual(True, mock_monitor_thread.run.called)
        self.assertEqual(True, mock_monitor_thread.is_alive.called)
        self.assertEqual(True, mock_monitor_thread.start.called)

    def test_restart_env_thread(self, mock_env, *args):  # pylint: disable=unused-argument
        mock_env_thread = self._setup_mock_thread_and_start_test_run(mock_env, is_alive=False, invocations=1)
        self.assertEqual(True, mock_env.called)
        self.assertEqual(True, mock_env_thread.run.called)
        self.assertEqual(True, mock_env_thread.is_alive.called)
        self.assertEqual(True, mock_env_thread.start.called)


class ChildMock(Mock):
    def __init__(self, return_value=0, side_effect=None):
        Mock.__init__(self, return_value=return_value, side_effect=side_effect)

        self.poll = Mock(return_value=return_value, side_effect=side_effect)
        self.wait = Mock(return_value=return_value, side_effect=side_effect)


class ExtensionsGoalStateMock(object):
    def __init__(self, identifier):
        self.id = identifier


class GoalStateMock(object):
    def __init__(self, incarnation):
        self.incarnation = incarnation
        self.extensions_goal_state = ExtensionsGoalStateMock(incarnation)


class ProtocolMock(object):
    def __init__(self, family="TestAgent", etag=42, versions=None, client=None):
        self.family = family
        self.client = client
        self.call_counts = {
            "get_vmagent_manifests": 0,
            "get_vmagent_pkgs": 0,
            "update_goal_state": 0
        }
        self._goal_state = GoalStateMock(etag)
        self.goal_state_is_stale = False
        self.etag = etag
        self.versions = versions if versions is not None else []
        self.create_manifests()
        self.create_packages()

    def emulate_stale_goal_state(self):
        self.goal_state_is_stale = True

    def create_manifests(self):
        self.agent_manifests = []
        if len(self.versions) <= 0:
            return

        if self.family is not None:
            manifest = VMAgentManifest(family=self.family)
            for i in range(0, 10):
                manifest.uris.append("https://nowhere.msft/agent/{0}".format(i))
            self.agent_manifests.append(manifest)

    def create_packages(self):
        self.agent_packages = ExtHandlerPackageList()
        if len(self.versions) <= 0:
            return

        for version in self.versions:
            package = ExtHandlerPackage(str(version))
            for i in range(0, 5):
                package_uri = "https://nowhere.msft/agent_pkg/{0}".format(i)
                package.uris.append(package_uri)
            self.agent_packages.versions.append(package)

    def get_protocol(self):
        return self

    def get_goal_state(self):
        return self._goal_state

    def get_vmagent_manifests(self):
        self.call_counts["get_vmagent_manifests"] += 1
        if self.goal_state_is_stale:
            self.goal_state_is_stale = False
            raise ResourceGoneError()
        return self.agent_manifests, self.etag

    def get_vmagent_pkgs(self, manifest):  # pylint: disable=unused-argument
        self.call_counts["get_vmagent_pkgs"] += 1
        if self.goal_state_is_stale:
            self.goal_state_is_stale = False
            raise ResourceGoneError()
        return self.agent_packages

    def update_goal_state(self):
        self.call_counts["update_goal_state"] += 1


class ResponseMock(Mock):
    def __init__(self, status=restutil.httpclient.OK, response=None, reason=None):
        Mock.__init__(self)
        self.status = status
        self.reason = reason
        self.response = response

    def read(self):
        return self.response


class TimeMock(Mock):
    def __init__(self, time_increment=1):
        Mock.__init__(self)
        self.next_time = time.time()
        self.time_call_count = 0
        self.time_increment = time_increment

        self.sleep_interval = None

    def sleep(self, n):
        self.sleep_interval = n

    def time(self):
        self.time_call_count += 1
        current_time = self.next_time
        self.next_time += self.time_increment
        return current_time


class TryUpdateGoalStateTestCase(HttpRequestPredicates, AgentTestCase):
    """
    Tests for UpdateHandler._try_update_goal_state()
    """
    def test_it_should_return_true_on_success(self):
        update_handler = get_update_handler()
        with mock_wire_protocol(mockwiredata.DATA_FILE) as protocol:
            self.assertTrue(update_handler._try_update_goal_state(protocol), "try_update_goal_state should have succeeded")

    def test_it_should_return_false_on_failure(self):
        with mock_wire_protocol(mockwiredata.DATA_FILE) as protocol:
            def http_get_handler(url, *_, **__):
                if self.is_goal_state_request(url):
                    return HttpError('Exception to fake an error retrieving the goal state')
                return None
            protocol.set_http_handlers(http_get_handler=http_get_handler)

            update_handler = get_update_handler()
            self.assertFalse(update_handler._try_update_goal_state(protocol), "try_update_goal_state should have failed")

    def test_it_should_update_the_goal_state(self):
        update_handler = get_update_handler()
        with mock_wire_protocol(mockwiredata.DATA_FILE) as protocol:
            protocol.mock_wire_data.set_incarnation(12345)

            # the first goal state should produce an update
            update_handler._try_update_goal_state(protocol)
            self.assertEqual(update_handler._goal_state.incarnation, '12345', "The goal state was not updated (received unexpected incarnation)")

            # no changes in the goal state should not produce an update
            update_handler._try_update_goal_state(protocol)
            self.assertEqual(update_handler._goal_state.incarnation, '12345', "The goal state should not be updated (received unexpected incarnation)")

            # a new  goal state should produce an update
            protocol.mock_wire_data.set_incarnation(6789)
            update_handler._try_update_goal_state(protocol)
            self.assertEqual(update_handler._goal_state.incarnation, '6789', "The goal state was not updated (received unexpected incarnation)")

    def test_it_should_log_errors_only_when_the_error_state_changes(self):
        with mock_wire_protocol(mockwiredata.DATA_FILE) as protocol:
            def http_get_handler(url, *_, **__):
                if self.is_goal_state_request(url):
                    if fail_goal_state_request:
                        return HttpError('Exception to fake an error retrieving the goal state')
                return None

            protocol.set_http_handlers(http_get_handler=http_get_handler)

            @contextlib.contextmanager
            def create_log_and_telemetry_mocks():
                with patch("azurelinuxagent.ga.update.logger", autospec=True) as logger_patcher:
                    with patch("azurelinuxagent.ga.update.add_event") as add_event_patcher:
                        yield logger_patcher, add_event_patcher

            calls_to_strings = lambda calls: (str(c) for c in calls)
            filter_calls = lambda calls, regex=None: (c for c in calls_to_strings(calls) if regex is None or re.match(regex, c))
            logger_calls = lambda regex=None: [m for m in filter_calls(logger.method_calls, regex)]  # pylint: disable=used-before-assignment,unnecessary-comprehension
            errors = lambda: logger_calls(r'call.error\(.*Error fetching the goal state.*')
            periodic_errors = lambda: logger_calls(r'call.error\(.*Fetching the goal state is still failing*')
            success_messages = lambda: logger_calls(r'call.info\(.*Fetching the goal state recovered from previous errors.*')
            telemetry_calls = lambda regex=None: [m for m in filter_calls(add_event.mock_calls, regex)]  # pylint: disable=used-before-assignment,unnecessary-comprehension
            goal_state_events = lambda: telemetry_calls(r".*op='FetchGoalState'.*")

            #
            # Initially calls to retrieve the goal state are successful...
            #
            update_handler = get_update_handler()
            fail_goal_state_request = False
            with create_log_and_telemetry_mocks() as (logger, add_event):
                update_handler._try_update_goal_state(protocol)

                lc = logger_calls()
                self.assertTrue(len(lc) == 0, "A successful call should not produce any log messages: [{0}]".format(lc))

                tc = telemetry_calls()
                self.assertTrue(len(tc) == 0, "A successful call should not produce any telemetry events: [{0}]".format(tc))

            #
            # ... then an error happens...
            #
            fail_goal_state_request = True
            with create_log_and_telemetry_mocks() as (logger, add_event):
                update_handler._try_update_goal_state(protocol)

                e = errors()
                self.assertEqual(1, len(e), "A failure should have produced an error: [{0}]".format(e))

                gs = goal_state_events()
                self.assertTrue(len(gs) == 1 and 'is_success=False' in gs[0], "A failure should produce a telemetry event (success=false): [{0}]".format(gs))

            #
            # ... and errors continue happening...
            #
            with create_log_and_telemetry_mocks() as (logger, add_event):
                for _ in range(5):
                    update_handler._update_goal_state_last_error_report = datetime.now() + timedelta(days=1)
                    update_handler._try_update_goal_state(protocol)

                e = errors()
                pe = periodic_errors()
                self.assertEqual(2, len(e), "Two additional errors should have been reported: [{0}]".format(e))
                self.assertEqual(len(pe), 3, "Subsequent failures should produce periodic errors: [{0}]".format(pe))

                tc = telemetry_calls()
                self.assertTrue(len(tc) == 5, "The failures should have produced telemetry events. Got: [{0}]".format(tc))

            #
            # ... until we finally succeed
            #
            fail_goal_state_request = False
            with create_log_and_telemetry_mocks() as (logger, add_event):
                update_handler._try_update_goal_state(protocol)

                s = success_messages()
                e = errors()
                pe = periodic_errors()
                self.assertEqual(len(s), 1, "Recovering after failures should have produced an info message: [{0}]".format(s))
                self.assertTrue(len(e) == 0 and len(pe) == 0, "Recovering after failures should have not produced any errors: [{0}] [{1}]".format(e, pe))

                gs = goal_state_events()
                self.assertTrue(len(gs) == 1 and 'is_success=True' in gs[0], "Recovering after failures should produce a telemetry event (success=true): [{0}]".format(gs))


def _create_update_handler():
    """
    Creates an UpdateHandler in which agent updates are mocked as a no-op.
    """
    update_handler = get_update_handler()
    update_handler._download_agent_if_upgrade_available = Mock(return_value=False)
    return update_handler


@contextlib.contextmanager
def _mock_exthandlers_handler(extension_statuses=None):
    """
    Creates an ExtHandlersHandler that doesn't actually handle any extensions, but that returns status for 1 extension.
    The returned ExtHandlersHandler uses a mock WireProtocol, and both the run() and report_ext_handlers_status() are
    mocked. The mock run() is a no-op. If a list of extension_statuses is given, successive calls to the mock
    report_ext_handlers_status() returns a single extension with each of the statuses in the list. If extension_statuses
    is omitted all calls to report_ext_handlers_status() return a single extension with a success status.
    """
    def create_vm_status(extension_status):
        vm_status = VMStatus(status="Ready", message="Ready")
        vm_status.vmAgent.extensionHandlers = [ExtHandlerStatus()]
        vm_status.vmAgent.extensionHandlers[0].extension_status = ExtensionStatus(name="TestExtension")
        vm_status.vmAgent.extensionHandlers[0].extension_status.status = extension_status
        return vm_status

    with mock_wire_protocol(DATA_FILE) as protocol:
        exthandlers_handler = ExtHandlersHandler(protocol)
        exthandlers_handler.run = Mock()
        if extension_statuses is None:
            exthandlers_handler.report_ext_handlers_status = Mock(return_value=create_vm_status(ExtensionStatusValue.success))
        else:
            exthandlers_handler.report_ext_handlers_status = Mock(side_effect=[create_vm_status(s) for s in extension_statuses])
        exthandlers_handler.get_ext_handlers_status_debug_info = Mock(return_value='')
        yield exthandlers_handler


class ProcessGoalStateTestCase(AgentTestCase):
    """
    Tests for UpdateHandler._process_goal_state()
    """
    def test_it_should_process_goal_state_only_on_new_goal_state(self):
        with _mock_exthandlers_handler() as exthandlers_handler:
            update_handler = _create_update_handler()
            remote_access_handler = Mock()
            remote_access_handler.run = Mock()

            # process a goal state
            update_handler._process_goal_state(exthandlers_handler, remote_access_handler)
            self.assertEqual(1, exthandlers_handler.run.call_count, "exthandlers_handler.run() should have been called on the first goal state")
            self.assertEqual(1, exthandlers_handler.report_ext_handlers_status.call_count, "exthandlers_handler.report_ext_handlers_status() should have been called on the first goal state")
            self.assertEqual(1, remote_access_handler.run.call_count, "remote_access_handler.run() should have been called on the first goal state")

            # process the same goal state
            update_handler._process_goal_state(exthandlers_handler, remote_access_handler)
            self.assertEqual(1, exthandlers_handler.run.call_count, "exthandlers_handler.run() should have not been called on the same goal state")
            self.assertEqual(2, exthandlers_handler.report_ext_handlers_status.call_count, "exthandlers_handler.report_ext_handlers_status() should have been called on the same goal state")
            self.assertEqual(1, remote_access_handler.run.call_count, "remote_access_handler.run() should not have been called on the same goal state")

            # process a new goal state
            exthandlers_handler.protocol.mock_wire_data.set_incarnation(999)
            exthandlers_handler.protocol.client.update_goal_state()
            update_handler._process_goal_state(exthandlers_handler, remote_access_handler)
            self.assertEqual(2, exthandlers_handler.run.call_count, "exthandlers_handler.run() should have been called on a new goal state")
            self.assertEqual(3, exthandlers_handler.report_ext_handlers_status.call_count, "exthandlers_handler.report_ext_handlers_status() should have been called on a new goal state")
            self.assertEqual(2, remote_access_handler.run.call_count, "remote_access_handler.run() should have been called on a new goal state")

    def test_it_should_write_the_agent_status_to_the_history_folder(self):
        with _mock_exthandlers_handler() as exthandlers_handler:
            update_handler = _create_update_handler()
            remote_access_handler = Mock()
            remote_access_handler.run = Mock()

            update_handler._process_goal_state(exthandlers_handler, remote_access_handler)

            incarnation = exthandlers_handler.protocol.get_goal_state().incarnation
            matches = glob.glob(os.path.join(conf.get_lib_dir(), ARCHIVE_DIRECTORY_NAME, "*_{0}".format(incarnation)))
            self.assertTrue(len(matches) == 1, "Could not find the history directory for the goal state. Got: {0}".format(matches))

            status_file = os.path.join(matches[0], AGENT_STATUS_FILE)
            self.assertTrue(os.path.exists(status_file), "Could not find {0}".format(status_file))

    @staticmethod
    def _prepare_fast_track_goal_state():
        """
        Creates a set of mock wire data where the most recent goal state is a FastTrack goal state; also
        invokes HostPluginProtocol.fetch_vm_settings() to save the Fast Track status to disk
        """
        # Do a query for the vmSettings; this would retrieve a FastTrack goal state and keep track of its timestamp
        mock_wire_data_file = mockwiredata.DATA_FILE_VM_SETTINGS.copy()
        with mock_wire_protocol(mock_wire_data_file) as protocol:
            protocol.mock_wire_data.set_etag("0123456789")
            _ = protocol.client.get_host_plugin().fetch_vm_settings()
        return mock_wire_data_file

    def test_it_should_mark_outdated_goal_states_on_service_restart_when_fast_track_is_disabled(self):
        data_file = self._prepare_fast_track_goal_state()

        with patch("azurelinuxagent.common.conf.get_enable_fast_track", return_value=False):
            with mock_wire_protocol(data_file) as protocol:
                with mock_update_handler(protocol) as update_handler:
                    update_handler.run()

                    self.assertTrue(protocol.client.get_goal_state().extensions_goal_state.is_outdated)

    @staticmethod
    def _http_get_vm_settings_handler_not_found(url, *_, **__):
        if HttpRequestPredicates.is_host_plugin_vm_settings_request(url):
            return MockHttpResponse(httpclient.NOT_FOUND)  # HostGAPlugin returns 404 if the API is not supported
        return None

    def test_it_should_mark_outdated_goal_states_on_service_restart_when_host_ga_plugin_stops_supporting_vm_settings(self):
        data_file = self._prepare_fast_track_goal_state()

        with mock_wire_protocol(data_file, http_get_handler=self._http_get_vm_settings_handler_not_found) as protocol:
            with mock_update_handler(protocol) as update_handler:
                update_handler.run()

                self.assertTrue(protocol.client.get_goal_state().extensions_goal_state.is_outdated)

    def test_it_should_clear_the_timestamp_for_the_most_recent_fast_track_goal_state(self):
        data_file = self._prepare_fast_track_goal_state()

        if HostPluginProtocol.get_fast_track_timestamp() is None:
            raise Exception("The test setup did not save the Fast Track state")

        with patch("azurelinuxagent.common.conf.get_enable_fast_track", return_value=False):
            with mock_wire_protocol(data_file) as protocol:
                with mock_update_handler(protocol) as update_handler:
                    update_handler.run()

        self.assertIsNone(HostPluginProtocol.get_fast_track_timestamp(), "The Fast Track state was not cleared")


class HeartbeatTestCase(AgentTestCase):

    @patch("azurelinuxagent.common.logger.info")
    @patch("azurelinuxagent.ga.update.add_event")
    def test_telemetry_heartbeat_creates_event(self, patch_add_event, patch_info, *_):
        
        with mock_wire_protocol(mockwiredata.DATA_FILE) as mock_protocol:
            update_handler = get_update_handler()
            
            update_handler.last_telemetry_heartbeat = datetime.utcnow() - timedelta(hours=1)
            update_handler._send_heartbeat_telemetry(mock_protocol)
            self.assertEqual(1, patch_add_event.call_count)
            self.assertTrue(any(call_args[0] == "[HEARTBEAT] Agent {0} is running as the goal state agent {1}"
                            for call_args in patch_info.call_args), "The heartbeat was not written to the agent's log")
    
    @patch("azurelinuxagent.ga.update.add_event")
    @patch("azurelinuxagent.common.protocol.imds.ImdsClient")
    def test_telemetry_heartbeat_retries_failed_vm_size_fetch(self, mock_imds_factory, patch_add_event, *_):

        def validate_single_heartbeat_event_matches_vm_size(vm_size):
            heartbeat_event_kwargs = [
                kwargs for _, kwargs in patch_add_event.call_args_list
                if kwargs.get('op', None) == WALAEventOperation.HeartBeat
            ]

            self.assertEqual(1, len(heartbeat_event_kwargs), "Expected exactly one HeartBeat event, got {0}"\
                .format(heartbeat_event_kwargs))

            telemetry_message = heartbeat_event_kwargs[0].get("message", "")
            self.assertTrue(telemetry_message.endswith(vm_size),
                "Expected HeartBeat message ('{0}') to end with the test vmSize value, {1}."\
                .format(telemetry_message, vm_size))
        
        with mock_wire_protocol(mockwiredata.DATA_FILE) as mock_protocol:
            update_handler = get_update_handler()
            update_handler.protocol_util.get_protocol = Mock(return_value=mock_protocol)

            # Zero out the _vm_size parameter for test resiliency
            update_handler._vm_size = None

            mock_imds_client = mock_imds_factory.return_value = Mock()

            # First force a vmSize retrieval failure
            mock_imds_client.get_compute.side_effect = HttpError(msg="HTTP Test Failure")
            update_handler._last_telemetry_heartbeat = datetime.utcnow() - timedelta(hours=1)
            update_handler._send_heartbeat_telemetry(mock_protocol)

            validate_single_heartbeat_event_matches_vm_size("unknown")
            patch_add_event.reset_mock()

            # Now provide a vmSize
            mock_imds_client.get_compute = lambda: ComputeInfo(vmSize="TestVmSizeValue")
            update_handler._last_telemetry_heartbeat = datetime.utcnow() - timedelta(hours=1)
            update_handler._send_heartbeat_telemetry(mock_protocol)

            validate_single_heartbeat_event_matches_vm_size("TestVmSizeValue")


class GoalStateIntervalTestCase(AgentTestCase):
    def test_initial_goal_state_period_should_default_to_goal_state_period(self):
        configuration_provider = conf.ConfigurationProvider()
        test_file = os.path.join(self.tmp_dir, "waagent.conf")
        with open(test_file, "w") as file_:
            file_.write("Extensions.GoalStatePeriod=987654321\n")
        conf.load_conf_from_file(test_file, configuration_provider)

        self.assertEqual(987654321, conf.get_initial_goal_state_period(conf=configuration_provider))

    def test_update_handler_should_use_the_default_goal_state_period(self):
        update_handler = get_update_handler()
        default = conf.get_int_default_value("Extensions.GoalStatePeriod")
        self.assertEqual(default, update_handler._goal_state_period, "The UpdateHanlder is not using the default goal state period")

    def test_update_handler_should_not_use_the_default_goal_state_period_when_extensions_are_disabled(self):
        with patch('azurelinuxagent.common.conf.get_extensions_enabled', return_value=False):
            update_handler = get_update_handler()
            self.assertEqual(GOAL_STATE_PERIOD_EXTENSIONS_DISABLED, update_handler._goal_state_period, "Incorrect goal state period when extensions are disabled")

    def test_the_default_goal_state_period_and_initial_goal_state_period_should_be_the_same(self):
        update_handler = get_update_handler()
        default = conf.get_int_default_value("Extensions.GoalStatePeriod")
        self.assertEqual(default, update_handler._goal_state_period, "The UpdateHanlder is not using the default goal state period")

    def test_update_handler_should_use_the_initial_goal_state_period_when_it_is_different_to_the_goal_state_period(self):
        with patch('azurelinuxagent.common.conf.get_initial_goal_state_period', return_value=99999):
            update_handler = get_update_handler()
            self.assertEqual(99999, update_handler._goal_state_period, "Expected the initial goal state period")

    def test_update_handler_should_use_the_initial_goal_state_period_until_the_goal_state_converges(self):
        initial_goal_state_period, goal_state_period = 11111, 22222
        with patch('azurelinuxagent.common.conf.get_initial_goal_state_period', return_value=initial_goal_state_period):
            with patch('azurelinuxagent.common.conf.get_goal_state_period', return_value=goal_state_period):
                with _mock_exthandlers_handler([ExtensionStatusValue.transitioning, ExtensionStatusValue.success]) as exthandlers_handler:
                    remote_access_handler = Mock()

                    update_handler = _create_update_handler()
                    self.assertEqual(initial_goal_state_period, update_handler._goal_state_period, "Expected the initial goal state period")

                    # the extension is transisioning, so we should still be using the initial goal state period
                    update_handler._process_goal_state(exthandlers_handler, remote_access_handler)
                    self.assertEqual(initial_goal_state_period, update_handler._goal_state_period, "Expected the initial goal state period when the extension is transitioning")

                    # the goal state converged (the extension succeeded), so we should switch to the regular goal state period
                    update_handler._process_goal_state(exthandlers_handler, remote_access_handler)
                    self.assertEqual(goal_state_period, update_handler._goal_state_period, "Expected the regular goal state period after the goal state converged")

    def test_update_handler_should_switch_to_the_regular_goal_state_period_when_the_goal_state_does_not_converges(self):
        initial_goal_state_period, goal_state_period = 11111, 22222
        with patch('azurelinuxagent.common.conf.get_initial_goal_state_period', return_value=initial_goal_state_period):
            with patch('azurelinuxagent.common.conf.get_goal_state_period', return_value=goal_state_period):
                with _mock_exthandlers_handler([ExtensionStatusValue.transitioning, ExtensionStatusValue.transitioning]) as exthandlers_handler:
                    remote_access_handler = Mock()

                    update_handler = _create_update_handler()
                    self.assertEqual(initial_goal_state_period, update_handler._goal_state_period, "Expected the initial goal state period")

                    # the extension is transisioning, so we should still be using the initial goal state period
                    update_handler._process_goal_state(exthandlers_handler, remote_access_handler)
                    self.assertEqual(initial_goal_state_period, update_handler._goal_state_period, "Expected the initial goal state period when the extension is transitioning")

                    # a new goal state arrives before the current goal state converged (the extension is transitioning), so we should switch to the regular goal state period
                    exthandlers_handler.protocol.mock_wire_data.set_incarnation(100)
                    update_handler._process_goal_state(exthandlers_handler, remote_access_handler)
                    self.assertEqual(goal_state_period, update_handler._goal_state_period, "Expected the regular goal state period when the goal state does not converge")


class ExtensionsSummaryTestCase(AgentTestCase):
    @staticmethod
    def _create_extensions_summary(extension_statuses):
        """
        Creates an ExtensionsSummary from an array of (extension name, extension status) tuples
        """
        vm_status = VMStatus(status="Ready", message="Ready")
        vm_status.vmAgent.extensionHandlers = [ExtHandlerStatus()] * len(extension_statuses)
        for i in range(len(extension_statuses)):
            vm_status.vmAgent.extensionHandlers[i].extension_status = ExtensionStatus(name=extension_statuses[i][0])
            vm_status.vmAgent.extensionHandlers[0].extension_status.status = extension_statuses[i][1]
        return ExtensionsSummary(vm_status)

    def test_equality_operator_should_return_true_on_items_with_the_same_value(self):
        summary1 = ExtensionsSummaryTestCase._create_extensions_summary([("Extension 1", ExtensionStatusValue.success), ("Extension 2", ExtensionStatusValue.transitioning)])
        summary2 = ExtensionsSummaryTestCase._create_extensions_summary([("Extension 1", ExtensionStatusValue.success), ("Extension 2", ExtensionStatusValue.transitioning)])

        self.assertTrue(summary1 == summary2, "{0} == {1} should be True".format(summary1, summary2))

    def test_equality_operator_should_return_false_on_items_with_different_values(self):
        summary1 = ExtensionsSummaryTestCase._create_extensions_summary([("Extension 1", ExtensionStatusValue.success), ("Extension 2", ExtensionStatusValue.transitioning)])
        summary2 = ExtensionsSummaryTestCase._create_extensions_summary([("Extension 1", ExtensionStatusValue.success), ("Extension 2", ExtensionStatusValue.success)])

        self.assertFalse(summary1 == summary2, "{0} == {1} should be False")

        summary1 = ExtensionsSummaryTestCase._create_extensions_summary([("Extension 1", ExtensionStatusValue.success)])
        summary2 = ExtensionsSummaryTestCase._create_extensions_summary([("Extension 1", ExtensionStatusValue.success), ("Extension 2", ExtensionStatusValue.success)])

        self.assertFalse(summary1 == summary2, "{0} == {1} should be False")

    def test_inequality_operator_should_return_true_on_items_with_different_values(self):
        summary1 = ExtensionsSummaryTestCase._create_extensions_summary([("Extension 1", ExtensionStatusValue.success), ("Extension 2", ExtensionStatusValue.transitioning)])
        summary2 = ExtensionsSummaryTestCase._create_extensions_summary([("Extension 1", ExtensionStatusValue.success), ("Extension 2", ExtensionStatusValue.success)])

        self.assertTrue(summary1 != summary2, "{0} != {1} should be True".format(summary1, summary2))

        summary1 = ExtensionsSummaryTestCase._create_extensions_summary([("Extension 1", ExtensionStatusValue.success)])
        summary2 = ExtensionsSummaryTestCase._create_extensions_summary([("Extension 1", ExtensionStatusValue.success), ("Extension 2", ExtensionStatusValue.success)])

        self.assertTrue(summary1 != summary2, "{0} != {1} should be True")

    def test_inequality_operator_should_return_false_on_items_with_same_value(self):
        summary1 = ExtensionsSummaryTestCase._create_extensions_summary([("Extension 1", ExtensionStatusValue.success), ("Extension 2", ExtensionStatusValue.transitioning)])
        summary2 = ExtensionsSummaryTestCase._create_extensions_summary([("Extension 1", ExtensionStatusValue.success), ("Extension 2", ExtensionStatusValue.transitioning)])

        self.assertFalse(summary1 != summary2, "{0} != {1} should be False".format(summary1, summary2))


if __name__ == '__main__':
    unittest.main()<|MERGE_RESOLUTION|>--- conflicted
+++ resolved
@@ -49,13 +49,9 @@
 from azurelinuxagent.ga.update import GuestAgent, GuestAgentError, MAX_FAILURE, AGENT_MANIFEST_FILE, \
     get_update_handler, ORPHAN_POLL_INTERVAL, AGENT_PARTITION_FILE, AGENT_ERROR_FILE, ORPHAN_WAIT_INTERVAL, \
     CHILD_LAUNCH_RESTART_MAX, CHILD_HEALTH_INTERVAL, GOAL_STATE_PERIOD_EXTENSIONS_DISABLED, UpdateHandler, \
-<<<<<<< HEAD
     READONLY_FILE_GLOBS, ExtensionsSummary
 from azurelinuxagent.ga.agent_update import AgentUpgradeType
-=======
-    READONLY_FILE_GLOBS, ExtensionsSummary, AgentUpgradeType
 from tests.ga.mocks import mock_update_handler
->>>>>>> f0c0fb82
 from tests.protocol.mocks import mock_wire_protocol, MockHttpResponse
 from tests.protocol.mockwiredata import DATA_FILE, DATA_FILE_MULTIPLE_EXT
 from tests.tools import AgentTestCase, AgentTestCaseWithGetVmSizeMock, data_dir, DEFAULT, patch, load_bin_data, Mock, MagicMock, \
@@ -2848,16 +2844,16 @@
     @patch("azurelinuxagent.common.logger.info")
     @patch("azurelinuxagent.ga.update.add_event")
     def test_telemetry_heartbeat_creates_event(self, patch_add_event, patch_info, *_):
-        
+
         with mock_wire_protocol(mockwiredata.DATA_FILE) as mock_protocol:
             update_handler = get_update_handler()
-            
+
             update_handler.last_telemetry_heartbeat = datetime.utcnow() - timedelta(hours=1)
             update_handler._send_heartbeat_telemetry(mock_protocol)
             self.assertEqual(1, patch_add_event.call_count)
             self.assertTrue(any(call_args[0] == "[HEARTBEAT] Agent {0} is running as the goal state agent {1}"
                             for call_args in patch_info.call_args), "The heartbeat was not written to the agent's log")
-    
+
     @patch("azurelinuxagent.ga.update.add_event")
     @patch("azurelinuxagent.common.protocol.imds.ImdsClient")
     def test_telemetry_heartbeat_retries_failed_vm_size_fetch(self, mock_imds_factory, patch_add_event, *_):
@@ -2875,7 +2871,7 @@
             self.assertTrue(telemetry_message.endswith(vm_size),
                 "Expected HeartBeat message ('{0}') to end with the test vmSize value, {1}."\
                 .format(telemetry_message, vm_size))
-        
+
         with mock_wire_protocol(mockwiredata.DATA_FILE) as mock_protocol:
             update_handler = get_update_handler()
             update_handler.protocol_util.get_protocol = Mock(return_value=mock_protocol)
