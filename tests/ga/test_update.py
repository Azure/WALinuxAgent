# Copyright (c) Microsoft Corporation. All rights reserved. # pylint: disable=too-many-lines
# Licensed under the Apache License.

from __future__ import print_function

import contextlib
import glob
import json
import os
import shutil
import stat
import sys
import tempfile
import time
import unittest
import zipfile
from datetime import datetime, timedelta
from threading import currentThread

from mock import PropertyMock

from azurelinuxagent.common import conf
from azurelinuxagent.common.event import EVENTS_DIRECTORY
from azurelinuxagent.common.exception import ProtocolError, UpdateError, ResourceGoneError
from azurelinuxagent.common.future import ustr
from azurelinuxagent.common.protocol.goal_state import ExtensionsConfig
from azurelinuxagent.common.protocol.hostplugin import URI_FORMAT_GET_API_VERSIONS, HOST_PLUGIN_PORT, \
    URI_FORMAT_GET_EXTENSION_ARTIFACT, HostPluginProtocol
from azurelinuxagent.common.protocol.restapi import ExtHandlerPackageUri, VMAgentManifest, VMAgentManifestUri, \
    VMAgentManifestList, ExtHandlerPackage, ExtHandlerPackageList, ExtHandler
from azurelinuxagent.common.protocol.util import ProtocolUtil
from azurelinuxagent.common.protocol.wire import WireProtocol
from azurelinuxagent.common.utils import fileutil, restutil, textutil
from azurelinuxagent.common.utils.flexible_version import FlexibleVersion
from azurelinuxagent.common.version import AGENT_PKG_GLOB, AGENT_DIR_GLOB, AGENT_NAME, AGENT_DIR_PATTERN, \
    AGENT_VERSION, CURRENT_AGENT, CURRENT_VERSION
from azurelinuxagent.ga.exthandlers import ExtHandlerInstance, HandlerEnvironment
from azurelinuxagent.ga.update import GuestAgent, GuestAgentError, MAX_FAILURE, AGENT_MANIFEST_FILE, \
    get_update_handler, ORPHAN_POLL_INTERVAL, AGENT_PARTITION_FILE, AGENT_ERROR_FILE, ORPHAN_WAIT_INTERVAL, \
    CHILD_LAUNCH_RESTART_MAX, CHILD_HEALTH_INTERVAL, UpdateHandler
from tests.protocol.mocks import mock_wire_protocol
from tests.protocol.mockwiredata import DATA_FILE, DATA_FILE_MULTIPLE_EXT
from tests.tools import AgentTestCase, call, data_dir, DEFAULT, patch, load_bin_data, load_data, Mock, MagicMock, \
    clear_singleton_instances, mock_sleep

NO_ERROR = {
    "last_failure": 0.0,
    "failure_count": 0,
    "was_fatal": False
}

FATAL_ERROR = {
    "last_failure": 42.42,
    "failure_count": 2,
    "was_fatal": True
}

WITH_ERROR = {
    "last_failure": 42.42,
    "failure_count": 2,
    "was_fatal": False
}

EMPTY_MANIFEST = {
    "name": "WALinuxAgent",
    "version": 1.0,
    "handlerManifest": {
        "installCommand": "",
        "uninstallCommand": "",
        "updateCommand": "",
        "enableCommand": "",
        "disableCommand": "",
        "rebootAfterInstall": False,
        "reportHeartbeat": False
    }
}


def get_agent_pkgs(in_dir=os.path.join(data_dir, "ga")):
    path = os.path.join(in_dir, AGENT_PKG_GLOB)
    return glob.glob(path)


def get_agents(in_dir=os.path.join(data_dir, "ga")):
    path = os.path.join(in_dir, AGENT_DIR_GLOB)
    return [a for a in glob.glob(path) if os.path.isdir(a)]


def get_agent_file_path():
    return get_agent_pkgs()[0]


def get_agent_file_name():
    return os.path.basename(get_agent_file_path())


def get_agent_path():
    return fileutil.trim_ext(get_agent_file_path(), "zip")


def get_agent_name():
    return os.path.basename(get_agent_path())


def get_agent_version():
    return FlexibleVersion(get_agent_name().split("-")[1])


def faux_logger():
    print("STDOUT message")
    print("STDERR message", file=sys.stderr)
    return DEFAULT


class UpdateTestCase(AgentTestCase):

    def agent_bin(self, version, suffix):
        return "bin/{0}-{1}{2}.egg".format(AGENT_NAME, version, suffix)

    def rename_agent_bin(self, path, src_v, dst_v):
        src_bin = glob.glob(os.path.join(path, self.agent_bin(src_v, '*')))[0]
        dst_bin = os.path.join(path, self.agent_bin(dst_v, ''))
        shutil.move(src_bin, dst_bin)

    def agents(self):
        return [GuestAgent(path=path) for path in self.agent_dirs()]

    def agent_count(self):
        return len(self.agent_dirs())

    def agent_dirs(self):
        return get_agents(in_dir=self.tmp_dir)

    def agent_dir(self, version):
        return os.path.join(self.tmp_dir, "{0}-{1}".format(AGENT_NAME, version))

    def agent_paths(self):
        paths = glob.glob(os.path.join(self.tmp_dir, "*"))
        paths.sort()
        return paths

    def agent_pkgs(self):
        return get_agent_pkgs(in_dir=self.tmp_dir)

    def agent_versions(self):
        v = [FlexibleVersion(AGENT_DIR_PATTERN.match(a).group(1)) for a in self.agent_dirs()] # pylint: disable=invalid-name
        v.sort(reverse=True)
        return v

    def get_error_file(self, error_data=NO_ERROR): # pylint: disable=dangerous-default-value
        fp = tempfile.NamedTemporaryFile(mode="w") # pylint: disable=invalid-name
        json.dump(error_data if error_data is not None else NO_ERROR, fp)
        fp.seek(0)
        return fp

    def create_error(self, error_data=NO_ERROR): # pylint: disable=dangerous-default-value
        with self.get_error_file(error_data) as path:
            err = GuestAgentError(path.name)
            err.load()
            return err

    def copy_agents(self, *agents): # pylint: disable=useless-return
        if len(agents) <= 0: # pylint: disable=len-as-condition
            agents = get_agent_pkgs()
        for agent in agents:
            shutil.copy(agent, self.tmp_dir)
        return

    def expand_agents(self):
        for agent in self.agent_pkgs():
            path = os.path.join(self.tmp_dir, fileutil.trim_ext(agent, "zip"))
            zipfile.ZipFile(agent).extractall(path)

    def prepare_agent(self, version): # pylint: disable=useless-return
        """
        Create a download for the current agent version, copied from test data
        """
        self.copy_agents(get_agent_pkgs()[0])
        self.expand_agents()

        versions = self.agent_versions()
        src_v = FlexibleVersion(str(versions[0]))

        from_path = self.agent_dir(src_v)
        dst_v = FlexibleVersion(str(version))
        to_path = self.agent_dir(dst_v)

        if from_path != to_path:
            shutil.move(from_path + ".zip", to_path + ".zip")
            shutil.move(from_path, to_path)
            self.rename_agent_bin(to_path, src_v, dst_v)
        return

    def prepare_agents(self,
                       count=20,
                       is_available=True):

        # Ensure the test data is copied over
        agent_count = self.agent_count()
        if agent_count <= 0:
            self.copy_agents(get_agent_pkgs()[0])
            self.expand_agents()
            count -= 1

        # Determine the most recent agent version
        versions = self.agent_versions()
        src_v = FlexibleVersion(str(versions[0]))

        # Create agent packages and directories
        return self.replicate_agents(
            src_v=src_v,
            count=count - agent_count,
            is_available=is_available)

    def remove_agents(self): # pylint: disable=useless-return
        for agent in self.agent_paths():
            try:
                if os.path.isfile(agent):
                    os.remove(agent)
                else:
                    shutil.rmtree(agent)
            except: # pylint: disable=bare-except
                pass
        return

    def replicate_agents(self,
                         count=5,
                         src_v=AGENT_VERSION,
                         is_available=True,
                         increment=1):
        from_path = self.agent_dir(src_v)
        dst_v = FlexibleVersion(str(src_v))
        for i in range(0, count): # pylint: disable=unused-variable
            dst_v += increment
            to_path = self.agent_dir(dst_v)
            shutil.copyfile(from_path + ".zip", to_path + ".zip")
            shutil.copytree(from_path, to_path)
            self.rename_agent_bin(to_path, src_v, dst_v)
            if not is_available:
                GuestAgent(to_path).mark_failure(is_fatal=True)
        return dst_v


class TestGuestAgentError(UpdateTestCase):
    def test_creation(self): # pylint: disable=useless-return
        self.assertRaises(TypeError, GuestAgentError)
        self.assertRaises(UpdateError, GuestAgentError, None)

        with self.get_error_file(error_data=WITH_ERROR) as path:
            err = GuestAgentError(path.name)
            err.load()
            self.assertEqual(path.name, err.path)
        self.assertNotEqual(None, err)

        self.assertEqual(WITH_ERROR["last_failure"], err.last_failure)
        self.assertEqual(WITH_ERROR["failure_count"], err.failure_count)
        self.assertEqual(WITH_ERROR["was_fatal"], err.was_fatal)
        return

    def test_clear(self): # pylint: disable=useless-return
        with self.get_error_file(error_data=WITH_ERROR) as path:
            err = GuestAgentError(path.name)
            err.load()
            self.assertEqual(path.name, err.path)
        self.assertNotEqual(None, err)

        err.clear()
        self.assertEqual(NO_ERROR["last_failure"], err.last_failure)
        self.assertEqual(NO_ERROR["failure_count"], err.failure_count)
        self.assertEqual(NO_ERROR["was_fatal"], err.was_fatal)
        return

    def test_save(self):
        err1 = self.create_error()
        err1.mark_failure()
        err1.mark_failure(is_fatal=True)

        err2 = self.create_error(err1.to_json())
        self.assertEqual(err1.last_failure, err2.last_failure)
        self.assertEqual(err1.failure_count, err2.failure_count)
        self.assertEqual(err1.was_fatal, err2.was_fatal)

    def test_mark_failure(self): # pylint: disable=useless-return
        err = self.create_error()
        self.assertFalse(err.is_blacklisted)

        for i in range(0, MAX_FAILURE): # pylint: disable=unused-variable
            err.mark_failure()

        # Agent failed >= MAX_FAILURE, it should be blacklisted
        self.assertTrue(err.is_blacklisted)
        self.assertEqual(MAX_FAILURE, err.failure_count)
        return

    def test_mark_failure_permanent(self): # pylint: disable=useless-return
        err = self.create_error()

        self.assertFalse(err.is_blacklisted)

        # Fatal errors immediately blacklist
        err.mark_failure(is_fatal=True)
        self.assertTrue(err.is_blacklisted)
        self.assertTrue(err.failure_count < MAX_FAILURE)
        return

    def test_str(self): # pylint: disable=useless-return
        err = self.create_error(error_data=NO_ERROR)
        s = "Last Failure: {0}, Total Failures: {1}, Fatal: {2}".format( # pylint: disable=invalid-name
            NO_ERROR["last_failure"],
            NO_ERROR["failure_count"],
            NO_ERROR["was_fatal"])
        self.assertEqual(s, str(err))

        err = self.create_error(error_data=WITH_ERROR)
        s = "Last Failure: {0}, Total Failures: {1}, Fatal: {2}".format( # pylint: disable=invalid-name
            WITH_ERROR["last_failure"],
            WITH_ERROR["failure_count"],
            WITH_ERROR["was_fatal"])
        self.assertEqual(s, str(err))
        return


class TestGuestAgent(UpdateTestCase): # pylint: disable=too-many-public-methods
    def setUp(self):
        UpdateTestCase.setUp(self)
        self.copy_agents(get_agent_file_path())
        self.agent_path = os.path.join(self.tmp_dir, get_agent_name())

    def test_creation(self):
        self.assertRaises(UpdateError, GuestAgent, "A very bad file name")
        n = "{0}-a.bad.version".format(AGENT_NAME) # pylint: disable=invalid-name
        self.assertRaises(UpdateError, GuestAgent, n)

        self.expand_agents()

        agent = GuestAgent(path=self.agent_path)
        self.assertNotEqual(None, agent)
        self.assertEqual(get_agent_name(), agent.name)
        self.assertEqual(get_agent_version(), agent.version)

        self.assertEqual(self.agent_path, agent.get_agent_dir())

        path = os.path.join(self.agent_path, AGENT_MANIFEST_FILE)
        self.assertEqual(path, agent.get_agent_manifest_path())

        self.assertEqual(
            os.path.join(self.agent_path, AGENT_ERROR_FILE),
            agent.get_agent_error_file())

        path = ".".join((os.path.join(conf.get_lib_dir(), get_agent_name()), "zip"))
        self.assertEqual(path, agent.get_agent_pkg_path())

        self.assertTrue(agent.is_downloaded)
        self.assertFalse(agent.is_blacklisted)
        self.assertTrue(agent.is_available)

    @patch("azurelinuxagent.ga.update.GuestAgent._ensure_downloaded")
    def test_clear_error(self, mock_downloaded): # pylint: disable=unused-argument
        self.expand_agents()

        agent = GuestAgent(path=self.agent_path)
        agent.mark_failure(is_fatal=True)

        self.assertTrue(agent.error.last_failure > 0.0)
        self.assertEqual(1, agent.error.failure_count)
        self.assertTrue(agent.is_blacklisted)
        self.assertEqual(agent.is_blacklisted, agent.error.is_blacklisted)

        agent.clear_error()
        self.assertEqual(0.0, agent.error.last_failure)
        self.assertEqual(0, agent.error.failure_count)
        self.assertFalse(agent.is_blacklisted)
        self.assertEqual(agent.is_blacklisted, agent.error.is_blacklisted)

    @patch("azurelinuxagent.ga.update.GuestAgent._ensure_downloaded")
    @patch("azurelinuxagent.ga.update.GuestAgent._ensure_loaded")
    def test_is_available(self, mock_loaded, mock_downloaded): # pylint: disable=unused-argument
        agent = GuestAgent(path=self.agent_path)

        self.assertFalse(agent.is_available)
        agent._unpack() # pylint: disable=protected-access
        self.assertTrue(agent.is_available)

        agent.mark_failure(is_fatal=True)
        self.assertFalse(agent.is_available)

    @patch("azurelinuxagent.ga.update.GuestAgent._ensure_downloaded")
    @patch("azurelinuxagent.ga.update.GuestAgent._ensure_loaded")
    def test_is_blacklisted(self, mock_loaded, mock_downloaded): # pylint: disable=unused-argument
        agent = GuestAgent(path=self.agent_path)
        self.assertFalse(agent.is_blacklisted)

        agent._unpack() # pylint: disable=protected-access
        self.assertFalse(agent.is_blacklisted)
        self.assertEqual(agent.is_blacklisted, agent.error.is_blacklisted)

        agent.mark_failure(is_fatal=True)
        self.assertTrue(agent.is_blacklisted)
        self.assertEqual(agent.is_blacklisted, agent.error.is_blacklisted)

    @patch("azurelinuxagent.ga.update.GuestAgent._ensure_downloaded")
    @patch("azurelinuxagent.ga.update.GuestAgent._ensure_loaded")
    def test_resource_gone_error_not_blacklisted(self, mock_loaded, mock_downloaded): # pylint: disable=unused-argument
        try:
            mock_downloaded.side_effect = ResourceGoneError()
            agent = GuestAgent(path=self.agent_path)
            self.assertFalse(agent.is_blacklisted)
        except ResourceGoneError:
            pass
        except: # pylint: disable=bare-except
            self.fail("Exception was not expected!")

    @patch("azurelinuxagent.ga.update.GuestAgent._ensure_downloaded")
    @patch("azurelinuxagent.ga.update.GuestAgent._ensure_loaded")
    def test_ioerror_not_blacklisted(self, mock_loaded, mock_downloaded): # pylint: disable=unused-argument
        try:
            mock_downloaded.side_effect = IOError()
            agent = GuestAgent(path=self.agent_path)
            self.assertFalse(agent.is_blacklisted)
        except IOError:
            pass
        except: # pylint: disable=bare-except
            self.fail("Exception was not expected!")

    @patch("azurelinuxagent.ga.update.GuestAgent._ensure_downloaded")
    @patch("azurelinuxagent.ga.update.GuestAgent._ensure_loaded")
    def test_is_downloaded(self, mock_loaded, mock_downloaded): # pylint: disable=unused-argument
        agent = GuestAgent(path=self.agent_path)
        self.assertFalse(agent.is_downloaded)
        agent._unpack() # pylint: disable=protected-access
        self.assertTrue(agent.is_downloaded)

    @patch("azurelinuxagent.ga.update.GuestAgent._ensure_downloaded")
    @patch("azurelinuxagent.ga.update.GuestAgent._ensure_loaded")
    def test_mark_failure(self, mock_loaded, mock_downloaded): # pylint: disable=unused-argument
        agent = GuestAgent(path=self.agent_path)

        agent.mark_failure()
        self.assertEqual(1, agent.error.failure_count)

        agent.mark_failure(is_fatal=True)
        self.assertEqual(2, agent.error.failure_count)
        self.assertTrue(agent.is_blacklisted)

    @patch("azurelinuxagent.ga.update.GuestAgent._ensure_downloaded")
    @patch("azurelinuxagent.ga.update.GuestAgent._ensure_loaded")
    def test_unpack(self, mock_loaded, mock_downloaded): # pylint: disable=unused-argument
        agent = GuestAgent(path=self.agent_path)
        self.assertFalse(os.path.isdir(agent.get_agent_dir()))
        agent._unpack() # pylint: disable=protected-access
        self.assertTrue(os.path.isdir(agent.get_agent_dir()))
        self.assertTrue(os.path.isfile(agent.get_agent_manifest_path()))

    @patch("azurelinuxagent.ga.update.GuestAgent._ensure_downloaded")
    @patch("azurelinuxagent.ga.update.GuestAgent._ensure_loaded")
    def test_unpack_fail(self, mock_loaded, mock_downloaded): # pylint: disable=unused-argument
        agent = GuestAgent(path=self.agent_path)
        self.assertFalse(os.path.isdir(agent.get_agent_dir()))
        os.remove(agent.get_agent_pkg_path())
        self.assertRaises(UpdateError, agent._unpack) # pylint: disable=protected-access

    @patch("azurelinuxagent.ga.update.GuestAgent._ensure_downloaded")
    @patch("azurelinuxagent.ga.update.GuestAgent._ensure_loaded")
    def test_load_manifest(self, mock_loaded, mock_downloaded): # pylint: disable=unused-argument
        agent = GuestAgent(path=self.agent_path)
        agent._unpack() # pylint: disable=protected-access
        agent._load_manifest() # pylint: disable=protected-access
        self.assertEqual(agent.manifest.get_enable_command(),
                         agent.get_agent_cmd())

    @patch("azurelinuxagent.ga.update.GuestAgent._ensure_downloaded")
    @patch("azurelinuxagent.ga.update.GuestAgent._ensure_loaded")
    def test_load_manifest_missing(self, mock_loaded, mock_downloaded): # pylint: disable=unused-argument
        agent = GuestAgent(path=self.agent_path)
        self.assertFalse(os.path.isdir(agent.get_agent_dir()))
        agent._unpack() # pylint: disable=protected-access
        os.remove(agent.get_agent_manifest_path())
        self.assertRaises(UpdateError, agent._load_manifest) # pylint: disable=protected-access

    @patch("azurelinuxagent.ga.update.GuestAgent._ensure_downloaded")
    @patch("azurelinuxagent.ga.update.GuestAgent._ensure_loaded")
    def test_load_manifest_is_empty(self, mock_loaded, mock_downloaded): # pylint: disable=unused-argument
        agent = GuestAgent(path=self.agent_path)
        self.assertFalse(os.path.isdir(agent.get_agent_dir()))
        agent._unpack() # pylint: disable=protected-access
        self.assertTrue(os.path.isfile(agent.get_agent_manifest_path()))

        with open(agent.get_agent_manifest_path(), "w") as file: # pylint: disable=redefined-builtin
            json.dump(EMPTY_MANIFEST, file)
        self.assertRaises(UpdateError, agent._load_manifest) # pylint: disable=protected-access

    @patch("azurelinuxagent.ga.update.GuestAgent._ensure_downloaded")
    @patch("azurelinuxagent.ga.update.GuestAgent._ensure_loaded")
    def test_load_manifest_is_malformed(self, mock_loaded, mock_downloaded): # pylint: disable=unused-argument
        agent = GuestAgent(path=self.agent_path)
        self.assertFalse(os.path.isdir(agent.get_agent_dir()))
        agent._unpack() # pylint: disable=protected-access
        self.assertTrue(os.path.isfile(agent.get_agent_manifest_path()))

        with open(agent.get_agent_manifest_path(), "w") as file: # pylint: disable=redefined-builtin
            file.write("This is not JSON data")
        self.assertRaises(UpdateError, agent._load_manifest) # pylint: disable=protected-access

    def test_load_error(self):
        agent = GuestAgent(path=self.agent_path)
        agent.error = None

        agent._load_error() # pylint: disable=protected-access
        self.assertTrue(agent.error is not None)

    @patch("azurelinuxagent.ga.update.GuestAgent._ensure_downloaded")
    @patch("azurelinuxagent.ga.update.GuestAgent._ensure_loaded")
    @patch("azurelinuxagent.ga.update.restutil.http_get")
    def test_download(self, mock_http_get, mock_loaded, mock_downloaded): # pylint: disable=unused-argument
        self.remove_agents()
        self.assertFalse(os.path.isdir(self.agent_path))

        agent_pkg = load_bin_data(os.path.join("ga", get_agent_file_name()))
        mock_http_get.return_value = ResponseMock(response=agent_pkg)

        pkg = ExtHandlerPackage(version=str(get_agent_version()))
        pkg.uris.append(ExtHandlerPackageUri())
        agent = GuestAgent(pkg=pkg)
        agent._download() # pylint: disable=protected-access

        self.assertTrue(os.path.isfile(agent.get_agent_pkg_path()))

    @patch("azurelinuxagent.ga.update.GuestAgent._ensure_downloaded")
    @patch("azurelinuxagent.ga.update.GuestAgent._ensure_loaded")
    @patch("azurelinuxagent.ga.update.restutil.http_get")
    def test_download_fail(self, mock_http_get, mock_loaded, mock_downloaded): # pylint: disable=unused-argument
        self.remove_agents()
        self.assertFalse(os.path.isdir(self.agent_path))

        mock_http_get.return_value = ResponseMock(status=restutil.httpclient.SERVICE_UNAVAILABLE)

        pkg = ExtHandlerPackage(version=str(get_agent_version()))
        pkg.uris.append(ExtHandlerPackageUri())
        agent = GuestAgent(pkg=pkg)

        self.assertRaises(UpdateError, agent._download) # pylint: disable=protected-access
        self.assertFalse(os.path.isfile(agent.get_agent_pkg_path()))
        self.assertFalse(agent.is_downloaded)

    @patch("azurelinuxagent.ga.update.GuestAgent._ensure_downloaded")
    @patch("azurelinuxagent.ga.update.GuestAgent._ensure_loaded")
    @patch("azurelinuxagent.ga.update.restutil.http_get")
    @patch("azurelinuxagent.ga.update.restutil.http_post")
    def test_download_fallback(self, mock_http_post, mock_http_get, mock_loaded, mock_downloaded): # pylint: disable=unused-argument
        self.remove_agents()
        self.assertFalse(os.path.isdir(self.agent_path))

        mock_http_get.return_value = ResponseMock(
            status=restutil.httpclient.SERVICE_UNAVAILABLE,
            response="")

        ext_uri = 'ext_uri'
        host_uri = 'host_uri'
        api_uri = URI_FORMAT_GET_API_VERSIONS.format(host_uri, HOST_PLUGIN_PORT)
        art_uri = URI_FORMAT_GET_EXTENSION_ARTIFACT.format(host_uri, HOST_PLUGIN_PORT)
        mock_host = HostPluginProtocol(host_uri,
                                       'container_id',
                                       'role_config')

        pkg = ExtHandlerPackage(version=str(get_agent_version()))
        pkg.uris.append(ExtHandlerPackageUri(uri=ext_uri))
        agent = GuestAgent(pkg=pkg)
        agent.host = mock_host

        # ensure fallback fails gracefully, no http
        self.assertRaises(UpdateError, agent._download) # pylint: disable=protected-access
        self.assertEqual(mock_http_get.call_count, 2)
        self.assertEqual(mock_http_get.call_args_list[0][0][0], ext_uri)
        self.assertEqual(mock_http_get.call_args_list[1][0][0], api_uri)

        # ensure fallback fails gracefully, artifact api failure
        with patch.object(HostPluginProtocol,
                          "ensure_initialized",
                          return_value=True):
            self.assertRaises(UpdateError, agent._download) # pylint: disable=protected-access
            self.assertEqual(mock_http_get.call_count, 4)

            self.assertEqual(mock_http_get.call_args_list[2][0][0], ext_uri)

            self.assertEqual(mock_http_get.call_args_list[3][0][0], art_uri)
            a, k = mock_http_get.call_args_list[3] # pylint: disable=unused-variable,invalid-name
            self.assertEqual(False, k['use_proxy'])

            # ensure fallback works as expected
            with patch.object(HostPluginProtocol,
                              "get_artifact_request",
                              return_value=[art_uri, {}]):
                self.assertRaises(UpdateError, agent._download) # pylint: disable=protected-access
                self.assertEqual(mock_http_get.call_count, 6)

                a, k = mock_http_get.call_args_list[3] # pylint: disable=invalid-name
                self.assertEqual(False, k['use_proxy'])

                self.assertEqual(mock_http_get.call_args_list[4][0][0], ext_uri)
                a, k = mock_http_get.call_args_list[4] # pylint: disable=invalid-name

                self.assertEqual(mock_http_get.call_args_list[5][0][0], art_uri)
                a, k = mock_http_get.call_args_list[5] # pylint: disable=invalid-name
                self.assertEqual(False, k['use_proxy'])

    @patch("azurelinuxagent.ga.update.restutil.http_get")
    def test_ensure_downloaded(self, mock_http_get):
        self.remove_agents()
        self.assertFalse(os.path.isdir(self.agent_path))

        agent_pkg = load_bin_data(os.path.join("ga", get_agent_file_name()))
        mock_http_get.return_value = ResponseMock(response=agent_pkg)

        pkg = ExtHandlerPackage(version=str(get_agent_version()))
        pkg.uris.append(ExtHandlerPackageUri())
        agent = GuestAgent(pkg=pkg)

        self.assertTrue(os.path.isfile(agent.get_agent_manifest_path()))
        self.assertTrue(agent.is_downloaded)

    @patch("azurelinuxagent.ga.update.GuestAgent._download", side_effect=UpdateError)
    def test_ensure_downloaded_download_fails(self, mock_download): # pylint: disable=unused-argument
        self.remove_agents()
        self.assertFalse(os.path.isdir(self.agent_path))

        pkg = ExtHandlerPackage(version=str(get_agent_version()))
        pkg.uris.append(ExtHandlerPackageUri())
        agent = GuestAgent(pkg=pkg)

        self.assertEqual(1, agent.error.failure_count)
        self.assertFalse(agent.error.was_fatal)
        self.assertFalse(agent.is_blacklisted)

    @patch("azurelinuxagent.ga.update.GuestAgent._download")
    @patch("azurelinuxagent.ga.update.GuestAgent._unpack", side_effect=UpdateError)
    def test_ensure_downloaded_unpack_fails(self, mock_unpack, mock_download): # pylint: disable=unused-argument
        self.assertFalse(os.path.isdir(self.agent_path))

        pkg = ExtHandlerPackage(version=str(get_agent_version()))
        pkg.uris.append(ExtHandlerPackageUri())
        agent = GuestAgent(pkg=pkg)

        self.assertEqual(1, agent.error.failure_count)
        self.assertTrue(agent.error.was_fatal)
        self.assertTrue(agent.is_blacklisted)

    @patch("azurelinuxagent.ga.update.GuestAgent._download")
    @patch("azurelinuxagent.ga.update.GuestAgent._unpack")
    @patch("azurelinuxagent.ga.update.GuestAgent._load_manifest", side_effect=UpdateError)
    def test_ensure_downloaded_load_manifest_fails(self, mock_manifest, mock_unpack, mock_download): # pylint: disable=unused-argument
        self.assertFalse(os.path.isdir(self.agent_path))

        pkg = ExtHandlerPackage(version=str(get_agent_version()))
        pkg.uris.append(ExtHandlerPackageUri())
        agent = GuestAgent(pkg=pkg)

        self.assertEqual(1, agent.error.failure_count)
        self.assertTrue(agent.error.was_fatal)
        self.assertTrue(agent.is_blacklisted)

    @patch("azurelinuxagent.ga.update.GuestAgent._download")
    @patch("azurelinuxagent.ga.update.GuestAgent._unpack")
    @patch("azurelinuxagent.ga.update.GuestAgent._load_manifest")
    def test_ensure_download_skips_blacklisted(self, mock_manifest, mock_unpack, mock_download): # pylint: disable=unused-argument
        agent = GuestAgent(path=self.agent_path)
        self.assertEqual(0, mock_download.call_count)

        agent.clear_error()
        agent.mark_failure(is_fatal=True)
        self.assertTrue(agent.is_blacklisted)

        pkg = ExtHandlerPackage(version=str(get_agent_version()))
        pkg.uris.append(ExtHandlerPackageUri())
        agent = GuestAgent(pkg=pkg)

        self.assertEqual(1, agent.error.failure_count)
        self.assertTrue(agent.error.was_fatal)
        self.assertTrue(agent.is_blacklisted)
        self.assertEqual(0, mock_download.call_count)
        self.assertEqual(0, mock_unpack.call_count)


class TestUpdate(UpdateTestCase): # pylint: disable=too-many-public-methods
    def setUp(self):
        UpdateTestCase.setUp(self)
        self.event_patch = patch('azurelinuxagent.common.event.add_event')
        self.update_handler = get_update_handler()
        self.update_handler.protocol_util = Mock()

        # Since ProtocolUtil is a singleton per thread, we need to clear it to ensure that the test cases do not reuse
        # a previous state
        clear_singleton_instances(ProtocolUtil)

    def test_creation(self):
        self.assertTrue(self.update_handler.running)

        self.assertEqual(None, self.update_handler.last_attempt_time)

        self.assertEqual(0, len(self.update_handler.agents))

        self.assertEqual(None, self.update_handler.child_agent)
        self.assertEqual(None, self.update_handler.child_launch_time)
        self.assertEqual(0, self.update_handler.child_launch_attempts)
        self.assertEqual(None, self.update_handler.child_process)

        self.assertEqual(None, self.update_handler.signal_handler)

    def test_emit_restart_event_emits_event_if_not_clean_start(self):
        try:
            mock_event = self.event_patch.start()
            self.update_handler._set_sentinel() # pylint: disable=protected-access
            self.update_handler._emit_restart_event() # pylint: disable=protected-access
            self.assertEqual(1, mock_event.call_count)
        except Exception as e: # pylint: disable=unused-variable,invalid-name
            pass
        self.event_patch.stop()

    def _create_protocol(self, count=20, versions=None):
        latest_version = self.prepare_agents(count=count)
        if versions is None or len(versions) <= 0: # pylint: disable=len-as-condition
            versions = [latest_version]
        return ProtocolMock(versions=versions)

    def _test_ensure_no_orphans(self, invocations=3, interval=ORPHAN_WAIT_INTERVAL, pid_count=0):
        with patch.object(self.update_handler, 'osutil') as mock_util:
            # Note:
            # - Python only allows mutations of objects to which a function has
            #   a reference. Incrementing an integer directly changes the
            #   reference. Incrementing an item of a list changes an item to
            #   which the code has a reference.
            #   See http://stackoverflow.com/questions/26408941/python-nested-functions-and-variable-scope
            iterations = [0]

            def iterator(*args, **kwargs): # pylint: disable=unused-argument
                iterations[0] += 1
                return iterations[0] < invocations

            mock_util.check_pid_alive = Mock(side_effect=iterator)

            pid_files = self.update_handler._get_pid_files() # pylint: disable=protected-access
            self.assertEqual(pid_count, len(pid_files))

            with patch('os.getpid', return_value=42):
                with patch('time.sleep', return_value=None) as mock_sleep: # pylint: disable=redefined-outer-name
                    self.update_handler._ensure_no_orphans(orphan_wait_interval=interval) # pylint: disable=protected-access
                    for pid_file in pid_files:
                        self.assertFalse(os.path.exists(pid_file))
                    return mock_util.check_pid_alive.call_count, mock_sleep.call_count

    def test_ensure_no_orphans(self):
        fileutil.write_file(os.path.join(self.tmp_dir, "0_waagent.pid"), ustr(41))
        calls, sleeps = self._test_ensure_no_orphans(invocations=3, pid_count=1)
        self.assertEqual(3, calls)
        self.assertEqual(2, sleeps)

    def test_ensure_no_orphans_skips_if_no_orphans(self):
        calls, sleeps = self._test_ensure_no_orphans(invocations=3)
        self.assertEqual(0, calls)
        self.assertEqual(0, sleeps)

    def test_ensure_no_orphans_ignores_exceptions(self):
        with patch('azurelinuxagent.common.utils.fileutil.read_file', side_effect=Exception):
            calls, sleeps = self._test_ensure_no_orphans(invocations=3)
            self.assertEqual(0, calls)
            self.assertEqual(0, sleeps)

    def test_ensure_no_orphans_kills_after_interval(self):
        fileutil.write_file(os.path.join(self.tmp_dir, "0_waagent.pid"), ustr(41))
        with patch('os.kill') as mock_kill:
            calls, sleeps = self._test_ensure_no_orphans(
                invocations=4,
                interval=3 * ORPHAN_POLL_INTERVAL,
                pid_count=1)
            self.assertEqual(3, calls)
            self.assertEqual(2, sleeps)
            self.assertEqual(1, mock_kill.call_count)

    @patch('azurelinuxagent.ga.update.datetime')
    def test_ensure_partition_assigned(self, mock_time):
        path = os.path.join(conf.get_lib_dir(), AGENT_PARTITION_FILE)
        mock_time.utcnow = Mock()

        self.assertFalse(os.path.exists(path))

        for n in range(0, 99): # pylint: disable=invalid-name
            mock_time.utcnow.return_value = Mock(microsecond=n * 10000)

            self.update_handler._ensure_partition_assigned() # pylint: disable=protected-access

            self.assertTrue(os.path.exists(path))
            s = fileutil.read_file(path) # pylint: disable=invalid-name
            self.assertEqual(n, int(s))
            os.remove(path)

    def test_ensure_readonly_sets_readonly(self):
        test_files = [
            os.path.join(conf.get_lib_dir(), "faux_certificate.crt"),
            os.path.join(conf.get_lib_dir(), "faux_certificate.p7m"),
            os.path.join(conf.get_lib_dir(), "faux_certificate.pem"),
            os.path.join(conf.get_lib_dir(), "faux_certificate.prv"),
            os.path.join(conf.get_lib_dir(), "ovf-env.xml")
        ]
        for path in test_files:
            fileutil.write_file(path, "Faux content")
            os.chmod(path,
                     stat.S_IRUSR | stat.S_IWUSR | stat.S_IRGRP | stat.S_IROTH)

        self.update_handler._ensure_readonly_files() # pylint: disable=protected-access

        for path in test_files:
            mode = os.stat(path).st_mode
            mode &= (stat.S_IRWXU | stat.S_IRWXG | stat.S_IRWXO)
            self.assertEqual(0, mode ^ stat.S_IRUSR)

    def test_ensure_readonly_leaves_unmodified(self):
        test_files = [
            os.path.join(conf.get_lib_dir(), "faux.xml"),
            os.path.join(conf.get_lib_dir(), "faux.json"),
            os.path.join(conf.get_lib_dir(), "faux.txt"),
            os.path.join(conf.get_lib_dir(), "faux")
        ]
        for path in test_files:
            fileutil.write_file(path, "Faux content")
            os.chmod(path,
                     stat.S_IRUSR | stat.S_IWUSR | stat.S_IRGRP | stat.S_IROTH)

        self.update_handler._ensure_readonly_files() # pylint: disable=protected-access

        for path in test_files:
            mode = os.stat(path).st_mode
            mode &= (stat.S_IRWXU | stat.S_IRWXG | stat.S_IRWXO)
            self.assertEqual(
                stat.S_IRUSR | stat.S_IWUSR | stat.S_IRGRP | stat.S_IROTH,
                mode)

    def _test_evaluate_agent_health(self, child_agent_index=0):
        self.prepare_agents()

        latest_agent = self.update_handler.get_latest_agent()
        self.assertTrue(latest_agent.is_available)
        self.assertFalse(latest_agent.is_blacklisted)
        self.assertTrue(len(self.update_handler.agents) > 1)

        child_agent = self.update_handler.agents[child_agent_index]
        self.assertTrue(child_agent.is_available)
        self.assertFalse(child_agent.is_blacklisted)
        self.update_handler.child_agent = child_agent

        self.update_handler._evaluate_agent_health(latest_agent) # pylint: disable=protected-access

    def test_evaluate_agent_health_ignores_installed_agent(self):
        self.update_handler._evaluate_agent_health(None) # pylint: disable=protected-access

    def test_evaluate_agent_health_raises_exception_for_restarting_agent(self):
        self.update_handler.child_launch_time = time.time() - (4 * 60)
        self.update_handler.child_launch_attempts = CHILD_LAUNCH_RESTART_MAX - 1
        self.assertRaises(Exception, self._test_evaluate_agent_health)

    def test_evaluate_agent_health_will_not_raise_exception_for_long_restarts(self):
        self.update_handler.child_launch_time = time.time() - 24 * 60
        self.update_handler.child_launch_attempts = CHILD_LAUNCH_RESTART_MAX
        self._test_evaluate_agent_health()

    def test_evaluate_agent_health_will_not_raise_exception_too_few_restarts(self):
        self.update_handler.child_launch_time = time.time()
        self.update_handler.child_launch_attempts = CHILD_LAUNCH_RESTART_MAX - 2
        self._test_evaluate_agent_health()

    def test_evaluate_agent_health_resets_with_new_agent(self):
        self.update_handler.child_launch_time = time.time() - (4 * 60)
        self.update_handler.child_launch_attempts = CHILD_LAUNCH_RESTART_MAX - 1
        self._test_evaluate_agent_health(child_agent_index=1)
        self.assertEqual(1, self.update_handler.child_launch_attempts)

    def test_filter_blacklisted_agents(self):
        self.prepare_agents()

        self.update_handler._set_agents([GuestAgent(path=path) for path in self.agent_dirs()]) # pylint: disable=protected-access
        self.assertEqual(len(self.agent_dirs()), len(self.update_handler.agents))

        kept_agents = self.update_handler.agents[::2]
        blacklisted_agents = self.update_handler.agents[1::2]
        for agent in blacklisted_agents:
            agent.mark_failure(is_fatal=True)
        self.update_handler._filter_blacklisted_agents() # pylint: disable=protected-access
        self.assertEqual(kept_agents, self.update_handler.agents)

    def test_find_agents(self):
        self.prepare_agents()

        self.assertTrue(0 <= len(self.update_handler.agents))
        self.update_handler._find_agents() # pylint: disable=protected-access
        self.assertEqual(len(get_agents(self.tmp_dir)), len(self.update_handler.agents))

    def test_find_agents_does_reload(self):
        self.prepare_agents()

        self.update_handler._find_agents() # pylint: disable=protected-access
        agents = self.update_handler.agents

        self.update_handler._find_agents() # pylint: disable=protected-access
        self.assertNotEqual(agents, self.update_handler.agents)

    def test_find_agents_sorts(self):
        self.prepare_agents()
        self.update_handler._find_agents() # pylint: disable=protected-access

        v = FlexibleVersion("100000") # pylint: disable=invalid-name
        for a in self.update_handler.agents: # pylint: disable=invalid-name
            self.assertTrue(v > a.version)
            v = a.version # pylint: disable=invalid-name

    @patch('azurelinuxagent.common.protocol.wire.WireClient.get_host_plugin')
    def test_get_host_plugin_returns_host_for_wireserver(self, mock_get_host):
        protocol = WireProtocol('12.34.56.78')
        mock_get_host.return_value = "faux host"
        host = self.update_handler._get_host_plugin(protocol=protocol) # pylint: disable=protected-access
        print("mock_get_host call cound={0}".format(mock_get_host.call_count))
        self.assertEqual(1, mock_get_host.call_count)
        self.assertEqual("faux host", host)

    def test_get_latest_agent(self):
        latest_version = self.prepare_agents()

        latest_agent = self.update_handler.get_latest_agent()
        self.assertEqual(len(get_agents(self.tmp_dir)), len(self.update_handler.agents))
        self.assertEqual(latest_version, latest_agent.version)

    def test_get_latest_agent_excluded(self):
        self.prepare_agent(AGENT_VERSION)
        self.assertFalse(self._test_upgrade_available(
            versions=self.agent_versions(),
            count=1))
        self.assertEqual(None, self.update_handler.get_latest_agent())

    def test_get_latest_agent_no_updates(self):
        self.assertEqual(None, self.update_handler.get_latest_agent())

    def test_get_latest_agent_skip_updates(self):
        conf.get_autoupdate_enabled = Mock(return_value=False)
        self.assertEqual(None, self.update_handler.get_latest_agent())

    def test_get_latest_agent_skips_unavailable(self):
        self.prepare_agents()
        prior_agent = self.update_handler.get_latest_agent()

        latest_version = self.prepare_agents(count=self.agent_count() + 1, is_available=False)
        latest_path = os.path.join(self.tmp_dir, "{0}-{1}".format(AGENT_NAME, latest_version))
        self.assertFalse(GuestAgent(latest_path).is_available)

        latest_agent = self.update_handler.get_latest_agent()
        self.assertTrue(latest_agent.version < latest_version)
        self.assertEqual(latest_agent.version, prior_agent.version)

    def test_get_pid_files(self):
        pid_files = self.update_handler._get_pid_files() # pylint: disable=protected-access
        self.assertEqual(0, len(pid_files))

    def test_get_pid_files_returns_previous(self):
        for n in range(1250): # pylint: disable=invalid-name
            fileutil.write_file(os.path.join(self.tmp_dir, str(n) + "_waagent.pid"), ustr(n + 1))
        pid_files = self.update_handler._get_pid_files() # pylint: disable=protected-access
        self.assertEqual(1250, len(pid_files))

        pid_dir, pid_name, pid_re = self.update_handler._get_pid_parts() # pylint: disable=unused-variable,protected-access
        for p in pid_files: # pylint: disable=invalid-name
            self.assertTrue(pid_re.match(os.path.basename(p)))

    def test_is_clean_start_returns_true_when_no_sentinel(self):
        self.assertFalse(os.path.isfile(self.update_handler._sentinel_file_path())) # pylint: disable=protected-access
        self.assertTrue(self.update_handler._is_clean_start) # pylint: disable=protected-access

    def test_is_clean_start_returns_false_when_sentinel_exists(self):
        self.update_handler._set_sentinel(agent=CURRENT_AGENT) # pylint: disable=protected-access
        self.assertFalse(self.update_handler._is_clean_start) # pylint: disable=protected-access

    def test_is_clean_start_returns_false_for_exceptions(self):
        self.update_handler._set_sentinel() # pylint: disable=protected-access
        with patch("azurelinuxagent.common.utils.fileutil.read_file", side_effect=Exception):
            self.assertFalse(self.update_handler._is_clean_start) # pylint: disable=protected-access

    def test_is_orphaned_returns_false_if_parent_exists(self):
        fileutil.write_file(conf.get_agent_pid_file_path(), ustr(42))
        with patch('os.getppid', return_value=42):
            self.assertFalse(self.update_handler._is_orphaned) # pylint: disable=protected-access

    def test_is_orphaned_returns_true_if_parent_is_init(self):
        with patch('os.getppid', return_value=1):
            self.assertTrue(self.update_handler._is_orphaned) # pylint: disable=protected-access

    def test_is_orphaned_returns_true_if_parent_does_not_exist(self):
        fileutil.write_file(conf.get_agent_pid_file_path(), ustr(24))
        with patch('os.getppid', return_value=42):
            self.assertTrue(self.update_handler._is_orphaned) # pylint: disable=protected-access

    def test_is_version_available(self):
        self.prepare_agents(is_available=True)
        self.update_handler.agents = self.agents()

        for agent in self.agents():
            self.assertTrue(self.update_handler._is_version_eligible(agent.version)) # pylint: disable=protected-access

    @patch("azurelinuxagent.ga.update.is_current_agent_installed", return_value=False)
    def test_is_version_available_rejects(self, mock_current): # pylint: disable=unused-argument
        self.prepare_agents(is_available=True)
        self.update_handler.agents = self.agents()

        self.update_handler.agents[0].mark_failure(is_fatal=True)
        self.assertFalse(self.update_handler._is_version_eligible(self.agents()[0].version)) # pylint: disable=protected-access

    @patch("azurelinuxagent.ga.update.is_current_agent_installed", return_value=True)
    def test_is_version_available_accepts_current(self, mock_current): # pylint: disable=unused-argument
        self.update_handler.agents = []
        self.assertTrue(self.update_handler._is_version_eligible(CURRENT_VERSION)) # pylint: disable=protected-access

    @patch("azurelinuxagent.ga.update.is_current_agent_installed", return_value=False)
    def test_is_version_available_rejects_by_default(self, mock_current): # pylint: disable=unused-argument
        self.prepare_agents()
        self.update_handler.agents = []

        v = self.agents()[0].version # pylint: disable=invalid-name
        self.assertFalse(self.update_handler._is_version_eligible(v)) # pylint: disable=protected-access

    def test_purge_agents(self):
        self.prepare_agents()
        self.update_handler._find_agents() # pylint: disable=protected-access

        # Ensure at least three agents initially exist
        self.assertTrue(2 < len(self.update_handler.agents))

        # Purge every other agent. Don't add the current version to agents_to_keep explicitly;
        # the current version is never purged
        agents_to_keep = []
        kept_agents = []
        purged_agents = []
        for i in range(0, len(self.update_handler.agents)):
            if self.update_handler.agents[i].version == CURRENT_VERSION:
                kept_agents.append(self.update_handler.agents[i])
            else:
                if i % 2 == 0:
                    agents_to_keep.append(self.update_handler.agents[i])
                    kept_agents.append(self.update_handler.agents[i])
                else:
                    purged_agents.append(self.update_handler.agents[i])

        # Reload and assert only the kept agents remain on disk
        self.update_handler.agents = agents_to_keep
        self.update_handler._purge_agents() # pylint: disable=protected-access
        self.update_handler._find_agents() # pylint: disable=protected-access
        self.assertEqual(
            [agent.version for agent in kept_agents],
            [agent.version for agent in self.update_handler.agents])

        # Ensure both directories and packages are removed
        for agent in purged_agents:
            agent_path = os.path.join(self.tmp_dir, "{0}-{1}".format(AGENT_NAME, agent.version))
            self.assertFalse(os.path.exists(agent_path))
            self.assertFalse(os.path.exists(agent_path + ".zip"))

        # Ensure kept agent directories and packages remain
        for agent in kept_agents:
            agent_path = os.path.join(self.tmp_dir, "{0}-{1}".format(AGENT_NAME, agent.version))
            self.assertTrue(os.path.exists(agent_path))
            self.assertTrue(os.path.exists(agent_path + ".zip"))

    def _test_run_latest(self, mock_child=None, mock_time=None, child_args=None):
        if mock_child is None:
            mock_child = ChildMock()
        if mock_time is None:
            mock_time = TimeMock()

        with patch('subprocess.Popen', return_value=mock_child) as mock_popen:
            with patch('time.time', side_effect=mock_time.time):
                with patch('time.sleep', side_effect=mock_time.sleep):
                    self.update_handler.run_latest(child_args=child_args)
                    self.assertEqual(1, mock_popen.call_count)

                    return mock_popen.call_args

    def test_run_latest(self):
        self.prepare_agents()

        agent = self.update_handler.get_latest_agent()
        args, kwargs = self._test_run_latest()
        args = args[0]
        cmds = textutil.safe_shlex_split(agent.get_agent_cmd())
        if cmds[0].lower() == "python":
            cmds[0] = sys.executable

        self.assertEqual(args, cmds)
        self.assertTrue(len(args) > 1)
        self.assertRegex(args[0], r"^(/.*/python[\d.]*)$", "The command doesn't contain full python path")
        self.assertEqual("-run-exthandlers", args[len(args) - 1])
        self.assertEqual(True, 'cwd' in kwargs)
        self.assertEqual(agent.get_agent_dir(), kwargs['cwd'])
        self.assertEqual(False, '\x00' in cmds[0])

    def test_run_latest_passes_child_args(self):
        self.prepare_agents()

        agent = self.update_handler.get_latest_agent() # pylint: disable=unused-variable
        args, kwargs = self._test_run_latest(child_args="AnArgument") # pylint: disable=unused-variable
        args = args[0]

        self.assertTrue(len(args) > 1)
        self.assertRegex(args[0], r"^(/.*/python[\d.]*)$", "The command doesn't contain full python path")
        self.assertEqual("AnArgument", args[len(args) - 1])

    def test_run_latest_polls_and_waits_for_success(self):
        mock_child = ChildMock(return_value=None)
        mock_time = TimeMock(time_increment=CHILD_HEALTH_INTERVAL / 3)
        self._test_run_latest(mock_child=mock_child, mock_time=mock_time)
        self.assertEqual(2, mock_child.poll.call_count)
        self.assertEqual(1, mock_child.wait.call_count)

    def test_run_latest_polling_stops_at_success(self):
        mock_child = ChildMock(return_value=0)
        mock_time = TimeMock(time_increment=CHILD_HEALTH_INTERVAL / 3)
        self._test_run_latest(mock_child=mock_child, mock_time=mock_time)
        self.assertEqual(1, mock_child.poll.call_count)
        self.assertEqual(0, mock_child.wait.call_count)

    def test_run_latest_polling_stops_at_failure(self):
        mock_child = ChildMock(return_value=42)
        mock_time = TimeMock()
        self._test_run_latest(mock_child=mock_child, mock_time=mock_time)
        self.assertEqual(1, mock_child.poll.call_count)
        self.assertEqual(0, mock_child.wait.call_count)

    def test_run_latest_polls_frequently_if_installed_is_latest(self):
        mock_child = ChildMock(return_value=0) # pylint: disable=unused-variable
        mock_time = TimeMock(time_increment=CHILD_HEALTH_INTERVAL / 2)
        self._test_run_latest(mock_time=mock_time)
        self.assertEqual(1, mock_time.sleep_interval)

    def test_run_latest_polls_every_second_if_installed_not_latest(self):
        self.prepare_agents()

        mock_time = TimeMock(time_increment=CHILD_HEALTH_INTERVAL / 2)
        self._test_run_latest(mock_time=mock_time)
        self.assertEqual(1, mock_time.sleep_interval)

    def test_run_latest_defaults_to_current(self):
        self.assertEqual(None, self.update_handler.get_latest_agent())

        args, kwargs = self._test_run_latest()

        self.assertEqual(args[0], [sys.executable, "-u", sys.argv[0], "-run-exthandlers"])
        self.assertEqual(True, 'cwd' in kwargs)
        self.assertEqual(os.getcwd(), kwargs['cwd'])

    def test_run_latest_forwards_output(self):
        try:
            tempdir = tempfile.mkdtemp()
            stdout_path = os.path.join(tempdir, "stdout")
            stderr_path = os.path.join(tempdir, "stderr")

            with open(stdout_path, "w") as stdout:
                with open(stderr_path, "w") as stderr:
                    saved_stdout, sys.stdout = sys.stdout, stdout
                    saved_stderr, sys.stderr = sys.stderr, stderr
                    try:
                        self._test_run_latest(mock_child=ChildMock(side_effect=faux_logger))
                    finally:
                        sys.stdout = saved_stdout
                        sys.stderr = saved_stderr

            with open(stdout_path, "r") as stdout:
                self.assertEqual(1, len(stdout.readlines()))
            with open(stderr_path, "r") as stderr:
                self.assertEqual(1, len(stderr.readlines()))
        finally:
            shutil.rmtree(tempdir, True)

    def test_run_latest_nonzero_code_marks_failures(self):
        # logger.add_logger_appender(logger.AppenderType.STDOUT)
        self.prepare_agents()

        latest_agent = self.update_handler.get_latest_agent()
        self.assertTrue(latest_agent.is_available)
        self.assertEqual(0.0, latest_agent.error.last_failure)
        self.assertEqual(0, latest_agent.error.failure_count)

        with patch('azurelinuxagent.ga.update.UpdateHandler.get_latest_agent', return_value=latest_agent):
            self._test_run_latest(mock_child=ChildMock(return_value=1))

        self.assertTrue(latest_agent.is_blacklisted)
        self.assertFalse(latest_agent.is_available)
        self.assertNotEqual(0.0, latest_agent.error.last_failure)
        self.assertEqual(1, latest_agent.error.failure_count)

    def test_run_latest_exception_blacklists(self):
        self.prepare_agents()

        latest_agent = self.update_handler.get_latest_agent()
        self.assertTrue(latest_agent.is_available)
        self.assertEqual(0.0, latest_agent.error.last_failure)
        self.assertEqual(0, latest_agent.error.failure_count)

        with patch('azurelinuxagent.ga.update.UpdateHandler.get_latest_agent', return_value=latest_agent):
            self._test_run_latest(mock_child=ChildMock(side_effect=Exception("Force blacklisting")))

        self.assertFalse(latest_agent.is_available)
        self.assertTrue(latest_agent.error.is_blacklisted)
        self.assertNotEqual(0.0, latest_agent.error.last_failure)
        self.assertEqual(1, latest_agent.error.failure_count)

    def test_run_latest_exception_does_not_blacklist_if_terminating(self):
        self.prepare_agents()

        latest_agent = self.update_handler.get_latest_agent()
        self.assertTrue(latest_agent.is_available)
        self.assertEqual(0.0, latest_agent.error.last_failure)
        self.assertEqual(0, latest_agent.error.failure_count)

        with patch('azurelinuxagent.ga.update.UpdateHandler.get_latest_agent', return_value=latest_agent):
            self.update_handler.running = False
            self._test_run_latest(mock_child=ChildMock(side_effect=Exception("Attempt blacklisting")))

        self.assertTrue(latest_agent.is_available)
        self.assertFalse(latest_agent.error.is_blacklisted)
        self.assertEqual(0.0, latest_agent.error.last_failure)
        self.assertEqual(0, latest_agent.error.failure_count)

    @patch('signal.signal')
    def test_run_latest_captures_signals(self, mock_signal):
        self._test_run_latest()
        self.assertEqual(1, mock_signal.call_count)

    @patch('signal.signal')
    def test_run_latest_creates_only_one_signal_handler(self, mock_signal):
        self.update_handler.signal_handler = "Not None"
        self._test_run_latest()
        self.assertEqual(0, mock_signal.call_count)

<<<<<<< HEAD
    def _test_run(self, invocations=1, calls=[call.run(), call.changed(), call.goal_state_description()], remote_access_calls=[call.run()],
                  enable_updates=False, sleep_interval=(6,)):
=======
    def _test_run(self, invocations=1, calls=[call.run()], enable_updates=False, sleep_interval=(6,)): # pylint: disable=dangerous-default-value
>>>>>>> 5ea00ef0
        conf.get_autoupdate_enabled = Mock(return_value=enable_updates)

        # Note:
        # - Python only allows mutations of objects to which a function has
        #   a reference. Incrementing an integer directly changes the
        #   reference. Incrementing an item of a list changes an item to
        #   which the code has a reference.
        #   See http://stackoverflow.com/questions/26408941/python-nested-functions-and-variable-scope
        iterations = [0]

        def iterator(*args, **kwargs): # pylint: disable=useless-return,unused-argument
            iterations[0] += 1
            if iterations[0] >= invocations:
                self.update_handler.running = False
            return

        fileutil.write_file(conf.get_agent_pid_file_path(), ustr(42))

        with patch('azurelinuxagent.ga.exthandlers.get_exthandlers_handler') as mock_handler:
<<<<<<< HEAD
            with patch('azurelinuxagent.ga.remoteaccess.get_remote_access_handler') as mock_remote_access_handler:
                with patch('azurelinuxagent.ga.monitor.get_monitor_handler') as mock_monitor:
                    with patch('azurelinuxagent.ga.env.get_env_handler') as mock_env:
                        with patch('azurelinuxagent.ga.update.initialize_event_logger_vminfo_common_parameters'):
                            with patch('time.sleep', side_effect=iterator) as mock_sleep:
                                with patch('sys.exit') as mock_exit:
                                    if isinstance(os.getppid, MagicMock):
                                        self.update_handler.run()
                                    else:
                                        with patch('os.getppid', return_value=42):
                                            self.update_handler.run()

                                    self.assertEqual(1, mock_handler.call_count)
                                    self.assertEqual(mock_handler.return_value.method_calls, calls)
                                    self.assertEqual(1, mock_remote_access_handler.call_count)
                                    self.assertEqual(mock_remote_access_handler.return_value.method_calls, remote_access_calls)
                                    self.assertEqual(invocations, mock_sleep.call_count)
                                    if invocations > 0:
                                        self.assertEqual(sleep_interval, mock_sleep.call_args[0])
                                    self.assertEqual(1, mock_monitor.call_count)
                                    self.assertEqual(1, mock_env.call_count)
                                    self.assertEqual(1, mock_exit.call_count)
=======
            with patch('azurelinuxagent.ga.remoteaccess.get_remote_access_handler') as mock_ra_handler:
                with patch('azurelinuxagent.ga.update.get_monitor_handler') as mock_monitor:
                    with patch('azurelinuxagent.ga.update.get_env_handler') as mock_env:
                        with patch('azurelinuxagent.ga.update.get_collect_logs_handler') as mock_collect_logs:
                            with patch('azurelinuxagent.ga.update.initialize_event_logger_vminfo_common_parameters'):
                                with patch('azurelinuxagent.ga.update.is_log_collection_allowed', return_value=True):
                                    with patch('time.sleep', side_effect=iterator) as mock_sleep: # pylint: disable=redefined-outer-name
                                        with patch('sys.exit') as mock_exit:
                                            if isinstance(os.getppid, MagicMock):
                                                self.update_handler.run()
                                            else:
                                                with patch('os.getppid', return_value=42):
                                                    self.update_handler.run()

                                        self.assertEqual(1, mock_handler.call_count)
                                        self.assertEqual(mock_handler.return_value.method_calls, calls)
                                        self.assertEqual(1, mock_ra_handler.call_count)
                                        self.assertEqual(mock_ra_handler.return_value.method_calls, calls)
                                        self.assertEqual(invocations, mock_sleep.call_count)
                                        if invocations > 0:
                                            self.assertEqual(sleep_interval, mock_sleep.call_args[0])
                                        self.assertEqual(1, mock_monitor.call_count)
                                        self.assertEqual(1, mock_env.call_count)
                                        self.assertEqual(1, mock_collect_logs.call_count)
                                        self.assertEqual(1, mock_exit.call_count)
>>>>>>> 5ea00ef0

    def test_run(self):
        self._test_run()

    def test_run_keeps_running(self):
        self._test_run(invocations=15, calls=[call.run(), call.changed(), call.goal_state_description()] * 15, remote_access_calls=[call.run()] * 15)

    def test_run_stops_if_update_available(self):
<<<<<<< HEAD
        self.update_handler._upgrade_available = Mock(return_value=True)
        self._test_run(invocations=0, calls=[], remote_access_calls=[], enable_updates=True)
=======
        self.update_handler._upgrade_available = Mock(return_value=True) # pylint: disable=protected-access
        self._test_run(invocations=0, calls=[], enable_updates=True)
>>>>>>> 5ea00ef0

    def test_run_stops_if_orphaned(self):
        with patch('os.getppid', return_value=1):
            self._test_run(invocations=0, calls=[], remote_access_calls=[], enable_updates=True)

    def test_run_clears_sentinel_on_successful_exit(self):
        self._test_run()
        self.assertFalse(os.path.isfile(self.update_handler._sentinel_file_path())) # pylint: disable=protected-access

    def test_run_leaves_sentinel_on_unsuccessful_exit(self):
<<<<<<< HEAD
        self.update_handler._upgrade_available = Mock(side_effect=Exception)
        self._test_run(invocations=0, calls=[], remote_access_calls=[], enable_updates=True)
        self.assertTrue(os.path.isfile(self.update_handler._sentinel_file_path()))
=======
        self.update_handler._upgrade_available = Mock(side_effect=Exception) # pylint: disable=protected-access
        self._test_run(invocations=0, calls=[], enable_updates=True)
        self.assertTrue(os.path.isfile(self.update_handler._sentinel_file_path())) # pylint: disable=protected-access
>>>>>>> 5ea00ef0

    def test_run_emits_restart_event(self):
        self.update_handler._emit_restart_event = Mock() # pylint: disable=protected-access
        self._test_run()
        self.assertEqual(1, self.update_handler._emit_restart_event.call_count) # pylint: disable=protected-access

    def test_set_agents_sets_agents(self):
        self.prepare_agents()

        self.update_handler._set_agents([GuestAgent(path=path) for path in self.agent_dirs()]) # pylint: disable=protected-access
        self.assertTrue(len(self.update_handler.agents) > 0)
        self.assertEqual(len(self.agent_dirs()), len(self.update_handler.agents))

    def test_set_agents_sorts_agents(self):
        self.prepare_agents()

        self.update_handler._set_agents([GuestAgent(path=path) for path in self.agent_dirs()]) # pylint: disable=protected-access

        v = FlexibleVersion("100000") # pylint: disable=invalid-name
        for a in self.update_handler.agents: # pylint: disable=invalid-name
            self.assertTrue(v > a.version)
            v = a.version # pylint: disable=invalid-name

    def test_set_sentinel(self):
        self.assertFalse(os.path.isfile(self.update_handler._sentinel_file_path())) # pylint: disable=protected-access
        self.update_handler._set_sentinel() # pylint: disable=protected-access
        self.assertTrue(os.path.isfile(self.update_handler._sentinel_file_path())) # pylint: disable=protected-access

    def test_set_sentinel_writes_current_agent(self):
        self.update_handler._set_sentinel() # pylint: disable=protected-access
        self.assertTrue(
            fileutil.read_file(self.update_handler._sentinel_file_path()), # pylint: disable=protected-access
            CURRENT_AGENT)

    def test_shutdown(self):
        self.update_handler._set_sentinel() # pylint: disable=protected-access
        self.update_handler._shutdown() # pylint: disable=protected-access
        self.assertFalse(self.update_handler.running)
        self.assertFalse(os.path.isfile(self.update_handler._sentinel_file_path())) # pylint: disable=protected-access

    def test_shutdown_ignores_missing_sentinel_file(self):
        self.assertFalse(os.path.isfile(self.update_handler._sentinel_file_path())) # pylint: disable=protected-access
        self.update_handler._shutdown() # pylint: disable=protected-access
        self.assertFalse(self.update_handler.running)
        self.assertFalse(os.path.isfile(self.update_handler._sentinel_file_path())) # pylint: disable=protected-access

    def test_shutdown_ignores_exceptions(self):
        self.update_handler._set_sentinel() # pylint: disable=protected-access

        try:
            with patch("os.remove", side_effect=Exception):
                self.update_handler._shutdown() # pylint: disable=protected-access
        except Exception as e: # pylint: disable=unused-variable,invalid-name
            self.assertTrue(False, "Unexpected exception") # pylint: disable=redundant-unittest-assert

    def _test_upgrade_available(
            self,
            base_version=FlexibleVersion(AGENT_VERSION),
            protocol=None,
            versions=None,
            count=20):

        if protocol is None:
            protocol = self._create_protocol(count=count, versions=versions)

        self.update_handler.protocol_util = protocol
        conf.get_autoupdate_gafamily = Mock(return_value=protocol.family)

        return self.update_handler._upgrade_available(protocol, base_version=base_version) # pylint: disable=protected-access

    def test_upgrade_available_returns_true_on_first_use(self):
        self.assertTrue(self._test_upgrade_available())

    def test_upgrade_available_handles_missing_family(self):
        extensions_config = ExtensionsConfig(load_data("wire/ext_conf_missing_family.xml"))
        protocol = ProtocolMock()
        protocol.family = "Prod"
        protocol.agent_manifests = extensions_config.vmagent_manifests # pylint: disable=attribute-defined-outside-init
        self.update_handler.protocol_util = protocol
        with patch('azurelinuxagent.common.logger.warn') as mock_logger:
            with patch('tests.ga.test_update.ProtocolMock.get_vmagent_pkgs', side_effect=ProtocolError):
                self.assertFalse(self.update_handler._upgrade_available(protocol, base_version=CURRENT_VERSION)) # pylint: disable=protected-access
                self.assertEqual(0, mock_logger.call_count)

    def test_upgrade_available_includes_old_agents(self):
        self.prepare_agents()

        old_version = self.agent_versions()[-1]
        old_count = old_version.version[-1]

        self.replicate_agents(src_v=old_version, count=old_count, increment=-1)
        all_count = len(self.agent_versions())

        self.assertTrue(self._test_upgrade_available(versions=self.agent_versions()))
        self.assertEqual(all_count, len(self.update_handler.agents))

    def test_upgrade_available_purges_old_agents(self):
        self.prepare_agents()
        agent_count = self.agent_count()
        self.assertEqual(20, agent_count)

        agent_versions = self.agent_versions()[:3]
        self.assertTrue(self._test_upgrade_available(versions=agent_versions))
        self.assertEqual(len(agent_versions), len(self.update_handler.agents))

        # Purging always keeps the running agent
        if CURRENT_VERSION not in agent_versions:
            agent_versions.append(CURRENT_VERSION)
        self.assertEqual(agent_versions, self.agent_versions())

    def test_update_available_returns_true_if_current_gets_blacklisted(self):
        self.update_handler._is_version_eligible = Mock(return_value=False) # pylint: disable=protected-access
        self.assertTrue(self._test_upgrade_available())

    def test_upgrade_available_skips_if_too_frequent(self):
        conf.get_autoupdate_frequency = Mock(return_value=10000)
        self.update_handler.last_attempt_time = time.time()
        self.assertFalse(self._test_upgrade_available())

    def test_upgrade_available_skips_if_when_no_new_versions(self):
        self.prepare_agents()
        base_version = self.agent_versions()[0] + 1
        self.update_handler._is_version_eligible = lambda x: x == base_version # pylint: disable=protected-access
        self.assertFalse(self._test_upgrade_available(base_version=base_version))

    def test_upgrade_available_skips_when_no_versions(self):
        self.assertFalse(self._test_upgrade_available(protocol=ProtocolMock()))

    def test_upgrade_available_skips_when_updates_are_disabled(self):
        conf.get_autoupdate_enabled = Mock(return_value=False)
        self.assertFalse(self._test_upgrade_available())

    def test_upgrade_available_sorts(self):
        self.prepare_agents()
        self._test_upgrade_available()

        v = FlexibleVersion("100000") # pylint: disable=invalid-name
        for a in self.update_handler.agents: # pylint: disable=invalid-name
            self.assertTrue(v > a.version)
            v = a.version # pylint: disable=invalid-name

    def test_write_pid_file(self):
        for n in range(1112): # pylint: disable=invalid-name
            fileutil.write_file(os.path.join(self.tmp_dir, str(n) + "_waagent.pid"), ustr(n + 1))
        with patch('os.getpid', return_value=1112):
            pid_files, pid_file = self.update_handler._write_pid_file() # pylint: disable=protected-access
            self.assertEqual(1112, len(pid_files))
            self.assertEqual("1111_waagent.pid", os.path.basename(pid_files[-1]))
            self.assertEqual("1112_waagent.pid", os.path.basename(pid_file))
            self.assertEqual(fileutil.read_file(pid_file), ustr(1112))

    def test_write_pid_file_ignores_exceptions(self):
        with patch('azurelinuxagent.common.utils.fileutil.write_file', side_effect=Exception):
            with patch('os.getpid', return_value=42):
                pid_files, pid_file = self.update_handler._write_pid_file() # pylint: disable=protected-access
                self.assertEqual(0, len(pid_files))
                self.assertEqual(None, pid_file)

    @patch('azurelinuxagent.common.conf.get_extensions_enabled', return_value=False)
    def test_update_happens_when_extensions_disabled(self, _):
        """
        Although the extension enabled config will not get checked
        before an update is found, this test attempts to ensure that
        behavior never changes.
        """
<<<<<<< HEAD
        self.update_handler._upgrade_available = Mock(return_value=True)
        self._test_run(invocations=0, calls=[], remote_access_calls=[], enable_updates=True, sleep_interval=(300,))
=======
        self.update_handler._upgrade_available = Mock(return_value=True) # pylint: disable=protected-access
        self._test_run(invocations=0, calls=[], enable_updates=True, sleep_interval=(300,))
>>>>>>> 5ea00ef0

    @patch('azurelinuxagent.common.conf.get_extensions_enabled', return_value=False)
    def test_interval_changes_when_extensions_disabled(self, _):
        """
        When extension processing is disabled, the goal state interval should be larger.
        """
<<<<<<< HEAD
        self.update_handler._upgrade_available = Mock(return_value=False)
        self._test_run(invocations=15, calls=[call.run(), call.changed(), call.goal_state_description()] * 15,
                       remote_access_calls=[call.run()] * 15, sleep_interval=(300,))
=======
        self.update_handler._upgrade_available = Mock(return_value=False) # pylint: disable=protected-access
        self._test_run(invocations=15, calls=[call.run()] * 15, sleep_interval=(300,))
>>>>>>> 5ea00ef0

    @patch("azurelinuxagent.common.logger.info")
    @patch("azurelinuxagent.ga.update.add_event")
    def test_telemetry_heartbeat_creates_event(self, patch_add_event, patch_info, *_):
        update_handler = get_update_handler()
        mock_protocol = WireProtocol("foo.bar")

        update_handler.last_telemetry_heartbeat = datetime.utcnow() - timedelta(hours=1)
        update_handler._send_heartbeat_telemetry(mock_protocol) # pylint: disable=protected-access
        self.assertEqual(1, patch_add_event.call_count)
        self.assertTrue(any(call_args[0] == "[HEARTBEAT] Agent {0} is running as the goal state agent {1}"
                            for call_args in patch_info.call_args), "The heartbeat was not written to the agent's log")

    @contextlib.contextmanager
    def _get_update_handler(self, iterations=1, test_data=DATA_FILE): # pylint: disable=dangerous-default-value
        """
        This function returns a mocked version of the UpdateHandler object to be used for testing. It will only run the
        main loop [iterations] no of times.
        To reuse the same object, be sure to reset the iterations by using the update_handler.set_iterations() function.
        :param iterations: No of times the UpdateHandler.run() method should run.
        :return: Mocked object of UpdateHandler() class and object of the MockWireProtocol().
        """

        def _set_iterations(iterations):
            # This will reset the current iteration and the max iterations to run for this test object.
            update_handler._cur_iteration = 0 # pylint: disable=protected-access
            update_handler._iterations = iterations # pylint: disable=protected-access

        def check_running(*args, **kwargs): # pylint: disable=unused-argument
            # This method will determine if the current UpdateHandler object is supposed to run or not.
            if update_handler._cur_iteration < update_handler._iterations: # pylint: disable=protected-access
                update_handler._cur_iteration += 1
                return True
            return False

        with mock_wire_protocol(test_data) as protocol:
            protocol_util = MagicMock()
            protocol_util.get_protocol = Mock(return_value=protocol)
            with patch("azurelinuxagent.ga.update.get_protocol_util", return_value=protocol_util):
                with patch("azurelinuxagent.common.conf.get_autoupdate_enabled", return_value=False):
                    update_handler = get_update_handler()
                    # Setup internal state for the object required for testing
                    update_handler._cur_iteration = 0 # pylint: disable=protected-access
                    update_handler._iterations = 0 # pylint: disable=protected-access
                    update_handler.set_iterations = lambda i: _set_iterations(i) # pylint: disable=unnecessary-lambda
                    type(update_handler).running = PropertyMock(side_effect=check_running)
                    with patch("time.sleep", side_effect=lambda _: mock_sleep(0.001)):
                        with patch('sys.exit'):
                            # Setup the initial number of iterations
                            update_handler.set_iterations(iterations)
                            try:
                                yield update_handler, protocol
                            finally:
                                # Since PropertyMock requires us to mock the type(ClassName).property of the object,
                                # reverting it back to keep the state of the test clean
                                type(update_handler).running = True

    @staticmethod
    def _get_test_ext_handler_instance(protocol, name="OSTCExtensions.ExampleHandlerLinux", version="1.0.0"):
        eh = ExtHandler(name=name) # pylint: disable=invalid-name
        eh.properties.version = version
        return ExtHandlerInstance(eh, protocol)

    def test_it_should_recreate_handler_env_on_service_startup(self):
        iterations = 5

        with self._get_update_handler(iterations) as (update_handler, protocol):
            update_handler.run(debug=True)

            expected_handler = self._get_test_ext_handler_instance(protocol)
            handler_env_file = expected_handler.get_env_file()

            self.assertTrue(os.path.exists(expected_handler.get_base_dir()), "Extension not found")
            # First iteration should install the extension handler and
            # subsequent iterations should not recreate the HandlerEnvironment file
            last_modification_time = os.path.getmtime(handler_env_file)
            self.assertEqual(os.path.getctime(handler_env_file), last_modification_time,
                             "The creation time and last modified time of the HandlerEnvironment file dont match")

            # Rerun the update handler and ensure that the HandlerEnvironment file is recreated with eventsFolder
            # flag in HandlerEnvironment.json file
            with patch('azurelinuxagent.ga.exthandlers._ENABLE_EXTENSION_TELEMETRY_PIPELINE',
                       return_value=True):
                update_handler.set_iterations(1)
                update_handler.run(debug=True)

            self.assertGreater(os.path.getmtime(handler_env_file), last_modification_time,
                                "HandlerEnvironment file didn't get overwritten")

            with open(handler_env_file, 'r') as handler_env_content_file:
                content = json.load(handler_env_content_file)
            self.assertIn(HandlerEnvironment.eventsFolder, content[0][HandlerEnvironment.handlerEnvironment],
                          "{0} not found in HandlerEnv file".format(HandlerEnvironment.eventsFolder))

    @contextlib.contextmanager
    def _setup_test_for_ext_event_dirs_retention(self):
        with self._get_update_handler(test_data=DATA_FILE_MULTIPLE_EXT) as (update_handler, protocol):
            with patch('azurelinuxagent.ga.exthandlers._ENABLE_EXTENSION_TELEMETRY_PIPELINE', True):
                update_handler.run(debug=True)
                expected_events_dirs = glob.glob(os.path.join(conf.get_ext_log_dir(), "*", EVENTS_DIRECTORY))
                no_of_extensions = protocol.mock_wire_data.get_no_of_plugins_in_extension_config()
                # Ensure extensions installed and events directory created
                self.assertEqual(len(expected_events_dirs), no_of_extensions, "Extension events directories dont match")
                for ext_dir in expected_events_dirs:
                    self.assertTrue(os.path.exists(ext_dir), "Extension directory {0} not created!".format(ext_dir))

                yield update_handler, expected_events_dirs

    def test_it_should_delete_extension_events_directory_if_extension_telemetry_pipeline_disabled(self):

            # Disable extension telemetry pipeline and ensure events directory got deleted
            with self._setup_test_for_ext_event_dirs_retention() as (update_handler, expected_events_dirs): # pylint: disable=bad-indentation
                with patch('azurelinuxagent.ga.exthandlers._ENABLE_EXTENSION_TELEMETRY_PIPELINE', False): # pylint: disable=bad-indentation
                    update_handler.run(debug=True) # pylint: disable=bad-indentation
                    for ext_dir in expected_events_dirs: # pylint: disable=bad-indentation
                        self.assertFalse(os.path.exists(ext_dir), "Extension directory {0} still exists!".format(ext_dir)) # pylint: disable=bad-indentation

    def test_it_should_retain_extension_events_directories_if_extension_telemetry_pipeline_enabled(self):
        # Rerun update handler again with extension telemetry pipeline enabled to ensure we dont delete events directories
        with self._setup_test_for_ext_event_dirs_retention() as (update_handler, expected_events_dirs):
            update_handler.run(debug=True)
            for ext_dir in expected_events_dirs:
                self.assertTrue(os.path.exists(ext_dir), "Extension directory {0} should exist!".format(ext_dir))


@patch('azurelinuxagent.ga.update.get_collect_logs_handler')
@patch('azurelinuxagent.ga.update.get_monitor_handler')
@patch('azurelinuxagent.ga.update.get_env_handler')
class MonitorThreadTest(AgentTestCase):
    def setUp(self):
        AgentTestCase.setUp(self)
        self.event_patch = patch('azurelinuxagent.common.event.add_event')
        currentThread().setName("ExtHandler")
        self.update_handler = get_update_handler()
        self.update_handler.protocol_util = Mock()
        clear_singleton_instances(ProtocolUtil)

    def _test_run(self, invocations=1):
        iterations = [0]

        def iterator(*args, **kwargs): # pylint: disable=useless-return,unused-argument
            iterations[0] += 1
            if iterations[0] >= invocations:
                self.update_handler.running = False
            return

        with patch('os.getpid', return_value=42):
            with patch.object(UpdateHandler, '_is_orphaned') as mock_is_orphaned:
                mock_is_orphaned.__get__ = Mock(return_value=False)
                with patch('azurelinuxagent.ga.exthandlers.get_exthandlers_handler'):
                    with patch('azurelinuxagent.ga.remoteaccess.get_remote_access_handler'):
                        with patch('azurelinuxagent.ga.update.initialize_event_logger_vminfo_common_parameters'):
                            with patch('azurelinuxagent.common.cgroupapi.CGroupsApi.cgroups_supported', return_value=False):  # skip all cgroup stuff
                                with patch('azurelinuxagent.ga.update.is_log_collection_allowed', return_value=True):
                                    with patch('time.sleep', side_effect=iterator):
                                        with patch('sys.exit'):
                                            self.update_handler.run()

    def _setup_mock_thread_and_start_test_run(self, mock_thread, is_alive=True, invocations=0):
        self.assertTrue(self.update_handler.running)

        thread = MagicMock()
        thread.run = MagicMock()
        thread.is_alive = MagicMock(return_value=is_alive)
        thread.start = MagicMock()
        mock_thread.return_value = thread

        self._test_run(invocations=invocations)
        return thread

    def test_start_threads(self, mock_env, mock_monitor, mock_collect_logs):
        self.assertTrue(self.update_handler.running)

        mock_monitor_thread = MagicMock()
        mock_monitor_thread.run = MagicMock()
        mock_monitor.return_value = mock_monitor_thread

        mock_env_thread = MagicMock()
        mock_env_thread.run = MagicMock()
        mock_env.return_value = mock_env_thread

        mock_collect_logs_thread = MagicMock()
        mock_collect_logs_thread.run = MagicMock()
        mock_collect_logs.return_value = mock_collect_logs_thread

        self._test_run(invocations=0)
        self.assertEqual(1, mock_monitor.call_count)
        self.assertEqual(1, mock_monitor_thread.run.call_count)
        self.assertEqual(1, mock_env.call_count)
        self.assertEqual(1, mock_env_thread.run.call_count)
        self.assertEqual(1, mock_collect_logs.call_count)
        self.assertEqual(1, mock_collect_logs_thread.run.call_count)

    def test_check_if_monitor_thread_is_alive(self, mock_env, mock_monitor, mock_collect_logs): # pylint: disable=unused-argument
        mock_monitor_thread = self._setup_mock_thread_and_start_test_run(mock_monitor, is_alive=True, invocations=0)
        self.assertEqual(1, mock_monitor.call_count)
        self.assertEqual(1, mock_monitor_thread.run.call_count)
        self.assertEqual(1, mock_monitor_thread.is_alive.call_count)
        self.assertEqual(0, mock_monitor_thread.start.call_count)

    def test_check_if_env_thread_is_alive(self, mock_env, mock_monitor, mock_collect_logs): # pylint: disable=unused-argument
        mock_env_thread = self._setup_mock_thread_and_start_test_run(mock_env, is_alive=True, invocations=1)
        self.assertEqual(1, mock_env.call_count)
        self.assertEqual(1, mock_env_thread.run.call_count)
        self.assertEqual(1, mock_env_thread.is_alive.call_count)
        self.assertEqual(0, mock_env_thread.start.call_count)

    def test_restart_monitor_thread_if_not_alive(self, mock_env, mock_monitor, mock_collect_logs): # pylint: disable=unused-argument
        mock_monitor_thread = self._setup_mock_thread_and_start_test_run(mock_monitor, is_alive=False, invocations=1)
        self.assertEqual(1, mock_monitor.call_count)
        self.assertEqual(1, mock_monitor_thread.run.call_count)
        self.assertEqual(1, mock_monitor_thread.is_alive.call_count)
        self.assertEqual(1, mock_monitor_thread.start.call_count)

    def test_restart_env_thread_if_not_alive(self, mock_env, mock_monitor, mock_collect_logs): # pylint: disable=unused-argument
        mock_env_thread = self._setup_mock_thread_and_start_test_run(mock_env, is_alive=False, invocations=1)
        self.assertEqual(1, mock_env.call_count)
        self.assertEqual(1, mock_env_thread.run.call_count)
        self.assertEqual(1, mock_env_thread.is_alive.call_count)
        self.assertEqual(1, mock_env_thread.start.call_count)

    def test_restart_monitor_thread(self, mock_env, mock_monitor, mock_collect_logs): # pylint: disable=unused-argument
        mock_monitor_thread = self._setup_mock_thread_and_start_test_run(mock_monitor, is_alive=False, invocations=0)
        self.assertEqual(True, mock_monitor.called)
        self.assertEqual(True, mock_monitor_thread.run.called)
        self.assertEqual(True, mock_monitor_thread.is_alive.called)
        self.assertEqual(True, mock_monitor_thread.start.called)

    def test_restart_env_thread(self, mock_env, mock_monitor, mock_collect_logs): # pylint: disable=unused-argument
        mock_env_thread = self._setup_mock_thread_and_start_test_run(mock_env, is_alive=False, invocations=0)
        self.assertEqual(True, mock_env.called)
        self.assertEqual(True, mock_env_thread.run.called)
        self.assertEqual(True, mock_env_thread.is_alive.called)
        self.assertEqual(True, mock_env_thread.start.called)


class ChildMock(Mock): # pylint: disable=too-many-ancestors
    def __init__(self, return_value=0, side_effect=None):
        Mock.__init__(self, return_value=return_value, side_effect=side_effect)

        self.poll = Mock(return_value=return_value, side_effect=side_effect)
        self.wait = Mock(return_value=return_value, side_effect=side_effect)


class ProtocolMock(object): # pylint: disable=too-many-instance-attributes
    def __init__(self, family="TestAgent", etag=42, versions=None, client=None):
        self.family = family
        self.client = client
        self.call_counts = {
            "get_vmagent_manifests": 0,
            "get_vmagent_pkgs": 0,
            "update_goal_state": 0
        }
        self.goal_state_is_stale = False
        self.etag = etag
        self.versions = versions if versions is not None else []
        self.create_manifests()
        self.create_packages()

    def emulate_stale_goal_state(self):
        self.goal_state_is_stale = True

    def create_manifests(self):
        self.agent_manifests = VMAgentManifestList()
        if len(self.versions) <= 0: # pylint: disable=len-as-condition
            return

        if self.family is not None:
            manifest = VMAgentManifest(family=self.family)
            for i in range(0, 10):
                manifest_uri = "https://nowhere.msft/agent/{0}".format(i)
                manifest.versionsManifestUris.append(VMAgentManifestUri(uri=manifest_uri))
            self.agent_manifests.vmAgentManifests.append(manifest)

    def create_packages(self):
        self.agent_packages = ExtHandlerPackageList()
        if len(self.versions) <= 0: # pylint: disable=len-as-condition
            return

        for version in self.versions:
            package = ExtHandlerPackage(str(version))
            for i in range(0, 5):
                package_uri = "https://nowhere.msft/agent_pkg/{0}".format(i)
                package.uris.append(ExtHandlerPackageUri(uri=package_uri))
            self.agent_packages.versions.append(package)

    def get_protocol(self):
        return self

    def get_vmagent_manifests(self):
        self.call_counts["get_vmagent_manifests"] += 1
        if self.goal_state_is_stale:
            self.goal_state_is_stale = False
            raise ResourceGoneError()
        return self.agent_manifests, self.etag

    def get_vmagent_pkgs(self, manifest): # pylint: disable=unused-argument
        self.call_counts["get_vmagent_pkgs"] += 1
        if self.goal_state_is_stale:
            self.goal_state_is_stale = False
            raise ResourceGoneError()
        return self.agent_packages

    def update_goal_state(self):
        self.call_counts["update_goal_state"] += 1


class ResponseMock(Mock): # pylint: disable=too-many-ancestors
    def __init__(self, status=restutil.httpclient.OK, response=None, reason=None):
        Mock.__init__(self)
        self.status = status
        self.reason = reason
        self.response = response

    def read(self):
        return self.response


class TimeMock(Mock): # pylint: disable=too-many-ancestors
    def __init__(self, time_increment=1):
        Mock.__init__(self)
        self.next_time = time.time()
        self.time_call_count = 0
        self.time_increment = time_increment

        self.sleep_interval = None

    def sleep(self, n): # pylint: disable=invalid-name
        self.sleep_interval = n

    def time(self):
        self.time_call_count += 1
        current_time = self.next_time
        self.next_time += self.time_increment
        return current_time


if __name__ == '__main__':
    unittest.main()<|MERGE_RESOLUTION|>--- conflicted
+++ resolved
@@ -1233,12 +1233,8 @@
         self._test_run_latest()
         self.assertEqual(0, mock_signal.call_count)
 
-<<<<<<< HEAD
     def _test_run(self, invocations=1, calls=[call.run(), call.changed(), call.goal_state_description()], remote_access_calls=[call.run()],
-                  enable_updates=False, sleep_interval=(6,)):
-=======
-    def _test_run(self, invocations=1, calls=[call.run()], enable_updates=False, sleep_interval=(6,)): # pylint: disable=dangerous-default-value
->>>>>>> 5ea00ef0
+                  enable_updates=False, sleep_interval=(6,)): # pylint: disable=dangerous-default-value
         conf.get_autoupdate_enabled = Mock(return_value=enable_updates)
 
         # Note:
@@ -1258,37 +1254,13 @@
         fileutil.write_file(conf.get_agent_pid_file_path(), ustr(42))
 
         with patch('azurelinuxagent.ga.exthandlers.get_exthandlers_handler') as mock_handler:
-<<<<<<< HEAD
             with patch('azurelinuxagent.ga.remoteaccess.get_remote_access_handler') as mock_remote_access_handler:
                 with patch('azurelinuxagent.ga.monitor.get_monitor_handler') as mock_monitor:
                     with patch('azurelinuxagent.ga.env.get_env_handler') as mock_env:
-                        with patch('azurelinuxagent.ga.update.initialize_event_logger_vminfo_common_parameters'):
-                            with patch('time.sleep', side_effect=iterator) as mock_sleep:
-                                with patch('sys.exit') as mock_exit:
-                                    if isinstance(os.getppid, MagicMock):
-                                        self.update_handler.run()
-                                    else:
-                                        with patch('os.getppid', return_value=42):
-                                            self.update_handler.run()
-
-                                    self.assertEqual(1, mock_handler.call_count)
-                                    self.assertEqual(mock_handler.return_value.method_calls, calls)
-                                    self.assertEqual(1, mock_remote_access_handler.call_count)
-                                    self.assertEqual(mock_remote_access_handler.return_value.method_calls, remote_access_calls)
-                                    self.assertEqual(invocations, mock_sleep.call_count)
-                                    if invocations > 0:
-                                        self.assertEqual(sleep_interval, mock_sleep.call_args[0])
-                                    self.assertEqual(1, mock_monitor.call_count)
-                                    self.assertEqual(1, mock_env.call_count)
-                                    self.assertEqual(1, mock_exit.call_count)
-=======
-            with patch('azurelinuxagent.ga.remoteaccess.get_remote_access_handler') as mock_ra_handler:
-                with patch('azurelinuxagent.ga.update.get_monitor_handler') as mock_monitor:
-                    with patch('azurelinuxagent.ga.update.get_env_handler') as mock_env:
                         with patch('azurelinuxagent.ga.update.get_collect_logs_handler') as mock_collect_logs:
                             with patch('azurelinuxagent.ga.update.initialize_event_logger_vminfo_common_parameters'):
                                 with patch('azurelinuxagent.ga.update.is_log_collection_allowed', return_value=True):
-                                    with patch('time.sleep', side_effect=iterator) as mock_sleep: # pylint: disable=redefined-outer-name
+                                    with patch('time.sleep', side_effect=iterator) as mock_sleep:
                                         with patch('sys.exit') as mock_exit:
                                             if isinstance(os.getppid, MagicMock):
                                                 self.update_handler.run()
@@ -1296,18 +1268,17 @@
                                                 with patch('os.getppid', return_value=42):
                                                     self.update_handler.run()
 
-                                        self.assertEqual(1, mock_handler.call_count)
-                                        self.assertEqual(mock_handler.return_value.method_calls, calls)
-                                        self.assertEqual(1, mock_ra_handler.call_count)
-                                        self.assertEqual(mock_ra_handler.return_value.method_calls, calls)
-                                        self.assertEqual(invocations, mock_sleep.call_count)
-                                        if invocations > 0:
-                                            self.assertEqual(sleep_interval, mock_sleep.call_args[0])
-                                        self.assertEqual(1, mock_monitor.call_count)
-                                        self.assertEqual(1, mock_env.call_count)
-                                        self.assertEqual(1, mock_collect_logs.call_count)
-                                        self.assertEqual(1, mock_exit.call_count)
->>>>>>> 5ea00ef0
+                                            self.assertEqual(1, mock_handler.call_count)
+                                            self.assertEqual(mock_handler.return_value.method_calls, calls)
+                                            self.assertEqual(1, mock_remote_access_handler.call_count)
+                                            self.assertEqual(mock_remote_access_handler.return_value.method_calls, remote_access_calls)
+                                            self.assertEqual(invocations, mock_sleep.call_count)
+                                            if invocations > 0:
+                                                self.assertEqual(sleep_interval, mock_sleep.call_args[0])
+                                            self.assertEqual(1, mock_monitor.call_count)
+                                            self.assertEqual(1, mock_env.call_count)
+                                            self.assertEqual(1, mock_collect_logs.call_count)
+                                            self.assertEqual(1, mock_exit.call_count)
 
     def test_run(self):
         self._test_run()
@@ -1316,13 +1287,8 @@
         self._test_run(invocations=15, calls=[call.run(), call.changed(), call.goal_state_description()] * 15, remote_access_calls=[call.run()] * 15)
 
     def test_run_stops_if_update_available(self):
-<<<<<<< HEAD
-        self.update_handler._upgrade_available = Mock(return_value=True)
+        self.update_handler._upgrade_available = Mock(return_value=True) # pylint: disable=protected-access
         self._test_run(invocations=0, calls=[], remote_access_calls=[], enable_updates=True)
-=======
-        self.update_handler._upgrade_available = Mock(return_value=True) # pylint: disable=protected-access
-        self._test_run(invocations=0, calls=[], enable_updates=True)
->>>>>>> 5ea00ef0
 
     def test_run_stops_if_orphaned(self):
         with patch('os.getppid', return_value=1):
@@ -1333,15 +1299,9 @@
         self.assertFalse(os.path.isfile(self.update_handler._sentinel_file_path())) # pylint: disable=protected-access
 
     def test_run_leaves_sentinel_on_unsuccessful_exit(self):
-<<<<<<< HEAD
-        self.update_handler._upgrade_available = Mock(side_effect=Exception)
+        self.update_handler._upgrade_available = Mock(side_effect=Exception) # pylint: disable=protected-access
         self._test_run(invocations=0, calls=[], remote_access_calls=[], enable_updates=True)
-        self.assertTrue(os.path.isfile(self.update_handler._sentinel_file_path()))
-=======
-        self.update_handler._upgrade_available = Mock(side_effect=Exception) # pylint: disable=protected-access
-        self._test_run(invocations=0, calls=[], enable_updates=True)
         self.assertTrue(os.path.isfile(self.update_handler._sentinel_file_path())) # pylint: disable=protected-access
->>>>>>> 5ea00ef0
 
     def test_run_emits_restart_event(self):
         self.update_handler._emit_restart_event = Mock() # pylint: disable=protected-access
@@ -1507,27 +1467,17 @@
         before an update is found, this test attempts to ensure that
         behavior never changes.
         """
-<<<<<<< HEAD
-        self.update_handler._upgrade_available = Mock(return_value=True)
+        self.update_handler._upgrade_available = Mock(return_value=True) # pylint: disable=protected-access
         self._test_run(invocations=0, calls=[], remote_access_calls=[], enable_updates=True, sleep_interval=(300,))
-=======
-        self.update_handler._upgrade_available = Mock(return_value=True) # pylint: disable=protected-access
-        self._test_run(invocations=0, calls=[], enable_updates=True, sleep_interval=(300,))
->>>>>>> 5ea00ef0
 
     @patch('azurelinuxagent.common.conf.get_extensions_enabled', return_value=False)
     def test_interval_changes_when_extensions_disabled(self, _):
         """
         When extension processing is disabled, the goal state interval should be larger.
         """
-<<<<<<< HEAD
-        self.update_handler._upgrade_available = Mock(return_value=False)
+        self.update_handler._upgrade_available = Mock(return_value=False) # pylint: disable=protected-access
         self._test_run(invocations=15, calls=[call.run(), call.changed(), call.goal_state_description()] * 15,
                        remote_access_calls=[call.run()] * 15, sleep_interval=(300,))
-=======
-        self.update_handler._upgrade_available = Mock(return_value=False) # pylint: disable=protected-access
-        self._test_run(invocations=15, calls=[call.run()] * 15, sleep_interval=(300,))
->>>>>>> 5ea00ef0
 
     @patch("azurelinuxagent.common.logger.info")
     @patch("azurelinuxagent.ga.update.add_event")
