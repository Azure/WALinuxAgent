# Copyright (c) Microsoft Corporation. All rights reserved.
# Licensed under the Apache License.

from __future__ import print_function

import contextlib
import glob
import json
import os
import re
import shutil
import stat
import subprocess
import sys
import tempfile
import time
import unittest
import zipfile

from datetime import datetime, timedelta
from threading import currentThread
from tests.common.osutil.test_default import TestOSUtil
import azurelinuxagent.common.osutil.default as osutil

_ORIGINAL_POPEN = subprocess.Popen

from mock import PropertyMock

from azurelinuxagent.common import conf
from azurelinuxagent.common.event import EVENTS_DIRECTORY, WALAEventOperation
from azurelinuxagent.common.exception import ProtocolError, UpdateError, ResourceGoneError, HttpError
from azurelinuxagent.common.future import ustr
from azurelinuxagent.common.persist_firewall_rules import PersistFirewallRulesHandler
from azurelinuxagent.common.protocol.hostplugin import URI_FORMAT_GET_API_VERSIONS, HOST_PLUGIN_PORT, \
    URI_FORMAT_GET_EXTENSION_ARTIFACT, HostPluginProtocol
from azurelinuxagent.common.protocol.restapi import VMAgentManifest, \
    ExtHandlerPackage, ExtHandlerPackageList, Extension, VMStatus, ExtHandlerStatus, ExtensionStatus
from azurelinuxagent.common.protocol.util import ProtocolUtil
from azurelinuxagent.common.protocol.wire import WireProtocol
from azurelinuxagent.common.utils import fileutil, restutil, textutil
from azurelinuxagent.common.utils.flexible_version import FlexibleVersion
from azurelinuxagent.common.utils.networkutil import FirewallCmdDirectCommands, AddFirewallRules
from azurelinuxagent.common.version import AGENT_PKG_GLOB, AGENT_DIR_GLOB, AGENT_NAME, AGENT_DIR_PATTERN, \
    AGENT_VERSION, CURRENT_AGENT, CURRENT_VERSION
from azurelinuxagent.ga.exthandlers import ExtHandlersHandler, ExtHandlerInstance, HandlerEnvironment, ExtensionStatusValue
from azurelinuxagent.ga.update import GuestAgent, GuestAgentError, MAX_FAILURE, AGENT_MANIFEST_FILE, \
    get_update_handler, ORPHAN_POLL_INTERVAL, AGENT_PARTITION_FILE, AGENT_ERROR_FILE, ORPHAN_WAIT_INTERVAL, \
    CHILD_LAUNCH_RESTART_MAX, CHILD_HEALTH_INTERVAL, GOAL_STATE_PERIOD_EXTENSIONS_DISABLED, UpdateHandler, \
    READONLY_FILE_GLOBS, ExtensionsSummary, AgentUpgradeType
from tests.protocol.mocks import mock_wire_protocol
from tests.protocol.mockwiredata import DATA_FILE, DATA_FILE_MULTIPLE_EXT
from tests.tools import AgentTestCase, data_dir, DEFAULT, patch, load_bin_data, Mock, MagicMock, \
    clear_singleton_instances, mock_sleep, skip_if_predicate_true
from tests.protocol import mockwiredata
from tests.protocol.HttpRequestPredicates import HttpRequestPredicates

NO_ERROR = {
    "last_failure": 0.0,
    "failure_count": 0,
    "was_fatal": False
}

FATAL_ERROR = {
    "last_failure": 42.42,
    "failure_count": 2,
    "was_fatal": True
}

WITH_ERROR = {
    "last_failure": 42.42,
    "failure_count": 2,
    "was_fatal": False
}

EMPTY_MANIFEST = {
    "name": "WALinuxAgent",
    "version": 1.0,
    "handlerManifest": {
        "installCommand": "",
        "uninstallCommand": "",
        "updateCommand": "",
        "enableCommand": "",
        "disableCommand": "",
        "rebootAfterInstall": False,
        "reportHeartbeat": False
    }
}


def faux_logger():
    print("STDOUT message")
    print("STDERR message", file=sys.stderr)
    return DEFAULT


@contextlib.contextmanager
def _get_update_handler(iterations=1, test_data=None):
    """
    This function returns a mocked version of the UpdateHandler object to be used for testing. It will only run the
    main loop [iterations] no of times.
    To reuse the same object, be sure to reset the iterations by using the update_handler.set_iterations() function.
    :param iterations: No of times the UpdateHandler.run() method should run.
    :return: Mocked object of UpdateHandler() class and object of the MockWireProtocol().
    """

    def _set_iterations(iterations_):
        # This will reset the current iteration and the max iterations to run for this test object.
        update_handler._cur_iteration = 0
        update_handler._iterations = iterations_

    def check_running(*val, **__):
        # This method will determine if the current UpdateHandler object is supposed to run or not.

        # There can be scenarios where the UpdateHandler.is_running.setter is called, in that case, return the first
        # value of the tuple and not increment the cur_iteration
        if len(val) > 0:
            return val[0]

        if update_handler._cur_iteration < update_handler._iterations:
            update_handler._cur_iteration += 1
            return True
        return False

    test_data = DATA_FILE if test_data is None else test_data

    with mock_wire_protocol(test_data) as protocol:
        protocol_util = MagicMock()
        protocol_util.get_protocol = Mock(return_value=protocol)
        with patch("azurelinuxagent.ga.update.get_protocol_util", return_value=protocol_util):
            with patch("azurelinuxagent.common.conf.get_autoupdate_enabled", return_value=False):
                with patch.object(HostPluginProtocol, "is_default_channel", False):
                    update_handler = get_update_handler()
                    # Setup internal state for the object required for testing
                    update_handler._cur_iteration = 0
                    update_handler._iterations = 0
                    update_handler.set_iterations = _set_iterations
                    update_handler.get_iterations = lambda: update_handler._cur_iteration
                    type(update_handler).is_running = PropertyMock(side_effect=check_running)
                    with patch("time.sleep", side_effect=lambda _: mock_sleep(0.001)):
                        with patch('sys.exit') as exit_mock:
                            # Setup the initial number of iterations
                            update_handler.set_iterations(iterations)
                            update_handler.exit_mock = exit_mock
                            try:
                                yield update_handler, protocol
                            finally:
                                # Since PropertyMock requires us to mock the type(ClassName).property of the object,
                                # reverting it back to keep the state of the test clean
                                type(update_handler).is_running = True


class UpdateTestCase(AgentTestCase):
    _test_suite_tmp_dir = None
    _agent_zip_dir = None

    @classmethod
    def setUpClass(cls):
        AgentTestCase.setUpClass()
        # copy data_dir/ga/WALinuxAgent-0.0.0.0.zip to _test_suite_tmp_dir/waagent-zip/WALinuxAgent-<AGENT_VERSION>.zip
        sample_agent_zip = "WALinuxAgent-0.0.0.0.zip"
        test_agent_zip = sample_agent_zip.replace("0.0.0.0", AGENT_VERSION)
        UpdateTestCase._test_suite_tmp_dir = tempfile.mkdtemp()
        UpdateTestCase._agent_zip_dir = os.path.join(UpdateTestCase._test_suite_tmp_dir, "waagent-zip")
        os.mkdir(UpdateTestCase._agent_zip_dir)
        source = os.path.join(data_dir, "ga", sample_agent_zip)
        target = os.path.join(UpdateTestCase._agent_zip_dir, test_agent_zip)
        shutil.copyfile(source, target)

    @classmethod
    def tearDownClass(cls):
        AgentTestCase.tearDownClass()
        shutil.rmtree(UpdateTestCase._test_suite_tmp_dir)

    @staticmethod
    def _get_agent_pkgs(in_dir=None):
        if in_dir is None:
            in_dir = UpdateTestCase._agent_zip_dir
        path = os.path.join(in_dir, AGENT_PKG_GLOB)
        return glob.glob(path)

    @staticmethod
    def _get_agents(in_dir=None):
        if in_dir is None:
            in_dir = UpdateTestCase._agent_zip_dir
        path = os.path.join(in_dir, AGENT_DIR_GLOB)
        return [a for a in glob.glob(path) if os.path.isdir(a)]

    @staticmethod
    def _get_agent_file_path():
        return UpdateTestCase._get_agent_pkgs()[0]

    @staticmethod
    def _get_agent_file_name():
        return os.path.basename(UpdateTestCase._get_agent_file_path())

    @staticmethod
    def _get_agent_path():
        return fileutil.trim_ext(UpdateTestCase._get_agent_file_path(), "zip")

    @staticmethod
    def _get_agent_name():
        return os.path.basename(UpdateTestCase._get_agent_path())

    @staticmethod
    def _get_agent_version():
        return FlexibleVersion(UpdateTestCase._get_agent_name().split("-")[1])

    @staticmethod
    def _add_write_permission_to_goal_state_files():
        # UpdateHandler.run() marks some of the files from the goal state as read-only. Those files are overwritten when
        # a new goal state is fetched. This is not a problem for the agent, since it  runs as root, but tests need
        # to make those files writtable before fetching a new goal state. Note that UpdateHandler.run() fetches a new
        # goal state, so tests that make multiple calls to that method need to call this function in-between calls.
        for gb in READONLY_FILE_GLOBS:
            for path in glob.iglob(os.path.join(conf.get_lib_dir(), gb)):
                fileutil.chmod(path, stat.S_IRUSR | stat.S_IWUSR)

    def agent_bin(self, version, suffix):
        return "bin/{0}-{1}{2}.egg".format(AGENT_NAME, version, suffix)

    def rename_agent_bin(self, path, dst_v):
        src_bin = glob.glob(os.path.join(path, self.agent_bin("*.*.*.*", '*')))[0]
        dst_bin = os.path.join(path, self.agent_bin(dst_v, ''))
        shutil.move(src_bin, dst_bin)

    def agents(self):
        return [GuestAgent(path=path) for path in self.agent_dirs()]

    def agent_count(self):
        return len(self.agent_dirs())

    def agent_dirs(self):
        return self._get_agents(in_dir=self.tmp_dir)

    def agent_dir(self, version):
        return os.path.join(self.tmp_dir, "{0}-{1}".format(AGENT_NAME, version))

    def agent_paths(self):
        paths = glob.glob(os.path.join(self.tmp_dir, "*"))
        paths.sort()
        return paths

    def agent_pkgs(self):
        return self._get_agent_pkgs(in_dir=self.tmp_dir)

    def agent_versions(self):
        v = [FlexibleVersion(AGENT_DIR_PATTERN.match(a).group(1)) for a in self.agent_dirs()]
        v.sort(reverse=True)
        return v

    @contextlib.contextmanager
    def get_error_file(self, error_data=None):
        if error_data is None:
            error_data = NO_ERROR
        with tempfile.NamedTemporaryFile(mode="w") as fp:
            json.dump(error_data if error_data is not None else NO_ERROR, fp)
            fp.seek(0)
            yield fp

    def create_error(self, error_data=None):
        if error_data is None:
            error_data = NO_ERROR
        with self.get_error_file(error_data) as path:
            err = GuestAgentError(path.name)
            err.load()
            return err

    def copy_agents(self, *agents):
        if len(agents) <= 0:
            agents = self._get_agent_pkgs()
        for agent in agents:
            shutil.copy(agent, self.tmp_dir)
        return

    def expand_agents(self):
        for agent in self.agent_pkgs():
            path = os.path.join(self.tmp_dir, fileutil.trim_ext(agent, "zip"))
            zipfile.ZipFile(agent).extractall(path)

    def prepare_agent(self, version):
        """
        Create a download for the current agent version, copied from test data
        """
        self.copy_agents(self._get_agent_pkgs()[0])
        self.expand_agents()

        versions = self.agent_versions()
        src_v = FlexibleVersion(str(versions[0]))

        from_path = self.agent_dir(src_v)
        dst_v = FlexibleVersion(str(version))
        to_path = self.agent_dir(dst_v)

        if from_path != to_path:
            shutil.move(from_path + ".zip", to_path + ".zip")
            shutil.move(from_path, to_path)
            self.rename_agent_bin(to_path, dst_v)
        return

    def prepare_agents(self,
                       count=20,
                       is_available=True):

        # Ensure the test data is copied over
        agent_count = self.agent_count()
        if agent_count <= 0:
            self.copy_agents(self._get_agent_pkgs()[0])
            self.expand_agents()
            count -= 1

        # Determine the most recent agent version
        versions = self.agent_versions()
        src_v = FlexibleVersion(str(versions[0]))

        # Create agent packages and directories
        return self.replicate_agents(
            src_v=src_v,
            count=count - agent_count,
            is_available=is_available)

    def remove_agents(self):
        for agent in self.agent_paths():
            try:
                if os.path.isfile(agent):
                    os.remove(agent)
                else:
                    shutil.rmtree(agent)
            except:  # pylint: disable=bare-except
                pass
        return

    def replicate_agents(self,
                         count=5,
                         src_v=AGENT_VERSION,
                         is_available=True,
                         increment=1):
        from_path = self.agent_dir(src_v)
        dst_v = FlexibleVersion(str(src_v))
        for i in range(0, count):  # pylint: disable=unused-variable
            dst_v += increment
            to_path = self.agent_dir(dst_v)
            shutil.copyfile(from_path + ".zip", to_path + ".zip")
            shutil.copytree(from_path, to_path)
            self.rename_agent_bin(to_path, dst_v)
            if not is_available:
                GuestAgent(to_path).mark_failure(is_fatal=True)
        return dst_v


class TestGuestAgentError(UpdateTestCase):
    def test_creation(self):
        self.assertRaises(TypeError, GuestAgentError)
        self.assertRaises(UpdateError, GuestAgentError, None)

        with self.get_error_file(error_data=WITH_ERROR) as path:
            err = GuestAgentError(path.name)
            err.load()
            self.assertEqual(path.name, err.path)
        self.assertNotEqual(None, err)

        self.assertEqual(WITH_ERROR["last_failure"], err.last_failure)
        self.assertEqual(WITH_ERROR["failure_count"], err.failure_count)
        self.assertEqual(WITH_ERROR["was_fatal"], err.was_fatal)
        return

    def test_clear(self):
        with self.get_error_file(error_data=WITH_ERROR) as path:
            err = GuestAgentError(path.name)
            err.load()
            self.assertEqual(path.name, err.path)
        self.assertNotEqual(None, err)

        err.clear()
        self.assertEqual(NO_ERROR["last_failure"], err.last_failure)
        self.assertEqual(NO_ERROR["failure_count"], err.failure_count)
        self.assertEqual(NO_ERROR["was_fatal"], err.was_fatal)
        return

    def test_save(self):
        err1 = self.create_error()
        err1.mark_failure()
        err1.mark_failure(is_fatal=True)

        err2 = self.create_error(err1.to_json())
        self.assertEqual(err1.last_failure, err2.last_failure)
        self.assertEqual(err1.failure_count, err2.failure_count)
        self.assertEqual(err1.was_fatal, err2.was_fatal)

    def test_mark_failure(self):
        err = self.create_error()
        self.assertFalse(err.is_blacklisted)

        for i in range(0, MAX_FAILURE):  # pylint: disable=unused-variable
            err.mark_failure()

        # Agent failed >= MAX_FAILURE, it should be blacklisted
        self.assertTrue(err.is_blacklisted)
        self.assertEqual(MAX_FAILURE, err.failure_count)
        return

    def test_mark_failure_permanent(self):
        err = self.create_error()

        self.assertFalse(err.is_blacklisted)

        # Fatal errors immediately blacklist
        err.mark_failure(is_fatal=True)
        self.assertTrue(err.is_blacklisted)
        self.assertTrue(err.failure_count < MAX_FAILURE)
        return

    def test_str(self):
        err = self.create_error(error_data=NO_ERROR)
        s = "Last Failure: {0}, Total Failures: {1}, Fatal: {2}".format(
            NO_ERROR["last_failure"],
            NO_ERROR["failure_count"],
            NO_ERROR["was_fatal"])
        self.assertEqual(s, str(err))

        err = self.create_error(error_data=WITH_ERROR)
        s = "Last Failure: {0}, Total Failures: {1}, Fatal: {2}".format(
            WITH_ERROR["last_failure"],
            WITH_ERROR["failure_count"],
            WITH_ERROR["was_fatal"])
        self.assertEqual(s, str(err))
        return


class TestGuestAgent(UpdateTestCase):
    def setUp(self):
        UpdateTestCase.setUp(self)
        self.copy_agents(self._get_agent_file_path())
        self.agent_path = os.path.join(self.tmp_dir, self._get_agent_name())

    def test_creation(self):
        self.assertRaises(UpdateError, GuestAgent, "A very bad file name")
        n = "{0}-a.bad.version".format(AGENT_NAME)
        self.assertRaises(UpdateError, GuestAgent, n)

        self.expand_agents()

        agent = GuestAgent(path=self.agent_path)
        self.assertNotEqual(None, agent)
        self.assertEqual(self._get_agent_name(), agent.name)
        self.assertEqual(self._get_agent_version(), agent.version)

        self.assertEqual(self.agent_path, agent.get_agent_dir())

        path = os.path.join(self.agent_path, AGENT_MANIFEST_FILE)
        self.assertEqual(path, agent.get_agent_manifest_path())

        self.assertEqual(
            os.path.join(self.agent_path, AGENT_ERROR_FILE),
            agent.get_agent_error_file())

        path = ".".join((os.path.join(conf.get_lib_dir(), self._get_agent_name()), "zip"))
        self.assertEqual(path, agent.get_agent_pkg_path())

        self.assertTrue(agent.is_downloaded)
        self.assertFalse(agent.is_blacklisted)
        self.assertTrue(agent.is_available)

    @patch("azurelinuxagent.ga.update.GuestAgent._ensure_downloaded")
    def test_clear_error(self, mock_downloaded):  # pylint: disable=unused-argument
        self.expand_agents()

        agent = GuestAgent(path=self.agent_path)
        agent.mark_failure(is_fatal=True)

        self.assertTrue(agent.error.last_failure > 0.0)
        self.assertEqual(1, agent.error.failure_count)
        self.assertTrue(agent.is_blacklisted)
        self.assertEqual(agent.is_blacklisted, agent.error.is_blacklisted)

        agent.clear_error()
        self.assertEqual(0.0, agent.error.last_failure)
        self.assertEqual(0, agent.error.failure_count)
        self.assertFalse(agent.is_blacklisted)
        self.assertEqual(agent.is_blacklisted, agent.error.is_blacklisted)

    @patch("azurelinuxagent.ga.update.GuestAgent._ensure_downloaded")
    @patch("azurelinuxagent.ga.update.GuestAgent._ensure_loaded")
    def test_is_available(self, mock_loaded, mock_downloaded):  # pylint: disable=unused-argument
        agent = GuestAgent(path=self.agent_path)

        self.assertFalse(agent.is_available)
        agent._unpack()
        self.assertTrue(agent.is_available)

        agent.mark_failure(is_fatal=True)
        self.assertFalse(agent.is_available)

    @patch("azurelinuxagent.ga.update.GuestAgent._ensure_downloaded")
    @patch("azurelinuxagent.ga.update.GuestAgent._ensure_loaded")
    def test_is_blacklisted(self, mock_loaded, mock_downloaded):  # pylint: disable=unused-argument
        agent = GuestAgent(path=self.agent_path)
        self.assertFalse(agent.is_blacklisted)

        agent._unpack()
        self.assertFalse(agent.is_blacklisted)
        self.assertEqual(agent.is_blacklisted, agent.error.is_blacklisted)

        agent.mark_failure(is_fatal=True)
        self.assertTrue(agent.is_blacklisted)
        self.assertEqual(agent.is_blacklisted, agent.error.is_blacklisted)

    @patch("azurelinuxagent.ga.update.GuestAgent._ensure_downloaded")
    @patch("azurelinuxagent.ga.update.GuestAgent._ensure_loaded")
    def test_resource_gone_error_not_blacklisted(self, mock_loaded, mock_downloaded):  # pylint: disable=unused-argument
        try:
            mock_downloaded.side_effect = ResourceGoneError()
            agent = GuestAgent(path=self.agent_path)
            self.assertFalse(agent.is_blacklisted)
        except ResourceGoneError:
            pass
        except:  # pylint: disable=bare-except
            self.fail("Exception was not expected!")

    @patch("azurelinuxagent.ga.update.GuestAgent._ensure_downloaded")
    @patch("azurelinuxagent.ga.update.GuestAgent._ensure_loaded")
    def test_ioerror_not_blacklisted(self, mock_loaded, mock_downloaded):  # pylint: disable=unused-argument
        try:
            mock_downloaded.side_effect = IOError()
            agent = GuestAgent(path=self.agent_path)
            self.assertFalse(agent.is_blacklisted)
        except IOError:
            pass
        except:  # pylint: disable=bare-except
            self.fail("Exception was not expected!")

    @patch("azurelinuxagent.ga.update.GuestAgent._ensure_downloaded")
    @patch("azurelinuxagent.ga.update.GuestAgent._ensure_loaded")
    def test_is_downloaded(self, mock_loaded, mock_downloaded):  # pylint: disable=unused-argument
        agent = GuestAgent(path=self.agent_path)
        self.assertFalse(agent.is_downloaded)
        agent._unpack()
        self.assertTrue(agent.is_downloaded)

    @patch("azurelinuxagent.ga.update.GuestAgent._ensure_downloaded")
    @patch("azurelinuxagent.ga.update.GuestAgent._ensure_loaded")
    def test_mark_failure(self, mock_loaded, mock_downloaded):  # pylint: disable=unused-argument
        agent = GuestAgent(path=self.agent_path)

        agent.mark_failure()
        self.assertEqual(1, agent.error.failure_count)

        agent.mark_failure(is_fatal=True)
        self.assertEqual(2, agent.error.failure_count)
        self.assertTrue(agent.is_blacklisted)

    @patch("azurelinuxagent.ga.update.GuestAgent._ensure_downloaded")
    @patch("azurelinuxagent.ga.update.GuestAgent._ensure_loaded")
    def test_unpack(self, mock_loaded, mock_downloaded):  # pylint: disable=unused-argument
        agent = GuestAgent(path=self.agent_path)
        self.assertFalse(os.path.isdir(agent.get_agent_dir()))
        agent._unpack()
        self.assertTrue(os.path.isdir(agent.get_agent_dir()))
        self.assertTrue(os.path.isfile(agent.get_agent_manifest_path()))

    @patch("azurelinuxagent.ga.update.GuestAgent._ensure_downloaded")
    @patch("azurelinuxagent.ga.update.GuestAgent._ensure_loaded")
    def test_unpack_fail(self, mock_loaded, mock_downloaded):  # pylint: disable=unused-argument
        agent = GuestAgent(path=self.agent_path)
        self.assertFalse(os.path.isdir(agent.get_agent_dir()))
        os.remove(agent.get_agent_pkg_path())
        self.assertRaises(UpdateError, agent._unpack)

    @patch("azurelinuxagent.ga.update.GuestAgent._ensure_downloaded")
    @patch("azurelinuxagent.ga.update.GuestAgent._ensure_loaded")
    def test_load_manifest(self, mock_loaded, mock_downloaded):  # pylint: disable=unused-argument
        agent = GuestAgent(path=self.agent_path)
        agent._unpack()
        agent._load_manifest()
        self.assertEqual(agent.manifest.get_enable_command(),
                         agent.get_agent_cmd())

    @patch("azurelinuxagent.ga.update.GuestAgent._ensure_downloaded")
    @patch("azurelinuxagent.ga.update.GuestAgent._ensure_loaded")
    def test_load_manifest_missing(self, mock_loaded, mock_downloaded):  # pylint: disable=unused-argument
        agent = GuestAgent(path=self.agent_path)
        self.assertFalse(os.path.isdir(agent.get_agent_dir()))
        agent._unpack()
        os.remove(agent.get_agent_manifest_path())
        self.assertRaises(UpdateError, agent._load_manifest)

    @patch("azurelinuxagent.ga.update.GuestAgent._ensure_downloaded")
    @patch("azurelinuxagent.ga.update.GuestAgent._ensure_loaded")
    def test_load_manifest_is_empty(self, mock_loaded, mock_downloaded):  # pylint: disable=unused-argument
        agent = GuestAgent(path=self.agent_path)
        self.assertFalse(os.path.isdir(agent.get_agent_dir()))
        agent._unpack()
        self.assertTrue(os.path.isfile(agent.get_agent_manifest_path()))

        with open(agent.get_agent_manifest_path(), "w") as file:  # pylint: disable=redefined-builtin
            json.dump(EMPTY_MANIFEST, file)
        self.assertRaises(UpdateError, agent._load_manifest)

    @patch("azurelinuxagent.ga.update.GuestAgent._ensure_downloaded")
    @patch("azurelinuxagent.ga.update.GuestAgent._ensure_loaded")
    def test_load_manifest_is_malformed(self, mock_loaded, mock_downloaded):  # pylint: disable=unused-argument
        agent = GuestAgent(path=self.agent_path)
        self.assertFalse(os.path.isdir(agent.get_agent_dir()))
        agent._unpack()
        self.assertTrue(os.path.isfile(agent.get_agent_manifest_path()))

        with open(agent.get_agent_manifest_path(), "w") as file:  # pylint: disable=redefined-builtin
            file.write("This is not JSON data")
        self.assertRaises(UpdateError, agent._load_manifest)

    def test_load_error(self):
        agent = GuestAgent(path=self.agent_path)
        agent.error = None

        agent._load_error()
        self.assertTrue(agent.error is not None)

    @patch("azurelinuxagent.ga.update.GuestAgent._ensure_downloaded")
    @patch("azurelinuxagent.ga.update.GuestAgent._ensure_loaded")
    @patch("azurelinuxagent.ga.update.restutil.http_get")
    def test_download(self, mock_http_get, mock_loaded, mock_downloaded):  # pylint: disable=unused-argument
        self.remove_agents()
        self.assertFalse(os.path.isdir(self.agent_path))

        agent_pkg = load_bin_data(self._get_agent_file_name(), self._agent_zip_dir)
        mock_http_get.return_value = ResponseMock(response=agent_pkg)

        pkg = ExtHandlerPackage(version=str(self._get_agent_version()))
        pkg.uris.append(None)
        agent = GuestAgent(pkg=pkg)
        agent._download()

        self.assertTrue(os.path.isfile(agent.get_agent_pkg_path()))

    @patch("azurelinuxagent.ga.update.GuestAgent._ensure_downloaded")
    @patch("azurelinuxagent.ga.update.GuestAgent._ensure_loaded")
    @patch("azurelinuxagent.ga.update.restutil.http_get")
    def test_download_fail(self, mock_http_get, mock_loaded, mock_downloaded):  # pylint: disable=unused-argument
        self.remove_agents()
        self.assertFalse(os.path.isdir(self.agent_path))

        mock_http_get.return_value = ResponseMock(status=restutil.httpclient.SERVICE_UNAVAILABLE)

        pkg = ExtHandlerPackage(version=str(self._get_agent_version()))
        pkg.uris.append(None)
        agent = GuestAgent(pkg=pkg)

        self.assertRaises(UpdateError, agent._download)
        self.assertFalse(os.path.isfile(agent.get_agent_pkg_path()))
        self.assertFalse(agent.is_downloaded)

    @patch("azurelinuxagent.ga.update.GuestAgent._ensure_downloaded")
    @patch("azurelinuxagent.ga.update.GuestAgent._ensure_loaded")
    @patch("azurelinuxagent.ga.update.restutil.http_get")
    @patch("azurelinuxagent.ga.update.restutil.http_post")
    def test_download_fallback(self, mock_http_post, mock_http_get, mock_loaded, mock_downloaded):  # pylint: disable=unused-argument
        self.remove_agents()
        self.assertFalse(os.path.isdir(self.agent_path))

        mock_http_get.return_value = ResponseMock(
            status=restutil.httpclient.SERVICE_UNAVAILABLE,
            response="")

        ext_uri = 'ext_uri'
        host_uri = 'host_uri'
        api_uri = URI_FORMAT_GET_API_VERSIONS.format(host_uri, HOST_PLUGIN_PORT)
        art_uri = URI_FORMAT_GET_EXTENSION_ARTIFACT.format(host_uri, HOST_PLUGIN_PORT)
        mock_host = HostPluginProtocol(host_uri,
                                       'container_id',
                                       'role_config')

        pkg = ExtHandlerPackage(version=str(self._get_agent_version()))
        pkg.uris.append(ext_uri)
        agent = GuestAgent(pkg=pkg)
        agent.host = mock_host

        # ensure fallback fails gracefully, no http
        self.assertRaises(UpdateError, agent._download)
        self.assertEqual(mock_http_get.call_count, 2)
        self.assertEqual(mock_http_get.call_args_list[0][0][0], ext_uri)
        self.assertEqual(mock_http_get.call_args_list[1][0][0], api_uri)

        # ensure fallback fails gracefully, artifact api failure
        with patch.object(HostPluginProtocol,
                          "ensure_initialized",
                          return_value=True):
            self.assertRaises(UpdateError, agent._download)
            self.assertEqual(mock_http_get.call_count, 4)

            self.assertEqual(mock_http_get.call_args_list[2][0][0], ext_uri)

            self.assertEqual(mock_http_get.call_args_list[3][0][0], art_uri)
            a, k = mock_http_get.call_args_list[3]  # pylint: disable=unused-variable
            self.assertEqual(False, k['use_proxy'])

            # ensure fallback works as expected
            with patch.object(HostPluginProtocol,
                              "get_artifact_request",
                              return_value=[art_uri, {}]):
                self.assertRaises(UpdateError, agent._download)
                self.assertEqual(mock_http_get.call_count, 6)

                a, k = mock_http_get.call_args_list[3]
                self.assertEqual(False, k['use_proxy'])

                self.assertEqual(mock_http_get.call_args_list[4][0][0], ext_uri)
                a, k = mock_http_get.call_args_list[4]

                self.assertEqual(mock_http_get.call_args_list[5][0][0], art_uri)
                a, k = mock_http_get.call_args_list[5]
                self.assertEqual(False, k['use_proxy'])

    @patch("azurelinuxagent.ga.update.restutil.http_get")
    def test_ensure_downloaded(self, mock_http_get):
        self.remove_agents()
        self.assertFalse(os.path.isdir(self.agent_path))

        agent_pkg = load_bin_data(self._get_agent_file_name(), self._agent_zip_dir)
        mock_http_get.return_value = ResponseMock(response=agent_pkg)

        pkg = ExtHandlerPackage(version=str(self._get_agent_version()))
        pkg.uris.append(None)
        agent = GuestAgent(pkg=pkg)

        self.assertTrue(os.path.isfile(agent.get_agent_manifest_path()))
        self.assertTrue(agent.is_downloaded)

    @patch("azurelinuxagent.ga.update.GuestAgent._download", side_effect=UpdateError)
    def test_ensure_downloaded_download_fails(self, mock_download):  # pylint: disable=unused-argument
        self.remove_agents()
        self.assertFalse(os.path.isdir(self.agent_path))

        pkg = ExtHandlerPackage(version=str(self._get_agent_version()))
        pkg.uris.append(None)
        agent = GuestAgent(pkg=pkg)

        self.assertEqual(1, agent.error.failure_count)
        self.assertFalse(agent.error.was_fatal)
        self.assertFalse(agent.is_blacklisted)

    @patch("azurelinuxagent.ga.update.GuestAgent._download")
    @patch("azurelinuxagent.ga.update.GuestAgent._unpack", side_effect=UpdateError)
    def test_ensure_downloaded_unpack_fails(self, mock_unpack, mock_download):  # pylint: disable=unused-argument
        self.assertFalse(os.path.isdir(self.agent_path))

        pkg = ExtHandlerPackage(version=str(self._get_agent_version()))
        pkg.uris.append(None)
        agent = GuestAgent(pkg=pkg)

        self.assertEqual(1, agent.error.failure_count)
        self.assertTrue(agent.error.was_fatal)
        self.assertTrue(agent.is_blacklisted)

    @patch("azurelinuxagent.ga.update.GuestAgent._download")
    @patch("azurelinuxagent.ga.update.GuestAgent._unpack")
    @patch("azurelinuxagent.ga.update.GuestAgent._load_manifest", side_effect=UpdateError)
    def test_ensure_downloaded_load_manifest_fails(self, mock_manifest, mock_unpack, mock_download):  # pylint: disable=unused-argument
        self.assertFalse(os.path.isdir(self.agent_path))

        pkg = ExtHandlerPackage(version=str(self._get_agent_version()))
        pkg.uris.append(None)
        agent = GuestAgent(pkg=pkg)

        self.assertEqual(1, agent.error.failure_count)
        self.assertTrue(agent.error.was_fatal)
        self.assertTrue(agent.is_blacklisted)

    @patch("azurelinuxagent.ga.update.GuestAgent._download")
    @patch("azurelinuxagent.ga.update.GuestAgent._unpack")
    @patch("azurelinuxagent.ga.update.GuestAgent._load_manifest")
    def test_ensure_download_skips_blacklisted(self, mock_manifest, mock_unpack, mock_download):  # pylint: disable=unused-argument
        agent = GuestAgent(path=self.agent_path)
        self.assertEqual(0, mock_download.call_count)

        agent.clear_error()
        agent.mark_failure(is_fatal=True)
        self.assertTrue(agent.is_blacklisted)

        pkg = ExtHandlerPackage(version=str(self._get_agent_version()))
        pkg.uris.append(None)
        agent = GuestAgent(pkg=pkg)

        self.assertEqual(1, agent.error.failure_count)
        self.assertTrue(agent.error.was_fatal)
        self.assertTrue(agent.is_blacklisted)
        self.assertEqual(0, mock_download.call_count)
        self.assertEqual(0, mock_unpack.call_count)


class TestUpdate(UpdateTestCase):
    def setUp(self):
        UpdateTestCase.setUp(self)
        self.event_patch = patch('azurelinuxagent.common.event.add_event')
        self.update_handler = get_update_handler()
        protocol = Mock()
        self.update_handler.protocol_util = Mock()
        self.update_handler.protocol_util.get_protocol = Mock(return_value=protocol)

        # Since ProtocolUtil is a singleton per thread, we need to clear it to ensure that the test cases do not reuse
        # a previous state
        clear_singleton_instances(ProtocolUtil)

    def test_creation(self):
        self.assertEqual(None, self.update_handler.last_attempt_time)

        self.assertEqual(0, len(self.update_handler.agents))

        self.assertEqual(None, self.update_handler.child_agent)
        self.assertEqual(None, self.update_handler.child_launch_time)
        self.assertEqual(0, self.update_handler.child_launch_attempts)
        self.assertEqual(None, self.update_handler.child_process)

        self.assertEqual(None, self.update_handler.signal_handler)

    def test_emit_restart_event_emits_event_if_not_clean_start(self):
        try:
            mock_event = self.event_patch.start()
            self.update_handler._set_sentinel()
            self.update_handler._emit_restart_event()
            self.assertEqual(1, mock_event.call_count)
        except Exception as e:  # pylint: disable=unused-variable
            pass
        self.event_patch.stop()

    def _create_protocol(self, count=20, versions=None):
        latest_version = self.prepare_agents(count=count)
        if versions is None or len(versions) <= 0:
            versions = [latest_version]
        return ProtocolMock(versions=versions)

    def _test_ensure_no_orphans(self, invocations=3, interval=ORPHAN_WAIT_INTERVAL, pid_count=0):
        with patch.object(self.update_handler, 'osutil') as mock_util:
            # Note:
            # - Python only allows mutations of objects to which a function has
            #   a reference. Incrementing an integer directly changes the
            #   reference. Incrementing an item of a list changes an item to
            #   which the code has a reference.
            #   See http://stackoverflow.com/questions/26408941/python-nested-functions-and-variable-scope
            iterations = [0]

            def iterator(*args, **kwargs):  # pylint: disable=unused-argument
                iterations[0] += 1
                return iterations[0] < invocations

            mock_util.check_pid_alive = Mock(side_effect=iterator)

            pid_files = self.update_handler._get_pid_files()
            self.assertEqual(pid_count, len(pid_files))

            with patch('os.getpid', return_value=42):
                with patch('time.sleep', return_value=None) as mock_sleep:  # pylint: disable=redefined-outer-name
                    self.update_handler._ensure_no_orphans(orphan_wait_interval=interval)
                    for pid_file in pid_files:
                        self.assertFalse(os.path.exists(pid_file))
                    return mock_util.check_pid_alive.call_count, mock_sleep.call_count

    def test_ensure_no_orphans(self):
        fileutil.write_file(os.path.join(self.tmp_dir, "0_waagent.pid"), ustr(41))
        calls, sleeps = self._test_ensure_no_orphans(invocations=3, pid_count=1)
        self.assertEqual(3, calls)
        self.assertEqual(2, sleeps)

    def test_ensure_no_orphans_skips_if_no_orphans(self):
        calls, sleeps = self._test_ensure_no_orphans(invocations=3)
        self.assertEqual(0, calls)
        self.assertEqual(0, sleeps)

    def test_ensure_no_orphans_ignores_exceptions(self):
        with patch('azurelinuxagent.common.utils.fileutil.read_file', side_effect=Exception):
            calls, sleeps = self._test_ensure_no_orphans(invocations=3)
            self.assertEqual(0, calls)
            self.assertEqual(0, sleeps)

    def test_ensure_no_orphans_kills_after_interval(self):
        fileutil.write_file(os.path.join(self.tmp_dir, "0_waagent.pid"), ustr(41))
        with patch('os.kill') as mock_kill:
            calls, sleeps = self._test_ensure_no_orphans(
                invocations=4,
                interval=3 * ORPHAN_POLL_INTERVAL,
                pid_count=1)
            self.assertEqual(3, calls)
            self.assertEqual(2, sleeps)
            self.assertEqual(1, mock_kill.call_count)

    @patch('azurelinuxagent.ga.update.datetime')
    def test_ensure_partition_assigned(self, mock_time):
        path = os.path.join(conf.get_lib_dir(), AGENT_PARTITION_FILE)
        mock_time.utcnow = Mock()

        self.assertFalse(os.path.exists(path))

        for n in range(0, 99):
            mock_time.utcnow.return_value = Mock(microsecond=n * 10000)

            self.update_handler._ensure_partition_assigned()

            self.assertTrue(os.path.exists(path))
            s = fileutil.read_file(path)
            self.assertEqual(n, int(s))
            os.remove(path)

    def test_ensure_readonly_sets_readonly(self):
        test_files = [
            os.path.join(conf.get_lib_dir(), "faux_certificate.crt"),
            os.path.join(conf.get_lib_dir(), "faux_certificate.p7m"),
            os.path.join(conf.get_lib_dir(), "faux_certificate.pem"),
            os.path.join(conf.get_lib_dir(), "faux_certificate.prv"),
            os.path.join(conf.get_lib_dir(), "ovf-env.xml")
        ]
        for path in test_files:
            fileutil.write_file(path, "Faux content")
            os.chmod(path,
                     stat.S_IRUSR | stat.S_IWUSR | stat.S_IRGRP | stat.S_IROTH)

        self.update_handler._ensure_readonly_files()

        for path in test_files:
            mode = os.stat(path).st_mode
            mode &= (stat.S_IRWXU | stat.S_IRWXG | stat.S_IRWXO)
            self.assertEqual(0, mode ^ stat.S_IRUSR)

    def test_ensure_readonly_leaves_unmodified(self):
        test_files = [
            os.path.join(conf.get_lib_dir(), "faux.xml"),
            os.path.join(conf.get_lib_dir(), "faux.json"),
            os.path.join(conf.get_lib_dir(), "faux.txt"),
            os.path.join(conf.get_lib_dir(), "faux")
        ]
        for path in test_files:
            fileutil.write_file(path, "Faux content")
            os.chmod(path,
                     stat.S_IRUSR | stat.S_IWUSR | stat.S_IRGRP | stat.S_IROTH)

        self.update_handler._ensure_readonly_files()

        for path in test_files:
            mode = os.stat(path).st_mode
            mode &= (stat.S_IRWXU | stat.S_IRWXG | stat.S_IRWXO)
            self.assertEqual(
                stat.S_IRUSR | stat.S_IWUSR | stat.S_IRGRP | stat.S_IROTH,
                mode)

    def _test_evaluate_agent_health(self, child_agent_index=0):
        self.prepare_agents()

        latest_agent = self.update_handler.get_latest_agent()
        self.assertTrue(latest_agent.is_available)
        self.assertFalse(latest_agent.is_blacklisted)
        self.assertTrue(len(self.update_handler.agents) > 1)

        child_agent = self.update_handler.agents[child_agent_index]
        self.assertTrue(child_agent.is_available)
        self.assertFalse(child_agent.is_blacklisted)
        self.update_handler.child_agent = child_agent

        self.update_handler._evaluate_agent_health(latest_agent)

    def test_evaluate_agent_health_ignores_installed_agent(self):
        self.update_handler._evaluate_agent_health(None)

    def test_evaluate_agent_health_raises_exception_for_restarting_agent(self):
        self.update_handler.child_launch_time = time.time() - (4 * 60)
        self.update_handler.child_launch_attempts = CHILD_LAUNCH_RESTART_MAX - 1
        self.assertRaises(Exception, self._test_evaluate_agent_health)

    def test_evaluate_agent_health_will_not_raise_exception_for_long_restarts(self):
        self.update_handler.child_launch_time = time.time() - 24 * 60
        self.update_handler.child_launch_attempts = CHILD_LAUNCH_RESTART_MAX
        self._test_evaluate_agent_health()

    def test_evaluate_agent_health_will_not_raise_exception_too_few_restarts(self):
        self.update_handler.child_launch_time = time.time()
        self.update_handler.child_launch_attempts = CHILD_LAUNCH_RESTART_MAX - 2
        self._test_evaluate_agent_health()

    def test_evaluate_agent_health_resets_with_new_agent(self):
        self.update_handler.child_launch_time = time.time() - (4 * 60)
        self.update_handler.child_launch_attempts = CHILD_LAUNCH_RESTART_MAX - 1
        self._test_evaluate_agent_health(child_agent_index=1)
        self.assertEqual(1, self.update_handler.child_launch_attempts)

    def test_filter_blacklisted_agents(self):
        self.prepare_agents()

        self.update_handler._set_agents([GuestAgent(path=path) for path in self.agent_dirs()])
        self.assertEqual(len(self.agent_dirs()), len(self.update_handler.agents))

        kept_agents = self.update_handler.agents[::2]
        blacklisted_agents = self.update_handler.agents[1::2]
        for agent in blacklisted_agents:
            agent.mark_failure(is_fatal=True)
        self.update_handler._filter_blacklisted_agents()
        self.assertEqual(kept_agents, self.update_handler.agents)

    def test_find_agents(self):
        self.prepare_agents()

        self.assertTrue(0 <= len(self.update_handler.agents))
        self.update_handler._find_agents()
        self.assertEqual(len(self._get_agents(self.tmp_dir)), len(self.update_handler.agents))

    def test_find_agents_does_reload(self):
        self.prepare_agents()

        self.update_handler._find_agents()
        agents = self.update_handler.agents

        self.update_handler._find_agents()
        self.assertNotEqual(agents, self.update_handler.agents)

    def test_find_agents_sorts(self):
        self.prepare_agents()
        self.update_handler._find_agents()

        v = FlexibleVersion("100000")
        for a in self.update_handler.agents:
            self.assertTrue(v > a.version)
            v = a.version

    @patch('azurelinuxagent.common.protocol.wire.WireClient.get_host_plugin')
    def test_get_host_plugin_returns_host_for_wireserver(self, mock_get_host):
        protocol = WireProtocol('12.34.56.78')
        mock_get_host.return_value = "faux host"
        host = self.update_handler._get_host_plugin(protocol=protocol)
        print("mock_get_host call cound={0}".format(mock_get_host.call_count))
        self.assertEqual(1, mock_get_host.call_count)
        self.assertEqual("faux host", host)

    def test_get_latest_agent(self):
        latest_version = self.prepare_agents()

        latest_agent = self.update_handler.get_latest_agent()
        self.assertEqual(len(self._get_agents(self.tmp_dir)), len(self.update_handler.agents))
        self.assertEqual(latest_version, latest_agent.version)

    def test_get_latest_agent_excluded(self):
        self.prepare_agent(AGENT_VERSION)
        self.assertFalse(self._test_upgrade_available(
            versions=self.agent_versions(),
            count=1))
        self.assertEqual(None, self.update_handler.get_latest_agent())

    def test_get_latest_agent_no_updates(self):
        self.assertEqual(None, self.update_handler.get_latest_agent())

    def test_get_latest_agent_skip_updates(self):
        conf.get_autoupdate_enabled = Mock(return_value=False)
        self.assertEqual(None, self.update_handler.get_latest_agent())

    def test_get_latest_agent_skips_unavailable(self):
        self.prepare_agents()
        prior_agent = self.update_handler.get_latest_agent()

        latest_version = self.prepare_agents(count=self.agent_count() + 1, is_available=False)
        latest_path = os.path.join(self.tmp_dir, "{0}-{1}".format(AGENT_NAME, latest_version))
        self.assertFalse(GuestAgent(latest_path).is_available)

        latest_agent = self.update_handler.get_latest_agent()
        self.assertTrue(latest_agent.version < latest_version)
        self.assertEqual(latest_agent.version, prior_agent.version)

    def test_get_pid_files(self):
        pid_files = self.update_handler._get_pid_files()
        self.assertEqual(0, len(pid_files))

    def test_get_pid_files_returns_previous(self):
        for n in range(1250):
            fileutil.write_file(os.path.join(self.tmp_dir, str(n) + "_waagent.pid"), ustr(n + 1))
        pid_files = self.update_handler._get_pid_files()
        self.assertEqual(1250, len(pid_files))

        pid_dir, pid_name, pid_re = self.update_handler._get_pid_parts()  # pylint: disable=unused-variable
        for p in pid_files:
            self.assertTrue(pid_re.match(os.path.basename(p)))

    def test_is_clean_start_returns_true_when_no_sentinel(self):
        self.assertFalse(os.path.isfile(self.update_handler._sentinel_file_path()))
        self.assertTrue(self.update_handler._is_clean_start)

    def test_is_clean_start_returns_false_when_sentinel_exists(self):
        self.update_handler._set_sentinel(agent=CURRENT_AGENT)
        self.assertFalse(self.update_handler._is_clean_start)

    def test_is_clean_start_returns_false_for_exceptions(self):
        self.update_handler._set_sentinel()
        with patch("azurelinuxagent.common.utils.fileutil.read_file", side_effect=Exception):
            self.assertFalse(self.update_handler._is_clean_start)

    def test_is_orphaned_returns_false_if_parent_exists(self):
        fileutil.write_file(conf.get_agent_pid_file_path(), ustr(42))
        with patch('os.getppid', return_value=42):
            self.assertFalse(self.update_handler._is_orphaned)

    def test_is_orphaned_returns_true_if_parent_is_init(self):
        with patch('os.getppid', return_value=1):
            self.assertTrue(self.update_handler._is_orphaned)

    def test_is_orphaned_returns_true_if_parent_does_not_exist(self):
        fileutil.write_file(conf.get_agent_pid_file_path(), ustr(24))
        with patch('os.getppid', return_value=42):
            self.assertTrue(self.update_handler._is_orphaned)

    def test_is_version_available(self):
        self.prepare_agents(is_available=True)
        self.update_handler.agents = self.agents()

        for agent in self.agents():
            self.assertTrue(self.update_handler._is_version_eligible(agent.version))

    @patch("azurelinuxagent.ga.update.is_current_agent_installed", return_value=False)
    def test_is_version_available_rejects(self, mock_current):  # pylint: disable=unused-argument
        self.prepare_agents(is_available=True)
        self.update_handler.agents = self.agents()

        self.update_handler.agents[0].mark_failure(is_fatal=True)
        self.assertFalse(self.update_handler._is_version_eligible(self.agents()[0].version))

    @patch("azurelinuxagent.ga.update.is_current_agent_installed", return_value=True)
    def test_is_version_available_accepts_current(self, mock_current):  # pylint: disable=unused-argument
        self.update_handler.agents = []
        self.assertTrue(self.update_handler._is_version_eligible(CURRENT_VERSION))

    @patch("azurelinuxagent.ga.update.is_current_agent_installed", return_value=False)
    def test_is_version_available_rejects_by_default(self, mock_current):  # pylint: disable=unused-argument
        self.prepare_agents()
        self.update_handler.agents = []

        v = self.agents()[0].version
        self.assertFalse(self.update_handler._is_version_eligible(v))

    def test_purge_agents(self):
        self.prepare_agents()
        self.update_handler._find_agents()

        # Ensure at least three agents initially exist
        self.assertTrue(2 < len(self.update_handler.agents))

        # Purge every other agent. Don't add the current version to agents_to_keep explicitly;
        # the current version is never purged
        agents_to_keep = []
        kept_agents = []
        purged_agents = []
        for i in range(0, len(self.update_handler.agents)):
            if self.update_handler.agents[i].version == CURRENT_VERSION:
                kept_agents.append(self.update_handler.agents[i])
            else:
                if i % 2 == 0:
                    agents_to_keep.append(self.update_handler.agents[i])
                    kept_agents.append(self.update_handler.agents[i])
                else:
                    purged_agents.append(self.update_handler.agents[i])

        # Reload and assert only the kept agents remain on disk
        self.update_handler.agents = agents_to_keep
        self.update_handler._purge_agents()
        self.update_handler._find_agents()
        self.assertEqual(
            [agent.version for agent in kept_agents],
            [agent.version for agent in self.update_handler.agents])

        # Ensure both directories and packages are removed
        for agent in purged_agents:
            agent_path = os.path.join(self.tmp_dir, "{0}-{1}".format(AGENT_NAME, agent.version))
            self.assertFalse(os.path.exists(agent_path))
            self.assertFalse(os.path.exists(agent_path + ".zip"))

        # Ensure kept agent directories and packages remain
        for agent in kept_agents:
            agent_path = os.path.join(self.tmp_dir, "{0}-{1}".format(AGENT_NAME, agent.version))
            self.assertTrue(os.path.exists(agent_path))
            self.assertTrue(os.path.exists(agent_path + ".zip"))

    def _test_run_latest(self, mock_child=None, mock_time=None, child_args=None):
        if mock_child is None:
            mock_child = ChildMock()
        if mock_time is None:
            mock_time = TimeMock()

        with patch('azurelinuxagent.ga.update.subprocess.Popen', return_value=mock_child) as mock_popen:
            with patch('time.time', side_effect=mock_time.time):
                with patch('time.sleep', side_effect=mock_time.sleep):
                    self.update_handler.run_latest(child_args=child_args)
                    agent_calls = [args[0] for (args, _) in mock_popen.call_args_list if
                                   "run-exthandlers" in ''.join(args[0])]
                    self.assertEqual(1, len(agent_calls),
                                     "Expected a single call to the latest agent; got: {0}. All mocked calls: {1}".format(
                                         agent_calls, mock_popen.call_args_list))

                    return mock_popen.call_args

    def test_run_latest(self):
        self.prepare_agents()

        agent = self.update_handler.get_latest_agent()
        args, kwargs = self._test_run_latest()
        args = args[0]
        cmds = textutil.safe_shlex_split(agent.get_agent_cmd())
        if cmds[0].lower() == "python":
            cmds[0] = sys.executable

        self.assertEqual(args, cmds)
        self.assertTrue(len(args) > 1)
        self.assertRegex(args[0], r"^(/.*/python[\d.]*)$", "The command doesn't contain full python path")
        self.assertEqual("-run-exthandlers", args[len(args) - 1])
        self.assertEqual(True, 'cwd' in kwargs)
        self.assertEqual(agent.get_agent_dir(), kwargs['cwd'])
        self.assertEqual(False, '\x00' in cmds[0])

    def test_run_latest_passes_child_args(self):
        self.prepare_agents()

        agent = self.update_handler.get_latest_agent()  # pylint: disable=unused-variable
        args, kwargs = self._test_run_latest(child_args="AnArgument")  # pylint: disable=unused-variable
        args = args[0]

        self.assertTrue(len(args) > 1)
        self.assertRegex(args[0], r"^(/.*/python[\d.]*)$", "The command doesn't contain full python path")
        self.assertEqual("AnArgument", args[len(args) - 1])

    def test_run_latest_polls_and_waits_for_success(self):
        mock_child = ChildMock(return_value=None)
        mock_time = TimeMock(time_increment=CHILD_HEALTH_INTERVAL / 3)
        self._test_run_latest(mock_child=mock_child, mock_time=mock_time)
        self.assertEqual(2, mock_child.poll.call_count)
        self.assertEqual(1, mock_child.wait.call_count)

    def test_run_latest_polling_stops_at_success(self):
        mock_child = ChildMock(return_value=0)
        mock_time = TimeMock(time_increment=CHILD_HEALTH_INTERVAL / 3)
        self._test_run_latest(mock_child=mock_child, mock_time=mock_time)
        self.assertEqual(1, mock_child.poll.call_count)
        self.assertEqual(0, mock_child.wait.call_count)

    def test_run_latest_polling_stops_at_failure(self):
        mock_child = ChildMock(return_value=42)
        mock_time = TimeMock()
        self._test_run_latest(mock_child=mock_child, mock_time=mock_time)
        self.assertEqual(1, mock_child.poll.call_count)
        self.assertEqual(0, mock_child.wait.call_count)

    def test_run_latest_polls_frequently_if_installed_is_latest(self):
        mock_child = ChildMock(return_value=0)  # pylint: disable=unused-variable
        mock_time = TimeMock(time_increment=CHILD_HEALTH_INTERVAL / 2)
        self._test_run_latest(mock_time=mock_time)
        self.assertEqual(1, mock_time.sleep_interval)

    def test_run_latest_polls_every_second_if_installed_not_latest(self):
        self.prepare_agents()

        mock_time = TimeMock(time_increment=CHILD_HEALTH_INTERVAL / 2)
        self._test_run_latest(mock_time=mock_time)
        self.assertEqual(1, mock_time.sleep_interval)

    def test_run_latest_defaults_to_current(self):
        self.assertEqual(None, self.update_handler.get_latest_agent())

        args, kwargs = self._test_run_latest()

        self.assertEqual(args[0], [sys.executable, "-u", sys.argv[0], "-run-exthandlers"])
        self.assertEqual(True, 'cwd' in kwargs)
        self.assertEqual(os.getcwd(), kwargs['cwd'])

    def test_run_latest_forwards_output(self):
        try:
            tempdir = tempfile.mkdtemp()
            stdout_path = os.path.join(tempdir, "stdout")
            stderr_path = os.path.join(tempdir, "stderr")

            with open(stdout_path, "w") as stdout:
                with open(stderr_path, "w") as stderr:
                    saved_stdout, sys.stdout = sys.stdout, stdout
                    saved_stderr, sys.stderr = sys.stderr, stderr
                    try:
                        self._test_run_latest(mock_child=ChildMock(side_effect=faux_logger))
                    finally:
                        sys.stdout = saved_stdout
                        sys.stderr = saved_stderr

            with open(stdout_path, "r") as stdout:
                self.assertEqual(1, len(stdout.readlines()))
            with open(stderr_path, "r") as stderr:
                self.assertEqual(1, len(stderr.readlines()))
        finally:
            shutil.rmtree(tempdir, True)

    def test_run_latest_nonzero_code_marks_failures(self):
        # logger.add_logger_appender(logger.AppenderType.STDOUT)
        self.prepare_agents()

        latest_agent = self.update_handler.get_latest_agent()
        self.assertTrue(latest_agent.is_available)
        self.assertEqual(0.0, latest_agent.error.last_failure)
        self.assertEqual(0, latest_agent.error.failure_count)

        with patch('azurelinuxagent.ga.update.UpdateHandler.get_latest_agent', return_value=latest_agent):
            self._test_run_latest(mock_child=ChildMock(return_value=1))

        self.assertTrue(latest_agent.is_blacklisted)
        self.assertFalse(latest_agent.is_available)
        self.assertNotEqual(0.0, latest_agent.error.last_failure)
        self.assertEqual(1, latest_agent.error.failure_count)

    def test_run_latest_exception_blacklists(self):
        self.prepare_agents()

        latest_agent = self.update_handler.get_latest_agent()
        self.assertTrue(latest_agent.is_available)
        self.assertEqual(0.0, latest_agent.error.last_failure)
        self.assertEqual(0, latest_agent.error.failure_count)

        with patch('azurelinuxagent.ga.update.UpdateHandler.get_latest_agent', return_value=latest_agent):
            self._test_run_latest(mock_child=ChildMock(side_effect=Exception("Force blacklisting")))

        self.assertFalse(latest_agent.is_available)
        self.assertTrue(latest_agent.error.is_blacklisted)
        self.assertNotEqual(0.0, latest_agent.error.last_failure)
        self.assertEqual(1, latest_agent.error.failure_count)

    def test_run_latest_exception_does_not_blacklist_if_terminating(self):
        self.prepare_agents()

        latest_agent = self.update_handler.get_latest_agent()
        self.assertTrue(latest_agent.is_available)
        self.assertEqual(0.0, latest_agent.error.last_failure)
        self.assertEqual(0, latest_agent.error.failure_count)

        with patch('azurelinuxagent.ga.update.UpdateHandler.get_latest_agent', return_value=latest_agent):
            self.update_handler.is_running = False
            self._test_run_latest(mock_child=ChildMock(side_effect=Exception("Attempt blacklisting")))

        self.assertTrue(latest_agent.is_available)
        self.assertFalse(latest_agent.error.is_blacklisted)
        self.assertEqual(0.0, latest_agent.error.last_failure)
        self.assertEqual(0, latest_agent.error.failure_count)

    @patch('signal.signal')
    def test_run_latest_captures_signals(self, mock_signal):
        self._test_run_latest()
        self.assertEqual(1, mock_signal.call_count)

    @patch('signal.signal')
    def test_run_latest_creates_only_one_signal_handler(self, mock_signal):
        self.update_handler.signal_handler = "Not None"
        self._test_run_latest()
        self.assertEqual(0, mock_signal.call_count)

    def test_get_latest_agent_should_return_latest_agent_even_on_bad_error_json(self):
        self.prepare_agents()
        # Add a malformed error.json file in all existing agents
        for agent_dir in self.agent_dirs():
            error_file_path = os.path.join(agent_dir, AGENT_ERROR_FILE)
            with open(error_file_path, 'w') as f:
                f.write("")

        latest_agent = self.update_handler.get_latest_agent()
        self.assertEqual(latest_agent.name, 'WALinuxAgent-9.9.9.28', "Latest agent is invalid")

    def _test_run(self, invocations=1, calls=1, enable_updates=False, sleep_interval=(6,)):
        conf.get_autoupdate_enabled = Mock(return_value=enable_updates)

        def iterator(*_, **__):
            iterator.count += 1
            if iterator.count <= invocations:
                return True
            return False
        iterator.count = 0

        fileutil.write_file(conf.get_agent_pid_file_path(), ustr(42))

        with patch('azurelinuxagent.ga.exthandlers.get_exthandlers_handler') as mock_handler:
            mock_handler.run_ext_handlers = Mock()
            with patch('azurelinuxagent.ga.update.get_monitor_handler') as mock_monitor:
                with patch.object(UpdateHandler, 'is_running') as mock_is_running:
                    mock_is_running.__get__ = Mock(side_effect=iterator)
                    with patch('azurelinuxagent.ga.remoteaccess.get_remote_access_handler') as mock_ra_handler:
                        with patch('azurelinuxagent.ga.update.get_env_handler') as mock_env:
                            with patch('azurelinuxagent.ga.update.get_collect_logs_handler') as mock_collect_logs:
                                with patch('azurelinuxagent.ga.update.get_send_telemetry_events_handler') as mock_telemetry_send_events:
                                    with patch('azurelinuxagent.ga.update.get_collect_telemetry_events_handler') as mock_event_collector:
                                        with patch('azurelinuxagent.ga.update.initialize_event_logger_vminfo_common_parameters'):
                                            with patch('azurelinuxagent.ga.update.is_log_collection_allowed', return_value=True):
                                                with patch('time.sleep') as sleep_mock:
                                                    with patch('sys.exit') as mock_exit:
                                                        if isinstance(os.getppid, MagicMock):
                                                            self.update_handler.run()
                                                        else:
                                                            with patch('os.getppid', return_value=42):
                                                                self.update_handler.run()

                                                    self.assertEqual(1, mock_handler.call_count)
                                                    self.assertEqual(calls, len([c for c in [call[0] for call in mock_handler.return_value.method_calls] if c == 'run']))
                                                    self.assertEqual(1, mock_ra_handler.call_count)
                                                    self.assertEqual(calls, len(mock_ra_handler.return_value.method_calls))
                                                    if calls > 0:
                                                        self.assertEqual(sleep_interval, sleep_mock.call_args[0])
                                                    self.assertEqual(1, mock_monitor.call_count)
                                                    self.assertEqual(1, mock_env.call_count)
                                                    self.assertEqual(1, mock_collect_logs.call_count)
                                                    self.assertEqual(1, mock_telemetry_send_events.call_count)
                                                    self.assertEqual(1, mock_event_collector.call_count)
                                                    self.assertEqual(1, mock_exit.call_count)

    def test_run(self):
        self._test_run()

    def test_run_stops_if_update_available(self):
        self.update_handler._check_and_download_agent_if_upgrade_available = Mock(return_value=True)
        self._test_run(invocations=0, calls=0, enable_updates=True)

    def test_run_stops_if_orphaned(self):
        with patch('os.getppid', return_value=1):
            self._test_run(invocations=0, calls=0, enable_updates=True)

    def test_run_clears_sentinel_on_successful_exit(self):
        self._test_run()
        self.assertFalse(os.path.isfile(self.update_handler._sentinel_file_path()))

    def test_run_leaves_sentinel_on_unsuccessful_exit(self):
        self.update_handler._check_and_download_agent_if_upgrade_available = Mock(side_effect=Exception)
        self._test_run(invocations=1, calls=0, enable_updates=True)
        self.assertTrue(os.path.isfile(self.update_handler._sentinel_file_path()))

    def test_run_emits_restart_event(self):
        self.update_handler._emit_restart_event = Mock()
        self._test_run()
        self.assertEqual(1, self.update_handler._emit_restart_event.call_count)

    def test_set_agents_sets_agents(self):
        self.prepare_agents()

        self.update_handler._set_agents([GuestAgent(path=path) for path in self.agent_dirs()])
        self.assertTrue(len(self.update_handler.agents) > 0)
        self.assertEqual(len(self.agent_dirs()), len(self.update_handler.agents))

    def test_set_agents_sorts_agents(self):
        self.prepare_agents()

        self.update_handler._set_agents([GuestAgent(path=path) for path in self.agent_dirs()])

        v = FlexibleVersion("100000")
        for a in self.update_handler.agents:
            self.assertTrue(v > a.version)
            v = a.version

    def test_set_sentinel(self):
        self.assertFalse(os.path.isfile(self.update_handler._sentinel_file_path()))
        self.update_handler._set_sentinel()
        self.assertTrue(os.path.isfile(self.update_handler._sentinel_file_path()))

    def test_set_sentinel_writes_current_agent(self):
        self.update_handler._set_sentinel()
        self.assertTrue(
            fileutil.read_file(self.update_handler._sentinel_file_path()),
            CURRENT_AGENT)

    def test_shutdown(self):
        self.update_handler._set_sentinel()
        self.update_handler._shutdown()
        self.assertFalse(self.update_handler.is_running)
        self.assertFalse(os.path.isfile(self.update_handler._sentinel_file_path()))

    def test_shutdown_ignores_missing_sentinel_file(self):
        self.assertFalse(os.path.isfile(self.update_handler._sentinel_file_path()))
        self.update_handler._shutdown()
        self.assertFalse(self.update_handler.is_running)
        self.assertFalse(os.path.isfile(self.update_handler._sentinel_file_path()))

    def test_shutdown_ignores_exceptions(self):
        self.update_handler._set_sentinel()

        try:
            with patch("os.remove", side_effect=Exception):
                self.update_handler._shutdown()
        except Exception as e:  # pylint: disable=unused-variable
            self.assertTrue(False, "Unexpected exception")  # pylint: disable=redundant-unittest-assert

    def _test_upgrade_available(
            self,
            base_version=FlexibleVersion(AGENT_VERSION),
            protocol=None,
            versions=None,
            count=20):

        if protocol is None:
            protocol = self._create_protocol(count=count, versions=versions)

        self.update_handler.protocol_util = protocol
        conf.get_autoupdate_gafamily = Mock(return_value=protocol.family)

        return self.update_handler._check_and_download_agent_if_upgrade_available(protocol, base_version=base_version)

    def test_upgrade_available_returns_true_on_first_use(self):
        self.assertTrue(self._test_upgrade_available())

    def test_upgrade_available_handles_missing_family(self):
        data_file = mockwiredata.DATA_FILE.copy()
        data_file["ext_conf"] = "wire/ext_conf_missing_family.xml"

        with mock_wire_protocol(data_file) as protocol:
            self.update_handler.protocol_util = protocol
            with patch('azurelinuxagent.common.logger.warn') as mock_logger:
                with patch('tests.ga.test_update.ProtocolMock.get_vmagent_pkgs', side_effect=ProtocolError):
                    self.assertFalse(self.update_handler._check_and_download_agent_if_upgrade_available(protocol, base_version=CURRENT_VERSION))
                    self.assertEqual(0, mock_logger.call_count)

    def test_upgrade_available_includes_old_agents(self):
        self.prepare_agents()

        old_version = self.agent_versions()[-1]
        old_count = old_version.version[-1]

        self.replicate_agents(src_v=old_version, count=old_count, increment=-1)
        all_count = len(self.agent_versions())

        self.assertTrue(self._test_upgrade_available(versions=self.agent_versions()))
        self.assertEqual(all_count, len(self.update_handler.agents))

    def test_upgrade_available_purges_old_agents(self):
        self.prepare_agents()
        agent_count = self.agent_count()
        self.assertEqual(20, agent_count)

        agent_versions = self.agent_versions()[:3]
        self.assertTrue(self._test_upgrade_available(versions=agent_versions))
        self.assertEqual(len(agent_versions), len(self.update_handler.agents))

        # Purging always keeps the running agent
        if CURRENT_VERSION not in agent_versions:
            agent_versions.append(CURRENT_VERSION)
        self.assertEqual(agent_versions, self.agent_versions())

    def test_update_available_returns_true_if_current_gets_blacklisted(self):
        self.update_handler._is_version_eligible = Mock(return_value=False)
        self.assertTrue(self._test_upgrade_available())

    def test_upgrade_available_skips_if_too_frequent(self):
        conf.get_autoupdate_frequency = Mock(return_value=10000)
        self.update_handler.last_attempt_time = time.time()
        self.assertFalse(self._test_upgrade_available())

    def test_upgrade_available_skips_if_when_no_new_versions(self):
        self.prepare_agents()
        base_version = self.agent_versions()[0] + 1
        self.update_handler._is_version_eligible = lambda x: x == base_version
        self.assertFalse(self._test_upgrade_available(base_version=base_version))

    def test_upgrade_available_skips_when_no_versions(self):
        self.assertFalse(self._test_upgrade_available(protocol=ProtocolMock()))

    def test_upgrade_available_skips_when_updates_are_disabled(self):
        conf.get_autoupdate_enabled = Mock(return_value=False)
        self.assertFalse(self._test_upgrade_available())

    def test_upgrade_available_sorts(self):
        self.prepare_agents()
        self._test_upgrade_available()

        v = FlexibleVersion("100000")
        for a in self.update_handler.agents:
            self.assertTrue(v > a.version)
            v = a.version

    def test_write_pid_file(self):
        for n in range(1112):
            fileutil.write_file(os.path.join(self.tmp_dir, str(n) + "_waagent.pid"), ustr(n + 1))
        with patch('os.getpid', return_value=1112):
            pid_files, pid_file = self.update_handler._write_pid_file()
            self.assertEqual(1112, len(pid_files))
            self.assertEqual("1111_waagent.pid", os.path.basename(pid_files[-1]))
            self.assertEqual("1112_waagent.pid", os.path.basename(pid_file))
            self.assertEqual(fileutil.read_file(pid_file), ustr(1112))

    def test_write_pid_file_ignores_exceptions(self):
        with patch('azurelinuxagent.common.utils.fileutil.write_file', side_effect=Exception):
            with patch('os.getpid', return_value=42):
                pid_files, pid_file = self.update_handler._write_pid_file()
                self.assertEqual(0, len(pid_files))
                self.assertEqual(None, pid_file)

    @patch('azurelinuxagent.common.conf.get_extensions_enabled', return_value=False)
    def test_update_happens_when_extensions_disabled(self, _):
        """
        Although the extension enabled config will not get checked
        before an update is found, this test attempts to ensure that
        behavior never changes.
        """
        self.update_handler._check_and_download_agent_if_upgrade_available = Mock(return_value=True)
        self._test_run(invocations=0, calls=0, enable_updates=True, sleep_interval=(300,))

    @patch("azurelinuxagent.common.logger.info")
    @patch("azurelinuxagent.ga.update.add_event")
    def test_telemetry_heartbeat_creates_event(self, patch_add_event, patch_info, *_):
        update_handler = get_update_handler()
        mock_protocol = WireProtocol("foo.bar")

        update_handler.last_telemetry_heartbeat = datetime.utcnow() - timedelta(hours=1)
        update_handler._send_heartbeat_telemetry(mock_protocol)
        self.assertEqual(1, patch_add_event.call_count)
        self.assertTrue(any(call_args[0] == "[HEARTBEAT] Agent {0} is running as the goal state agent {1}"
                            for call_args in patch_info.call_args), "The heartbeat was not written to the agent's log")

    @staticmethod
    def _get_test_ext_handler_instance(protocol, name="OSTCExtensions.ExampleHandlerLinux", version="1.0.0"):
        eh = Extension(name=name)
        eh.version = version
        return ExtHandlerInstance(eh, protocol)

    def test_it_should_recreate_handler_env_on_service_startup(self):
        iterations = 5

        with _get_update_handler(iterations) as (update_handler, protocol):
            update_handler.run(debug=True)

            expected_handler = self._get_test_ext_handler_instance(protocol)
            handler_env_file = expected_handler.get_env_file()

            self.assertTrue(os.path.exists(expected_handler.get_base_dir()), "Extension not found")
            # First iteration should install the extension handler and
            # subsequent iterations should not recreate the HandlerEnvironment file
            last_modification_time = os.path.getmtime(handler_env_file)
            self.assertEqual(os.path.getctime(handler_env_file), last_modification_time,
                             "The creation time and last modified time of the HandlerEnvironment file dont match")

        # Simulate a service restart by getting a new instance of the update handler and protocol and
        # re-runnning the update handler. Then,ensure that the HandlerEnvironment file is recreated with eventsFolder
        # flag in HandlerEnvironment.json file.
        self._add_write_permission_to_goal_state_files()
        with _get_update_handler(iterations) as (update_handler, protocol):
            with patch("azurelinuxagent.common.agent_supported_feature._ETPFeature.is_supported", True):
                update_handler.set_iterations(1)
                update_handler.run(debug=True)

            self.assertGreater(os.path.getmtime(handler_env_file), last_modification_time,
                                "HandlerEnvironment file didn't get overwritten")

            with open(handler_env_file, 'r') as handler_env_content_file:
                content = json.load(handler_env_content_file)
            self.assertIn(HandlerEnvironment.eventsFolder, content[0][HandlerEnvironment.handlerEnvironment],
                          "{0} not found in HandlerEnv file".format(HandlerEnvironment.eventsFolder))

    def test_it_should_not_setup_persistent_firewall_rules_if_EnableFirewall_is_disabled(self):
        executed_firewall_commands = []

        def _mock_popen(cmd, *args, **kwargs):
            if 'firewall-cmd' in cmd:
                executed_firewall_commands.append(cmd)
                cmd = ["echo", "running"]
            return _ORIGINAL_POPEN(cmd, *args, **kwargs)

        with _get_update_handler(iterations=1) as (update_handler, _):
            with patch("azurelinuxagent.common.logger.info") as patch_info:
                with patch("azurelinuxagent.common.utils.shellutil.subprocess.Popen", side_effect=_mock_popen):
                    with patch('azurelinuxagent.common.conf.enable_firewall', return_value=False):
                        with patch("azurelinuxagent.common.logger.warn") as patch_warn:
                            update_handler.run(debug=True)

        self.assertTrue(update_handler.exit_mock.called, "The process should have exited")
        exit_args, _ = update_handler.exit_mock.call_args
        self.assertEqual(exit_args[0], 0, "Exit code should be 0; List of all warnings logged by the agent: {0}".format(
            patch_warn.call_args_list))
        self.assertEqual(0, len(executed_firewall_commands), "firewall-cmd should not be called at all")
        self.assertTrue(any(
            "Not setting up persistent firewall rules as OS.EnableFirewall=False" == args[0] for (args, _) in
            patch_info.call_args_list), "Info not logged properly, got: {0}".format(patch_info.call_args_list))

    def test_it_should_setup_persistent_firewall_rules_on_startup(self):
        iterations = 1
        executed_commands = []

        def _mock_popen(cmd, *args, **kwargs):
            if 'firewall-cmd' in cmd:
                executed_commands.append(cmd)
                cmd = ["echo", "running"]
            return _ORIGINAL_POPEN(cmd, *args, **kwargs)

        with _get_update_handler(iterations) as (update_handler, _):
            with patch("azurelinuxagent.common.utils.shellutil.subprocess.Popen", side_effect=_mock_popen) as mock_popen:
                with patch('azurelinuxagent.common.conf.enable_firewall', return_value=True):
                    with patch('azurelinuxagent.common.osutil.systemd.is_systemd', return_value=True):
                        with patch("azurelinuxagent.common.logger.warn") as patch_warn:
                            update_handler.run(debug=True)

<<<<<<< HEAD
        # Firewall-cmd should only be called 4 times - 1st to check if running, 2nd, 3rd and 4th for the QueryPassThrough cmd
        self.assertEqual(4, len(executed_commands),
                         "The number of times firewall-cmd should be called is only 4; Executed firewall commands: {0}; All popen calls: {1}".format(
=======
        self.assertTrue(update_handler.exit_mock.called, "The process should have exited")
        exit_args, _ = update_handler.exit_mock.call_args
        self.assertEqual(exit_args[0], 0, "Exit code should be 0; List of all warnings logged by the agent: {0}".format(
            patch_warn.call_args_list))
        # Firewall-cmd should only be called 3 times - 1st to check if running, 2nd & 3rd for the QueryPassThrough cmd
        self.assertEqual(3, len(executed_commands),
                         "The number of times firewall-cmd should be called is only 3; Executed firewall commands: {0}; All popen calls: {1}".format(
>>>>>>> df113e09
                             executed_commands, mock_popen.call_args_list))
        self.assertEqual(PersistFirewallRulesHandler._FIREWALLD_RUNNING_CMD, executed_commands.pop(0),
                         "First command should be to check if firewalld is running")
        self.assertTrue([FirewallCmdDirectCommands.QueryPassThrough in cmd for cmd in executed_commands],
                        "The remaining commands should only be for querying the firewall commands")

    def test_it_should_set_dns_tcp_iptable_if_drop_available_accept_unavailable(self):

        with TestOSUtil._mock_iptables() as mock_iptables:
            with _get_update_handler(test_data=DATA_FILE) as (update_handler, _):
                with patch.object(osutil, '_enable_firewall', True):
                    # drop rule is present
                    mock_iptables.set_command(osutil.get_firewall_drop_command(mock_iptables.wait, AddFirewallRules.CHECK_COMMAND, mock_iptables.destination), exit_code=0)
                    # non root tcp iptable rule is absent
                    mock_iptables.set_command(osutil.get_accept_tcp_rule(mock_iptables.wait, AddFirewallRules.CHECK_COMMAND, mock_iptables.destination), exit_code=1)
                    update_handler.run(debug=True)

                    drop_check_command = TestOSUtil._command_to_string(osutil.get_firewall_drop_command(mock_iptables.wait, AddFirewallRules.CHECK_COMMAND, mock_iptables.destination))
                    accept_tcp_check_rule = TestOSUtil._command_to_string(osutil.get_accept_tcp_rule(mock_iptables.wait, AddFirewallRules.CHECK_COMMAND, mock_iptables.destination))
                    accept_tcp_insert_rule = TestOSUtil._command_to_string(osutil.get_accept_tcp_rule(mock_iptables.wait, AddFirewallRules.INSERT_COMMAND, mock_iptables.destination))

                    # Filtering the mock iptable command calls with only the once related to this test.
                    filtered_mock_iptable_calls = [cmd for cmd in mock_iptables.command_calls if cmd in [drop_check_command, accept_tcp_check_rule, accept_tcp_insert_rule]]

                    self.assertEqual(len(filtered_mock_iptable_calls), 3, "Incorrect number of calls to iptables: [{0}]".format(mock_iptables.command_calls))
                    self.assertEqual(filtered_mock_iptable_calls[0], drop_check_command,
                                     "The first command should check the drop rule")
                    self.assertEqual(filtered_mock_iptable_calls[1], accept_tcp_check_rule,
                                     "The second command should check the accept rule")
                    self.assertEqual(filtered_mock_iptable_calls[2], accept_tcp_insert_rule,
                                     "The third command should add the accept rule")

    def test_it_should_not_set_dns_tcp_iptable_if_drop_unavailable(self):

        with TestOSUtil._mock_iptables() as mock_iptables:
            with _get_update_handler(test_data=DATA_FILE) as (update_handler, _):
                with patch.object(osutil, '_enable_firewall', True):
                    # drop rule is not available
                    mock_iptables.set_command(osutil.get_firewall_drop_command(mock_iptables.wait, AddFirewallRules.CHECK_COMMAND, mock_iptables.destination), exit_code=1)

                    update_handler.run(debug=True)

                    drop_check_command = TestOSUtil._command_to_string(osutil.get_firewall_drop_command(mock_iptables.wait, AddFirewallRules.CHECK_COMMAND, mock_iptables.destination))

                    # Filtering the mock iptable command calls with only the once related to this test.
                    filtered_mock_iptable_calls = [cmd for cmd in mock_iptables.command_calls if cmd in [drop_check_command]]

                    self.assertEqual(len(filtered_mock_iptable_calls), 1, "Incorrect number of calls to iptables: [{0}]".format(mock_iptables.command_calls))
                    self.assertEqual(filtered_mock_iptable_calls[0], drop_check_command,
                                     "The first command should check the drop rule")

    def test_it_should_not_set_dns_tcp_iptable_if_drop_and_accept_available(self):

        with TestOSUtil._mock_iptables() as mock_iptables:
            with _get_update_handler(test_data=DATA_FILE) as (update_handler, _):
                with patch.object(osutil, '_enable_firewall', True):
                    # drop rule is available
                    mock_iptables.set_command(osutil.get_firewall_drop_command(mock_iptables.wait, AddFirewallRules.CHECK_COMMAND, mock_iptables.destination), exit_code=0)
                    # non root tcp iptable rule is available
                    mock_iptables.set_command(osutil.get_accept_tcp_rule(mock_iptables.wait, AddFirewallRules.CHECK_COMMAND, mock_iptables.destination), exit_code=0)

                    update_handler.run(debug=True)

                    drop_check_command = TestOSUtil._command_to_string(osutil.get_firewall_drop_command(mock_iptables.wait, AddFirewallRules.CHECK_COMMAND, mock_iptables.destination))
                    accept_tcp_check_rule = TestOSUtil._command_to_string(osutil.get_accept_tcp_rule(mock_iptables.wait, AddFirewallRules.CHECK_COMMAND, mock_iptables.destination))

                    # Filtering the mock iptable command calls with only the once related to this test.
                    filtered_mock_iptable_calls = [cmd for cmd in mock_iptables.command_calls if cmd in [drop_check_command, accept_tcp_check_rule]]

                    self.assertEqual(len(filtered_mock_iptable_calls), 2, "Incorrect number of calls to iptables: [{0}]".format(mock_iptables.command_calls))
                    self.assertEqual(filtered_mock_iptable_calls[0], drop_check_command,
                                     "The first command should check the drop rule")
                    self.assertEqual(filtered_mock_iptable_calls[1], accept_tcp_check_rule,
                                     "The second command should check the accept rule")

    @contextlib.contextmanager
    def _setup_test_for_ext_event_dirs_retention(self):
        try:
            with _get_update_handler(test_data=DATA_FILE_MULTIPLE_EXT) as (update_handler, protocol):
                with patch("azurelinuxagent.common.agent_supported_feature._ETPFeature.is_supported", True):
                    update_handler.run(debug=True)
                    expected_events_dirs = glob.glob(os.path.join(conf.get_ext_log_dir(), "*", EVENTS_DIRECTORY))
                    no_of_extensions = protocol.mock_wire_data.get_no_of_plugins_in_extension_config()
                    # Ensure extensions installed and events directory created
                    self.assertEqual(len(expected_events_dirs), no_of_extensions, "Extension events directories dont match")
                    for ext_dir in expected_events_dirs:
                        self.assertTrue(os.path.exists(ext_dir), "Extension directory {0} not created!".format(ext_dir))

                    yield update_handler, expected_events_dirs
        finally:
            # The TestUpdate.setUp() initializes the self.tmp_dir to be used as a placeholder
            # for everything (event logger, status logger, conf.get_lib_dir() and more).
            # Since we add more data to the dir for this test, ensuring its completely clean before exiting the test.
            shutil.rmtree(self.tmp_dir, ignore_errors=True)
            self.tmp_dir = None

    def test_it_should_delete_extension_events_directory_if_extension_telemetry_pipeline_disabled(self):
        # Disable extension telemetry pipeline and ensure events directory got deleted
        with self._setup_test_for_ext_event_dirs_retention() as (update_handler, expected_events_dirs):
            with patch("azurelinuxagent.common.agent_supported_feature._ETPFeature.is_supported", False):
                self._add_write_permission_to_goal_state_files()
                update_handler.run(debug=True)
                for ext_dir in expected_events_dirs:
                    self.assertFalse(os.path.exists(ext_dir), "Extension directory {0} still exists!".format(ext_dir))

    def test_it_should_retain_extension_events_directories_if_extension_telemetry_pipeline_enabled(self):
        # Rerun update handler again with extension telemetry pipeline enabled to ensure we dont delete events directories
        with self._setup_test_for_ext_event_dirs_retention() as (update_handler, expected_events_dirs):
            self._add_write_permission_to_goal_state_files()
            update_handler.run(debug=True)
            for ext_dir in expected_events_dirs:
                self.assertTrue(os.path.exists(ext_dir), "Extension directory {0} should exist!".format(ext_dir))

    def test_it_should_recreate_extension_event_directories_for_existing_extensions_if_extension_telemetry_pipeline_enabled(self):
        with self._setup_test_for_ext_event_dirs_retention() as (update_handler, expected_events_dirs):
            # Delete existing events directory
            for ext_dir in expected_events_dirs:
                shutil.rmtree(ext_dir, ignore_errors=True)
                self.assertFalse(os.path.exists(ext_dir), "Extension directory not deleted")

            with patch("azurelinuxagent.common.agent_supported_feature._ETPFeature.is_supported", True):
                self._add_write_permission_to_goal_state_files()
                update_handler.run(debug=True)
                for ext_dir in expected_events_dirs:
                    self.assertTrue(os.path.exists(ext_dir), "Extension directory {0} should exist!".format(ext_dir))


class TestAgentUpgrade(UpdateTestCase):

    @contextlib.contextmanager
    def create_conf_mocks(self, hotfix_frequency, normal_frequency):
        # Disabling extension processing to speed up tests as this class deals with testing agent upgrades
        with patch("azurelinuxagent.common.conf.get_extensions_enabled", return_value=False):
            with patch("azurelinuxagent.common.conf.get_autoupdate_enabled", return_value=True):
                with patch("azurelinuxagent.common.conf.get_autoupdate_frequency", return_value=0.001):
                    with patch("azurelinuxagent.common.conf.get_hotfix_upgrade_frequency",
                               return_value=hotfix_frequency):
                        with patch("azurelinuxagent.common.conf.get_normal_upgrade_frequency",
                                   return_value=normal_frequency):
                            yield

    @contextlib.contextmanager
    def __get_update_handler(self, iterations=1, test_data=None, hotfix_frequency=1.0, normal_frequency=2.0,
                             reload_conf=None):

        test_data = DATA_FILE if test_data is None else test_data

        with _get_update_handler(iterations, test_data) as (update_handler, protocol):

            def get_handler(url, **kwargs):
                if reload_conf is not None:
                    reload_conf(url, protocol.mock_wire_data)

                if HttpRequestPredicates.is_agent_package_request(url):
                    agent_pkg = load_bin_data(self._get_agent_file_name(), self._agent_zip_dir)
                    return ResponseMock(response=agent_pkg)
                return protocol.mock_wire_data.mock_http_get(url, **kwargs)

            protocol.set_http_handlers(http_get_handler=get_handler)
            with self.create_conf_mocks(hotfix_frequency, normal_frequency):
                with patch("azurelinuxagent.ga.update.add_event") as mock_telemetry:
                    yield update_handler, mock_telemetry

    def __assert_exit_code_successful(self, exit_mock):
        self.assertTrue(exit_mock.called, "The process should have exited")
        exit_args, _ = exit_mock.call_args
        self.assertEqual(exit_args[0], 0, "Exit code should be 0")

    def __assert_upgrade_telemetry_emitted(self, mock_telemetry, upgrade_type=AgentUpgradeType.Normal):
        upgrade_event_msgs = [kwarg['message'] for _, kwarg in mock_telemetry.call_args_list if
                              '{0} Agent upgrade discovered, updating to WALinuxAgent-99999.0.0.0 -- exiting'.format(
                                  upgrade_type) in kwarg['message'] and kwarg[
                                  'op'] == WALAEventOperation.AgentUpgrade]
        self.assertEqual(1, len(upgrade_event_msgs), "Agent not upgraded properly")

    def __assert_agent_directories_available(self, versions):
        for version in versions:
            self.assertTrue(os.path.exists(self.agent_dir(version)), "Agent directory {0} not found".format(version))

    def __assert_no_agent_upgrade_telemetry(self, mock_telemetry):
        self.assertEqual(0, len([kwarg['message'] for _, kwarg in mock_telemetry.call_args_list if
                                 "Agent upgrade discovered, updating to" in kwarg['message'] and kwarg[
                                     'op'] == WALAEventOperation.AgentUpgrade]), "Unwanted upgrade")

    def test_it_should_upgrade_agent_on_process_start_if_auto_upgrade_enabled(self):
        with self.__get_update_handler(iterations=10) as (update_handler, mock_telemetry):

            update_handler.run(debug=True)

            self.__assert_exit_code_successful(update_handler.exit_mock)
            self.assertEqual(1, update_handler.get_iterations(), "Update handler should've exited after the first run")
            self.__assert_agent_directories_available(versions=["99999.0.0.0"])
            self.__assert_upgrade_telemetry_emitted(mock_telemetry)

    def test_it_should_download_new_agents_and_not_auto_upgrade_if_not_permitted(self):
        no_of_iterations = 10
        data_file = DATA_FILE.copy()
        data_file['ga_manifest'] = "wire/ga_manifest_no_upgrade.xml"

        def reload_conf(url, mock_wire_data):
            # This function reloads the conf mid-run to mimic an actual customer scenario
            if HttpRequestPredicates.is_ga_manifest_request(url) and mock_wire_data.call_counts["manifest_of_ga.xml"] >= no_of_iterations/2:
                reload_conf.call_count += 1
                # Ensure the first set of versions were downloaded as part of the first manifest
                self.__assert_agent_directories_available(versions=["1.0.0", "1.1.0", "1.2.0"])
                # As per our current agent upgrade model, we don't rely on an incarnation update to upgrade the agent. Mocking the same
                mock_wire_data.data_files["ga_manifest"] = "wire/ga_manifest.xml"
                mock_wire_data.reload()

        reload_conf.call_count = 0

        with self.__get_update_handler(iterations=no_of_iterations, test_data=data_file, hotfix_frequency=10,
                                       normal_frequency=10, reload_conf=reload_conf) as (update_handler, mock_telemetry):
            update_handler.run(debug=True)

            self.assertGreater(reload_conf.call_count, 0, "Ensure the conf reload was called")
            self.__assert_exit_code_successful(update_handler.exit_mock)
            self.assertEqual(no_of_iterations, update_handler.get_iterations(), "Update handler should've run its course")
            # Ensure the new agent versions were also downloaded once the manifest was updated
            self.__assert_agent_directories_available(versions=["2.0.0", "2.1.0", "99999.0.0.0"])
            self.__assert_no_agent_upgrade_telemetry(mock_telemetry)

    def test_it_should_upgrade_agent_in_given_time_window_if_permitted(self):
        data_file = DATA_FILE.copy()
        data_file['ga_manifest'] = "wire/ga_manifest_no_upgrade.xml"

        def reload_conf(url, mock_wire_data):
            # This function reloads the conf mid-run to mimic an actual customer scenario
            if HttpRequestPredicates.is_ga_manifest_request(url) and mock_wire_data.call_counts["manifest_of_ga.xml"] >= 2:
                reload_conf.call_count += 1
                # Ensure no new agent available so far
                self.assertFalse(os.path.exists(self.agent_dir("99999.0.0.0")), "New agent directory should not be found")
                # As per our current agent upgrade model, we don't rely on an incarnation update to upgrade the agent. Mocking the same
                mock_wire_data.data_files["ga_manifest"] = "wire/ga_manifest.xml"
                mock_wire_data.reload()

        reload_conf.call_count = 0
        test_normal_frequency = 0.1
        with self.__get_update_handler(iterations=50, test_data=data_file, reload_conf=reload_conf,
                                       normal_frequency=test_normal_frequency) as (update_handler, mock_telemetry):
            start_time = time.time()
            update_handler.run(debug=True)
            diff = time.time() - start_time

            self.assertGreater(reload_conf.call_count, 0, "Ensure the conf reload was called")
            self.__assert_exit_code_successful(update_handler.exit_mock)
            self.assertGreaterEqual(update_handler.get_iterations(), 3,
                                    "Update handler should've run at least until the new GA was available")
            # A bare-bone check to ensure that the agent waited for the new agent at least for the preset frequency time
            self.assertGreater(diff, test_normal_frequency, "The test run should be at least greater than the set frequency")
            self.__assert_agent_directories_available(versions=["99999.0.0.0"])
            self.__assert_upgrade_telemetry_emitted(mock_telemetry)

    def test_it_should_not_auto_upgrade_if_auto_update_disabled(self):
        with self.__get_update_handler(iterations=10) as (update_handler, mock_telemetry):
            with patch("azurelinuxagent.common.conf.get_autoupdate_enabled", return_value=False):
                update_handler.run(debug=True)

                self.__assert_exit_code_successful(update_handler.exit_mock)
                self.assertGreaterEqual(update_handler.get_iterations(), 10, "Update handler should've run 10 times")
                self.__assert_no_agent_upgrade_telemetry(mock_telemetry)
                self.assertFalse(os.path.exists(self.agent_dir("99999.0.0.0")),
                                 "New agent directory should not be found")

    def test_it_should_not_auto_upgrade_if_corresponding_time_not_elapsed(self):
        # On Normal upgrade, should not upgrade if Hotfix time elapsed
        no_of_iterations = 10
        data_file = DATA_FILE.copy()
        data_file['ga_manifest'] = "wire/ga_manifest_no_upgrade.xml"

        def reload_conf(url, mock_wire_data):
            # This function reloads the conf mid-run to mimic an actual customer scenario
            if HttpRequestPredicates.is_ga_manifest_request(url) and mock_wire_data.call_counts["manifest_of_ga.xml"] >= no_of_iterations / 2:
                reload_conf.call_count += 1
                # As per our current agent upgrade model, we don't rely on an incarnation update to upgrade the agent. Mocking the same
                mock_wire_data.data_files["ga_manifest"] = "wire/ga_manifest.xml"
                mock_wire_data.reload()

        reload_conf.call_count = 0

        with self.__get_update_handler(iterations=no_of_iterations, test_data=data_file, hotfix_frequency=0.01,
                                       normal_frequency=10, reload_conf=reload_conf) as (update_handler, mock_telemetry):
            update_handler.run(debug=True)

            self.assertGreater(reload_conf.call_count, 0, "Ensure the conf reload was called")
            self.__assert_exit_code_successful(update_handler.exit_mock)
            self.assertEqual(no_of_iterations, update_handler.get_iterations(), "Update handler didn't run completely")
            self.__assert_no_agent_upgrade_telemetry(mock_telemetry)
            upgrade_event_msgs = [kwarg['message'] for _, kwarg in mock_telemetry.call_args_list if
                                  kwarg['op'] == WALAEventOperation.AgentUpgrade]
            self.assertGreater(len([msg for msg in upgrade_event_msgs if
                                    'Discovered new {0} upgrade WALinuxAgent-99999.0.0.0; Will upgrade on or after'.format(
                                        AgentUpgradeType.Normal) in msg]), 0, "Error message not propagated properly")


@patch('azurelinuxagent.ga.update.get_collect_telemetry_events_handler')
@patch('azurelinuxagent.ga.update.get_send_telemetry_events_handler')
@patch('azurelinuxagent.ga.update.get_collect_logs_handler')
@patch('azurelinuxagent.ga.update.get_monitor_handler')
@patch('azurelinuxagent.ga.update.get_env_handler')
class MonitorThreadTest(AgentTestCase):
    def setUp(self):
        AgentTestCase.setUp(self)
        self.event_patch = patch('azurelinuxagent.common.event.add_event')
        currentThread().setName("ExtHandler")
        protocol = Mock()
        self.update_handler = get_update_handler()
        self.update_handler.protocol_util = Mock()
        self.update_handler.protocol_util.get_protocol = Mock(return_value=protocol)
        clear_singleton_instances(ProtocolUtil)

    def _test_run(self, invocations=1):
        def iterator(*_, **__):
            iterator.count += 1
            if iterator.count <= invocations:
                return True
            return False
        iterator.count = 0

        with patch('os.getpid', return_value=42):
            with patch.object(UpdateHandler, '_is_orphaned') as mock_is_orphaned:
                mock_is_orphaned.__get__ = Mock(return_value=False)
                with patch.object(UpdateHandler, 'is_running') as mock_is_running:
                    mock_is_running.__get__ = Mock(side_effect=iterator)
                    with patch('azurelinuxagent.ga.exthandlers.get_exthandlers_handler'):
                        with patch('azurelinuxagent.ga.remoteaccess.get_remote_access_handler'):
                            with patch('azurelinuxagent.ga.update.initialize_event_logger_vminfo_common_parameters'):
                                with patch('azurelinuxagent.common.cgroupapi.CGroupsApi.cgroups_supported', return_value=False):  # skip all cgroup stuff
                                    with patch('azurelinuxagent.ga.update.is_log_collection_allowed', return_value=True):
                                        with patch('time.sleep'):
                                            with patch('sys.exit'):
                                                self.update_handler.run()

    def _setup_mock_thread_and_start_test_run(self, mock_thread, is_alive=True, invocations=0):
        thread = MagicMock()
        thread.run = MagicMock()
        thread.is_alive = MagicMock(return_value=is_alive)
        thread.start = MagicMock()
        mock_thread.return_value = thread

        self._test_run(invocations=invocations)
        return thread

    def test_start_threads(self, mock_env, mock_monitor, mock_collect_logs, mock_telemetry_send_events, mock_telemetry_collector):
        def _get_mock_thread():
            thread = MagicMock()
            thread.run = MagicMock()
            return thread

        all_threads = [mock_telemetry_send_events, mock_telemetry_collector, mock_env, mock_monitor, mock_collect_logs]

        for thread in all_threads:
            thread.return_value = _get_mock_thread()

        self._test_run(invocations=0)

        for thread in all_threads:
            self.assertEqual(1, thread.call_count)
            self.assertEqual(1, thread().run.call_count)

    def test_check_if_monitor_thread_is_alive(self, _, mock_monitor, *args):  # pylint: disable=unused-argument
        mock_monitor_thread = self._setup_mock_thread_and_start_test_run(mock_monitor, is_alive=True, invocations=1)
        self.assertEqual(1, mock_monitor.call_count)
        self.assertEqual(1, mock_monitor_thread.run.call_count)
        self.assertEqual(1, mock_monitor_thread.is_alive.call_count)
        self.assertEqual(0, mock_monitor_thread.start.call_count)

    def test_check_if_env_thread_is_alive(self, mock_env, *args):  # pylint: disable=unused-argument
        mock_env_thread = self._setup_mock_thread_and_start_test_run(mock_env, is_alive=True, invocations=1)
        self.assertEqual(1, mock_env.call_count)
        self.assertEqual(1, mock_env_thread.run.call_count)
        self.assertEqual(1, mock_env_thread.is_alive.call_count)
        self.assertEqual(0, mock_env_thread.start.call_count)

    def test_restart_monitor_thread_if_not_alive(self, _, mock_monitor, *args):  # pylint: disable=unused-argument
        mock_monitor_thread = self._setup_mock_thread_and_start_test_run(mock_monitor, is_alive=False, invocations=1)
        self.assertEqual(1, mock_monitor.call_count)
        self.assertEqual(1, mock_monitor_thread.run.call_count)
        self.assertEqual(1, mock_monitor_thread.is_alive.call_count)
        self.assertEqual(1, mock_monitor_thread.start.call_count)

    def test_restart_env_thread_if_not_alive(self, mock_env, *args):  # pylint: disable=unused-argument
        mock_env_thread = self._setup_mock_thread_and_start_test_run(mock_env, is_alive=False, invocations=1)
        self.assertEqual(1, mock_env.call_count)
        self.assertEqual(1, mock_env_thread.run.call_count)
        self.assertEqual(1, mock_env_thread.is_alive.call_count)
        self.assertEqual(1, mock_env_thread.start.call_count)

    def test_restart_monitor_thread(self, _, mock_monitor, *args):  # pylint: disable=unused-argument
        mock_monitor_thread = self._setup_mock_thread_and_start_test_run(mock_monitor, is_alive=False, invocations=1)
        self.assertEqual(True, mock_monitor.called)
        self.assertEqual(True, mock_monitor_thread.run.called)
        self.assertEqual(True, mock_monitor_thread.is_alive.called)
        self.assertEqual(True, mock_monitor_thread.start.called)

    def test_restart_env_thread(self, mock_env, *args):  # pylint: disable=unused-argument
        mock_env_thread = self._setup_mock_thread_and_start_test_run(mock_env, is_alive=False, invocations=1)
        self.assertEqual(True, mock_env.called)
        self.assertEqual(True, mock_env_thread.run.called)
        self.assertEqual(True, mock_env_thread.is_alive.called)
        self.assertEqual(True, mock_env_thread.start.called)


class ChildMock(Mock):
    def __init__(self, return_value=0, side_effect=None):
        Mock.__init__(self, return_value=return_value, side_effect=side_effect)

        self.poll = Mock(return_value=return_value, side_effect=side_effect)
        self.wait = Mock(return_value=return_value, side_effect=side_effect)


class ProtocolMock(object):
    def __init__(self, family="TestAgent", etag=42, versions=None, client=None):
        self.family = family
        self.client = client
        self.call_counts = {
            "get_vmagent_manifests": 0,
            "get_vmagent_pkgs": 0,
            "update_goal_state": 0
        }
        self.goal_state_is_stale = False
        self.etag = etag
        self.versions = versions if versions is not None else []
        self.create_manifests()
        self.create_packages()

    def emulate_stale_goal_state(self):
        self.goal_state_is_stale = True

    def create_manifests(self):
        self.agent_manifests = []
        if len(self.versions) <= 0:
            return

        if self.family is not None:
            manifest = VMAgentManifest(family=self.family)
            for i in range(0, 10):
                manifest.uris.append("https://nowhere.msft/agent/{0}".format(i))
            self.agent_manifests.append(manifest)

    def create_packages(self):
        self.agent_packages = ExtHandlerPackageList()
        if len(self.versions) <= 0:
            return

        for version in self.versions:
            package = ExtHandlerPackage(str(version))
            for i in range(0, 5):
                package_uri = "https://nowhere.msft/agent_pkg/{0}".format(i)
                package.uris.append(package_uri)
            self.agent_packages.versions.append(package)

    def get_protocol(self):
        return self

    def get_vmagent_manifests(self):
        self.call_counts["get_vmagent_manifests"] += 1
        if self.goal_state_is_stale:
            self.goal_state_is_stale = False
            raise ResourceGoneError()
        return self.agent_manifests, self.etag

    def get_vmagent_pkgs(self, manifest):  # pylint: disable=unused-argument
        self.call_counts["get_vmagent_pkgs"] += 1
        if self.goal_state_is_stale:
            self.goal_state_is_stale = False
            raise ResourceGoneError()
        return self.agent_packages

    def update_goal_state(self):
        self.call_counts["update_goal_state"] += 1


class ResponseMock(Mock):
    def __init__(self, status=restutil.httpclient.OK, response=None, reason=None):
        Mock.__init__(self)
        self.status = status
        self.reason = reason
        self.response = response

    def read(self):
        return self.response


class TimeMock(Mock):
    def __init__(self, time_increment=1):
        Mock.__init__(self)
        self.next_time = time.time()
        self.time_call_count = 0
        self.time_increment = time_increment

        self.sleep_interval = None

    def sleep(self, n):
        self.sleep_interval = n

    def time(self):
        self.time_call_count += 1
        current_time = self.next_time
        self.next_time += self.time_increment
        return current_time


class TryUpdateGoalStateTestCase(HttpRequestPredicates, AgentTestCase):
    """
    Tests for UpdateHandler._try_update_goal_state()
    """
    def test_it_should_return_true_on_success(self):
        update_handler = get_update_handler()
        with mock_wire_protocol(mockwiredata.DATA_FILE) as protocol:
            self.assertTrue(update_handler._try_update_goal_state(protocol), "try_update_goal_state should have succeeded")

    def test_it_should_return_false_on_failure(self):
        with mock_wire_protocol(mockwiredata.DATA_FILE) as protocol:
            def http_get_handler(url, *_, **__):
                if self.is_goal_state_request(url):
                    return HttpError('Exception to fake an error retrieving the goal state')
                return None
            protocol.set_http_handlers(http_get_handler=http_get_handler)

            update_handler = get_update_handler()
            self.assertFalse(update_handler._try_update_goal_state(protocol), "try_update_goal_state should have failed")

    def test_it_should_update_the_goal_state(self):
        update_handler = get_update_handler()
        with mock_wire_protocol(mockwiredata.DATA_FILE) as protocol:
            protocol.mock_wire_data.set_incarnation(12345)

            # the first goal state should produce an update
            update_handler._try_update_goal_state(protocol)
            self.assertEqual(protocol.get_incarnation(), '12345', "The goal state was not updated (received unexpected incarnation)")

            # no changes in the goal state should not produce an update
            update_handler._try_update_goal_state(protocol)
            self.assertEqual(protocol.get_incarnation(), '12345', "The goal state should not be updated (received unexpected incarnation)")

            # a new  goal state should produce an update
            protocol.mock_wire_data.set_incarnation(6789)
            update_handler._try_update_goal_state(protocol)
            self.assertEqual(protocol.get_incarnation(), '6789', "The goal state was not updated (received unexpected incarnation)")

    def test_it_should_log_errors_only_when_the_error_state_changes(self):
        with mock_wire_protocol(mockwiredata.DATA_FILE) as protocol:
            def http_get_handler(url, *_, **__):
                if self.is_goal_state_request(url):
                    if fail_goal_state_request:
                        return HttpError('Exception to fake an error retrieving the goal state')
                return None

            protocol.set_http_handlers(http_get_handler=http_get_handler)

            @contextlib.contextmanager
            def create_log_and_telemetry_mocks():
                with patch("azurelinuxagent.ga.update.logger", autospec=True) as logger_patcher:
                    with patch("azurelinuxagent.ga.update.add_event") as add_event_patcher:
                        yield logger_patcher, add_event_patcher

            calls_to_strings = lambda calls: (str(c) for c in calls)
            filter_calls = lambda calls, regex=None: (c for c in calls_to_strings(calls) if regex is None or re.match(regex, c))
            logger_calls = lambda regex=None: [m for m in filter_calls(logger.method_calls, regex)]  # pylint: disable=used-before-assignment,unnecessary-comprehension
            warnings = lambda: logger_calls(r'call.warn\(.*An error occurred while retrieving the goal state.*')
            periodic_warnings = lambda: logger_calls(r'call.periodic_warn\(.*Attempts to retrieve the goal state are failing.*')
            success_messages = lambda: logger_calls(r'call.info\(.*Retrieving the goal state recovered from previous errors.*')
            telemetry_calls = lambda regex=None: [m for m in filter_calls(add_event.mock_calls, regex)]  # pylint: disable=used-before-assignment,unnecessary-comprehension
            goal_state_events = lambda: telemetry_calls(r".*op='FetchGoalState'.*")

            #
            # Initially calls to retrieve the goal state are successful...
            #
            update_handler = get_update_handler()
            fail_goal_state_request = False
            with create_log_and_telemetry_mocks() as (logger, add_event):
                update_handler._try_update_goal_state(protocol)

                lc = logger_calls()
                self.assertTrue(len(lc) == 0, "A successful call should not produce any log messages: [{0}]".format(lc))

                tc = telemetry_calls()
                self.assertTrue(len(tc) == 0, "A successful call should not produce any telemetry events: [{0}]".format(tc))

            #
            # ... then an error happens...
            #
            fail_goal_state_request = True
            with create_log_and_telemetry_mocks() as (logger, add_event):
                update_handler._try_update_goal_state(protocol)

                w = warnings()
                pw = periodic_warnings()
                self.assertEqual(1, len(w), "A failure should have produced a warning: [{0}]".format(w))
                self.assertEqual(1, len(pw), "A failure should have produced a periodic warning: [{0}]".format(pw))

                gs = goal_state_events()
                self.assertTrue(len(gs) == 1 and 'is_success=False' in gs[0], "A failure should produce a telemetry event (success=false): [{0}]".format(gs))

            #
            # ... and errors continue happening...
            #
            with create_log_and_telemetry_mocks() as (logger, add_event):
                update_handler._try_update_goal_state(protocol)
                update_handler._try_update_goal_state(protocol)
                update_handler._try_update_goal_state(protocol)

                w = warnings()
                pw = periodic_warnings()
                self.assertTrue(len(w) == 0, "Subsequent failures should not produce warnings: [{0}]".format(w))
                self.assertEqual(len(pw), 3, "Subsequent failures should produce periodic warnings: [{0}]".format(pw))

                tc = telemetry_calls()
                self.assertTrue(len(tc) == 0, "Subsequent failures should not produce any telemetry events: [{0}]".format(tc))

            #
            # ... until we finally succeed
            #
            fail_goal_state_request = False
            with create_log_and_telemetry_mocks() as (logger, add_event):
                update_handler._try_update_goal_state(protocol)

                s = success_messages()
                w = warnings()
                pw = periodic_warnings()
                self.assertEqual(len(s), 1, "Recovering after failures should have produced an info message: [{0}]".format(s))
                self.assertTrue(len(w) == 0 and len(pw) == 0, "Recovering after failures should have not produced any warnings: [{0}] [{1}]".format(w, pw))

                gs = goal_state_events()
                self.assertTrue(len(gs) == 1 and 'is_success=True' in gs[0], "Recovering after failures should produce a telemetry event (success=true): [{0}]".format(gs))


def _create_update_handler():
    """
    Creates an UpdateHandler in which agent updates are mocked as a no-op.
    """
    update_handler = get_update_handler()
    update_handler._check_and_download_agent_if_upgrade_available = Mock(return_value=False)
    return update_handler


@contextlib.contextmanager
def _mock_exthandlers_handler(extension_statuses=None):
    """
    Creates an ExtHandlersHandler that doesn't actually handle any extensions, but that returns status for 1 extension.
    The returned ExtHandlersHandler uses a mock WireProtocol, and both the run() and report_ext_handlers_status() are
    mocked. The mock run() is a no-op. If a list of extension_statuses is given, successive calls to the mock
    report_ext_handlers_status() returns a single extension with each of the statuses in the list. If extension_statuses
    is omitted all calls to report_ext_handlers_status() return a single extension with a success status.
    """
    def create_vm_status(extension_status):
        vm_status = VMStatus(status="Ready", message="Ready")
        vm_status.vmAgent.extensionHandlers = [ExtHandlerStatus()]
        vm_status.vmAgent.extensionHandlers[0].extension_status = ExtensionStatus(name="TestExtension")
        vm_status.vmAgent.extensionHandlers[0].extension_status.status = extension_status
        return vm_status

    with mock_wire_protocol(DATA_FILE) as protocol:
        exthandlers_handler = ExtHandlersHandler(protocol)
        exthandlers_handler.run = Mock()
        if extension_statuses is None:
            exthandlers_handler.report_ext_handlers_status = Mock(return_value=create_vm_status(ExtensionStatusValue.success))
        else:
            exthandlers_handler.report_ext_handlers_status = Mock(side_effect=[create_vm_status(s) for s in extension_statuses])
        yield exthandlers_handler


class ProcessGoalStateTestCase(AgentTestCase):
    """
    Tests for UpdateHandler._process_goal_state()
    """
    def test_it_should_process_goal_state_only_on_new_goal_state(self):
        with _mock_exthandlers_handler() as exthandlers_handler:
            update_handler = _create_update_handler()
            remote_access_handler = Mock()
            remote_access_handler.run = Mock()

            # process a goal state
            update_handler._process_goal_state(exthandlers_handler, remote_access_handler)
            self.assertEqual(1, exthandlers_handler.run.call_count, "exthandlers_handler.run() should have been called on the first goal state")
            self.assertEqual(1, exthandlers_handler.report_ext_handlers_status.call_count, "exthandlers_handler.report_ext_handlers_status() should have been called on the first goal state")
            self.assertEqual(1, remote_access_handler.run.call_count, "remote_access_handler.run() should have been called on the first goal state")

            # process the same goal state
            update_handler._process_goal_state(exthandlers_handler, remote_access_handler)
            self.assertEqual(1, exthandlers_handler.run.call_count, "exthandlers_handler.run() should have not been called on the same goal state")
            self.assertEqual(2, exthandlers_handler.report_ext_handlers_status.call_count, "exthandlers_handler.report_ext_handlers_status() should have been called on the same goal state")
            self.assertEqual(1, remote_access_handler.run.call_count, "remote_access_handler.run() should not have been called on the same goal state")

            # process a new goal state
            exthandlers_handler.protocol.mock_wire_data.set_incarnation(999)
            exthandlers_handler.protocol.client.update_goal_state()
            update_handler._process_goal_state(exthandlers_handler, remote_access_handler)
            self.assertEqual(2, exthandlers_handler.run.call_count, "exthandlers_handler.run() should have been called on a new goal state")
            self.assertEqual(3, exthandlers_handler.report_ext_handlers_status.call_count, "exthandlers_handler.report_ext_handlers_status() should have been called on a new goal state")
            self.assertEqual(2, remote_access_handler.run.call_count, "remote_access_handler.run() should have been called on a new goal state")


class ReportStatusTestCase(AgentTestCase):
    """
    Tests for UpdateHandler._report_status()
    """

    def setUp(self):
        self.patches = [
            patch("time.sleep", side_effect=lambda _: mock_sleep(0.001)),
            patch("sys.exit")
        ]

        for p in self.patches:
            p.start()

        return AgentTestCase.setUp(self)

    def tearDown(self):
        
        for p in self.patches:
            p.stop()

        return AgentTestCase.tearDown(self)

    @staticmethod
    @contextlib.contextmanager
    def _mock_update_handler(iterations=1, **kwargs):
        """
        Creates an UpdateHandler instance that will run n iterations.

        Can be supplied keyword args for:
            *   mock_wire_data_file: This arg is treated like mock_wire_protocol
                would. Defaults to mockwiredata.DATA_FILE_STATUS_BLOB
            *   http_<action>_handler where action is get, put, or post: This arg
                is treated like mock_wire_protocol would.
        
        Returned UpdateHandler instance has its protocol mocked via mock_wire_protocol.
        """
        
        # Build the side_effect list for the UpdateHandler.is_running PropertyMock.
        # Return True for the first n iterations followed by a single False to stop
        # and then another True because the current UpdateHandler implementation
        # does a __set__ during shutdown.
        is_running_return_values = [True] * iterations + [False, True]
        is_running_patch = patch.object(UpdateHandler, "is_running", PropertyMock(side_effect=is_running_return_values))

        mock_http_get = kwargs.get("http_get_handler")
        mock_http_put = kwargs.get("http_put_handler")
        mock_http_post = kwargs.get("http_post_handler")

        mock_wire_data_file = kwargs.get("mock_wire_data_file", mockwiredata.DATA_FILE_STATUS_BLOB)

        try:
            with mock_wire_protocol(mock_wire_data_file, mock_http_get, mock_http_post, mock_http_put) as protocol:
                update_handler = get_update_handler()
                
                update_handler.protocol_util.get_protocol = Mock(return_value=protocol)

                is_running_patch.start()
                yield update_handler
        finally:
            is_running_patch.stop()

    @staticmethod
    def _fail_goal_state_fetch(url, **_):
        """
        For each goal state requested, returns values in order before failing with an
        HttpError. Is useful for getting the agent into a specific state before causing
        a failure.

        Relies on this function to have the property return_vals populated with a list
        of values to be returned in order. Any `None` in the list will cause the mock wire
        data to be queried and returned, and thus functions as a sort of default.
        """
        if not HttpRequestPredicates.is_goal_state_request(url):
            # url does not represent a request for a goal state; return None so
            # that the mock_wire_protocol will return whatever data is in the mock
            # wire data object (as per the mock_wire_protocol's docstring).
            return None
        try:
            return ReportStatusTestCase._fail_goal_state_fetch.return_vals.pop()
        except IndexError:
            raise HttpError()

    def test_update_handler_should_report_status_even_on_failed_goal_state_fetch(self):

        try:
            # Returning None forces the mock wire data to return the contents in the static
            # files, as documented in mock_wire_protocol's docstring. We return thrice:
            # once for protocol initialization, once for HostGAPlugin initialization,
            # and once for the initial call in run().
            # TODO: This test has too much knowledge of the protocol with the wireserver; rewrite it
            #       at the level of UpdateHanlder._process_goal_state, which is where the tested
            #       logic resides.
            #
            # TODO: For the same reason, the test below (commented out) needs to be rewritten
            ReportStatusTestCase._fail_goal_state_fetch.return_vals = [None, None, None]

            with ReportStatusTestCase._mock_update_handler(http_get_handler=ReportStatusTestCase._fail_goal_state_fetch) as update_handler:
                update_handler.run(debug=True)

                mock_protocol = update_handler.protocol_util.get_protocol()
                self.assertEqual(mock_protocol.mock_wire_data.call_counts['/StatusBlob'], 1,
                    "Expected a single status blob to be uploaded")
        finally:
            # clean up the static variable
            del ReportStatusTestCase._fail_goal_state_fetch.return_vals

    @skip_if_predicate_true(lambda: True, "See TODO comment in test_update_handler_should_report_status_even_on_failed_goal_state_fetch")
    def test_update_handler_should_report_status_for_cached_goal_state_on_failed_fetch(self):

        try:
            # Adds one return to the test above (test_upload_vm_status_even_on_failed_goal_state_fetch).
            # The third (and last) return is to allow for the extensions to be processed once so that
            # we will have extension status to test for.
            ReportStatusTestCase._fail_goal_state_fetch.return_vals = [ None, None, None, None ]

            with ReportStatusTestCase._mock_update_handler(iterations=2,
                http_get_handler=ReportStatusTestCase._fail_goal_state_fetch) as update_handler:
                update_handler.run(debug=True)

                wire_data = update_handler.protocol_util.get_protocol().mock_wire_data
                self.assertEqual(wire_data.call_counts['/StatusBlob'], 2,
                    "Expected two status blobs to be uploaded, one for each iteration of the run loop.")

                latest_status_blob_str = wire_data.status_blobs[-1]
                latest_status_blob = json.loads(latest_status_blob_str)

                ext_handler_statuses = latest_status_blob.get('aggregateStatus', {}).get("handlerAggregateStatus")
                self.assertEqual(1, len(ext_handler_statuses), "Expected status for a single extension")

                expectedHandlerInfo = {
                    "handlerName": "OSTCExtensions.ExampleHandlerLinux",
                    "handlerVersion": "1.0.0"
                }

                for key, expected_val in expectedHandlerInfo.items():
                    actual_val = ext_handler_statuses[0].get(key)

                    msg = "Extension information '{0}' did not match the provided extension.".format(key)
                    self.assertEqual(actual_val, expected_val, msg)

        finally:
            # clean up the static variable
            del ReportStatusTestCase._fail_goal_state_fetch.return_vals

    def test_report_status_should_log_errors_only_once_per_goal_state(self):
        update_handler = _create_update_handler()
        with _mock_exthandlers_handler() as exthandlers_handler:
            with patch("azurelinuxagent.ga.update.logger.warn") as logger_warn:
                update_handler._report_status(exthandlers_handler, False)
                self.assertEqual(0, logger_warn.call_count, "UpdateHandler._report_status() should not report WARNINGS when there are no errors")

                with patch("azurelinuxagent.ga.update.ExtensionsSummary.__init__", return_value=Exception("TEST EXCEPTION")):  # simulate an error during _report_status()
                    update_handler._report_status(exthandlers_handler, False)
                    update_handler._report_status(exthandlers_handler, False)
                    update_handler._report_status(exthandlers_handler, False)
                    self.assertEqual(1, logger_warn.call_count, "UpdateHandler._report_status() should report only 1 WARNING when there are multiple errors within the same goal state")

                    exthandlers_handler.protocol.mock_wire_data.set_incarnation(999)
                    update_handler._try_update_goal_state(exthandlers_handler.protocol)
                    update_handler._report_status(exthandlers_handler, True)
                    self.assertEqual(2, logger_warn.call_count, "UpdateHandler._report_status() should continue reporting errors after a new goal state")


class GoalStateIntervalTestCase(AgentTestCase):
    def test_initial_goal_state_period_should_default_to_goal_state_period(self):
        configuration_provider = conf.ConfigurationProvider()
        test_file = os.path.join(self.tmp_dir, "waagent.conf")
        with open(test_file, "w") as file_:
            file_.write("Extensions.GoalStatePeriod=987654321\n")
        conf.load_conf_from_file(test_file, configuration_provider)

        self.assertEqual(987654321, conf.get_initial_goal_state_period(conf=configuration_provider))

    def test_update_handler_should_use_the_default_goal_state_period(self):
        update_handler = get_update_handler()
        default = conf.get_int_default_value("Extensions.GoalStatePeriod")
        self.assertEqual(default, update_handler._goal_state_period, "The UpdateHanlder is not using the default goal state period")

    def test_update_handler_should_not_use_the_default_goal_state_period_when_extensions_are_disabled(self):
        with patch('azurelinuxagent.common.conf.get_extensions_enabled', return_value=False):
            update_handler = get_update_handler()
            self.assertEqual(GOAL_STATE_PERIOD_EXTENSIONS_DISABLED, update_handler._goal_state_period, "Incorrect goal state period when extensions are disabled")

    def test_the_default_goal_state_period_and_initial_goal_state_period_should_be_the_same(self):
        update_handler = get_update_handler()
        default = conf.get_int_default_value("Extensions.GoalStatePeriod")
        self.assertEqual(default, update_handler._goal_state_period, "The UpdateHanlder is not using the default goal state period")

    def test_update_handler_should_use_the_initial_goal_state_period_when_it_is_different_to_the_goal_state_period(self):
        with patch('azurelinuxagent.common.conf.get_initial_goal_state_period', return_value=99999):
            update_handler = get_update_handler()
            self.assertEqual(99999, update_handler._goal_state_period, "Expected the initial goal state period")

    def test_update_handler_should_use_the_initial_goal_state_period_until_the_goal_state_converges(self):
        initial_goal_state_period, goal_state_period = 11111, 22222
        with patch('azurelinuxagent.common.conf.get_initial_goal_state_period', return_value=initial_goal_state_period):
            with patch('azurelinuxagent.common.conf.get_goal_state_period', return_value=goal_state_period):
                with _mock_exthandlers_handler([ExtensionStatusValue.transitioning, ExtensionStatusValue.success]) as exthandlers_handler:
                    remote_access_handler = Mock()

                    update_handler = _create_update_handler()
                    self.assertEqual(initial_goal_state_period, update_handler._goal_state_period, "Expected the initial goal state period")

                    # the extension is transisioning, so we should still be using the initial goal state period
                    update_handler._process_goal_state(exthandlers_handler, remote_access_handler)
                    self.assertEqual(initial_goal_state_period, update_handler._goal_state_period, "Expected the initial goal state period when the extension is transitioning")

                    # the goal state converged (the extension succeeded), so we should switch to the regular goal state period
                    update_handler._process_goal_state(exthandlers_handler, remote_access_handler)
                    self.assertEqual(goal_state_period, update_handler._goal_state_period, "Expected the regular goal state period after the goal state converged")

    def test_update_handler_should_switch_to_the_regular_goal_state_period_when_the_goal_state_does_not_converges(self):
        initial_goal_state_period, goal_state_period = 11111, 22222
        with patch('azurelinuxagent.common.conf.get_initial_goal_state_period', return_value=initial_goal_state_period):
            with patch('azurelinuxagent.common.conf.get_goal_state_period', return_value=goal_state_period):
                with _mock_exthandlers_handler([ExtensionStatusValue.transitioning, ExtensionStatusValue.transitioning]) as exthandlers_handler:
                    remote_access_handler = Mock()

                    update_handler = _create_update_handler()
                    self.assertEqual(initial_goal_state_period, update_handler._goal_state_period, "Expected the initial goal state period")

                    # the extension is transisioning, so we should still be using the initial goal state period
                    update_handler._process_goal_state(exthandlers_handler, remote_access_handler)
                    self.assertEqual(initial_goal_state_period, update_handler._goal_state_period, "Expected the initial goal state period when the extension is transitioning")

                    # a new goal state arrives before the current goal state converged (the extension is transitioning), so we should switch to the regular goal state period
                    exthandlers_handler.protocol.mock_wire_data.set_incarnation(100)
                    update_handler._process_goal_state(exthandlers_handler, remote_access_handler)
                    self.assertEqual(goal_state_period, update_handler._goal_state_period, "Expected the regular goal state period when the goal state does not converge")


class ExtensionsSummaryTestCase(AgentTestCase):
    @staticmethod
    def _create_extensions_summary(extension_statuses):
        """
        Creates an ExtensionsSummary from an array of (extension name, extension status) tuples
        """
        vm_status = VMStatus(status="Ready", message="Ready")
        vm_status.vmAgent.extensionHandlers = [ExtHandlerStatus()] * len(extension_statuses)
        for i in range(len(extension_statuses)):
            vm_status.vmAgent.extensionHandlers[i].extension_status = ExtensionStatus(name=extension_statuses[i][0])
            vm_status.vmAgent.extensionHandlers[0].extension_status.status = extension_statuses[i][1]
        return ExtensionsSummary(vm_status)

    def test_equality_operator_should_return_true_on_items_with_the_same_value(self):
        summary1 = ExtensionsSummaryTestCase._create_extensions_summary([("Extension 1", ExtensionStatusValue.success), ("Extension 2", ExtensionStatusValue.transitioning)])
        summary2 = ExtensionsSummaryTestCase._create_extensions_summary([("Extension 1", ExtensionStatusValue.success), ("Extension 2", ExtensionStatusValue.transitioning)])

        self.assertTrue(summary1 == summary2, "{0} == {1} should be True".format(summary1, summary2))

    def test_equality_operator_should_return_false_on_items_with_different_values(self):
        summary1 = ExtensionsSummaryTestCase._create_extensions_summary([("Extension 1", ExtensionStatusValue.success), ("Extension 2", ExtensionStatusValue.transitioning)])
        summary2 = ExtensionsSummaryTestCase._create_extensions_summary([("Extension 1", ExtensionStatusValue.success), ("Extension 2", ExtensionStatusValue.success)])

        self.assertFalse(summary1 == summary2, "{0} == {1} should be False")

        summary1 = ExtensionsSummaryTestCase._create_extensions_summary([("Extension 1", ExtensionStatusValue.success)])
        summary2 = ExtensionsSummaryTestCase._create_extensions_summary([("Extension 1", ExtensionStatusValue.success), ("Extension 2", ExtensionStatusValue.success)])

        self.assertFalse(summary1 == summary2, "{0} == {1} should be False")

    def test_inequality_operator_should_return_true_on_items_with_different_values(self):
        summary1 = ExtensionsSummaryTestCase._create_extensions_summary([("Extension 1", ExtensionStatusValue.success), ("Extension 2", ExtensionStatusValue.transitioning)])
        summary2 = ExtensionsSummaryTestCase._create_extensions_summary([("Extension 1", ExtensionStatusValue.success), ("Extension 2", ExtensionStatusValue.success)])

        self.assertTrue(summary1 != summary2, "{0} != {1} should be True".format(summary1, summary2))

        summary1 = ExtensionsSummaryTestCase._create_extensions_summary([("Extension 1", ExtensionStatusValue.success)])
        summary2 = ExtensionsSummaryTestCase._create_extensions_summary([("Extension 1", ExtensionStatusValue.success), ("Extension 2", ExtensionStatusValue.success)])

        self.assertTrue(summary1 != summary2, "{0} != {1} should be True")

    def test_inequality_operator_should_return_false_on_items_with_same_value(self):
        summary1 = ExtensionsSummaryTestCase._create_extensions_summary([("Extension 1", ExtensionStatusValue.success), ("Extension 2", ExtensionStatusValue.transitioning)])
        summary2 = ExtensionsSummaryTestCase._create_extensions_summary([("Extension 1", ExtensionStatusValue.success), ("Extension 2", ExtensionStatusValue.transitioning)])

        self.assertFalse(summary1 != summary2, "{0} != {1} should be False".format(summary1, summary2))


if __name__ == '__main__':
    unittest.main()<|MERGE_RESOLUTION|>--- conflicted
+++ resolved
@@ -1679,19 +1679,14 @@
                         with patch("azurelinuxagent.common.logger.warn") as patch_warn:
                             update_handler.run(debug=True)
 
-<<<<<<< HEAD
-        # Firewall-cmd should only be called 4 times - 1st to check if running, 2nd, 3rd and 4th for the QueryPassThrough cmd
-        self.assertEqual(4, len(executed_commands),
-                         "The number of times firewall-cmd should be called is only 4; Executed firewall commands: {0}; All popen calls: {1}".format(
-=======
         self.assertTrue(update_handler.exit_mock.called, "The process should have exited")
         exit_args, _ = update_handler.exit_mock.call_args
         self.assertEqual(exit_args[0], 0, "Exit code should be 0; List of all warnings logged by the agent: {0}".format(
             patch_warn.call_args_list))
-        # Firewall-cmd should only be called 3 times - 1st to check if running, 2nd & 3rd for the QueryPassThrough cmd
-        self.assertEqual(3, len(executed_commands),
-                         "The number of times firewall-cmd should be called is only 3; Executed firewall commands: {0}; All popen calls: {1}".format(
->>>>>>> df113e09
+
+        # Firewall-cmd should only be called 4 times - 1st to check if running, 2nd, 3rd and 4th for the QueryPassThrough cmd
+        self.assertEqual(4, len(executed_commands),
+                         "The number of times firewall-cmd should be called is only 4; Executed firewall commands: {0}; All popen calls: {1}".format(
                              executed_commands, mock_popen.call_args_list))
         self.assertEqual(PersistFirewallRulesHandler._FIREWALLD_RUNNING_CMD, executed_commands.pop(0),
                          "First command should be to check if firewalld is running")
