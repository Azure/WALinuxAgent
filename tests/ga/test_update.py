# Copyright (c) Microsoft Corporation. All rights reserved.
# Licensed under the Apache License.

from __future__ import print_function

import contextlib
import glob
import json
import os
import shutil
import stat
import sys
import tempfile
import time
import unittest
import zipfile
from datetime import datetime, timedelta
from threading import currentThread

from mock import PropertyMock

from azurelinuxagent.common import conf
from azurelinuxagent.common.event import EVENTS_DIRECTORY
from azurelinuxagent.common.exception import ProtocolError, UpdateError, ResourceGoneError
from azurelinuxagent.common.future import ustr
from azurelinuxagent.common.protocol.goal_state import ExtensionsConfig
from azurelinuxagent.common.protocol.hostplugin import URI_FORMAT_GET_API_VERSIONS, HOST_PLUGIN_PORT, \
    URI_FORMAT_GET_EXTENSION_ARTIFACT, HostPluginProtocol
from azurelinuxagent.common.protocol.restapi import ExtHandlerPackageUri, VMAgentManifest, VMAgentManifestUri, \
    VMAgentManifestList, ExtHandlerPackage, ExtHandlerPackageList, ExtHandler
from azurelinuxagent.common.protocol.util import ProtocolUtil
from azurelinuxagent.common.protocol.wire import WireProtocol
from azurelinuxagent.common.utils import fileutil, restutil, textutil
from azurelinuxagent.common.utils.flexible_version import FlexibleVersion
from azurelinuxagent.common.version import AGENT_PKG_GLOB, AGENT_DIR_GLOB, AGENT_NAME, AGENT_DIR_PATTERN, \
    AGENT_VERSION, CURRENT_AGENT, CURRENT_VERSION
from azurelinuxagent.ga.exthandlers import ExtHandlerInstance, HandlerEnvironment
from azurelinuxagent.ga.update import GuestAgent, GuestAgentError, MAX_FAILURE, AGENT_MANIFEST_FILE, \
    get_update_handler, ORPHAN_POLL_INTERVAL, AGENT_PARTITION_FILE, AGENT_ERROR_FILE, ORPHAN_WAIT_INTERVAL, \
    CHILD_LAUNCH_RESTART_MAX, get_python_cmd, CHILD_HEALTH_INTERVAL, UpdateHandler
from tests.protocol.mocks import mock_wire_protocol
from tests.protocol.mockwiredata import DATA_FILE, DATA_FILE_MULTIPLE_EXT
from tests.tools import AgentTestCase, call, data_dir, DEFAULT, patch, load_bin_data, load_data, Mock, MagicMock, \
    clear_singleton_instances, mock_sleep

NO_ERROR = {
    "last_failure": 0.0,
    "failure_count": 0,
    "was_fatal": False
}

FATAL_ERROR = {
    "last_failure": 42.42,
    "failure_count": 2,
    "was_fatal": True
}

WITH_ERROR = {
    "last_failure": 42.42,
    "failure_count": 2,
    "was_fatal": False
}

EMPTY_MANIFEST = {
    "name": "WALinuxAgent",
    "version": 1.0,
    "handlerManifest": {
        "installCommand": "",
        "uninstallCommand": "",
        "updateCommand": "",
        "enableCommand": "",
        "disableCommand": "",
        "rebootAfterInstall": False,
        "reportHeartbeat": False
    }
}


def get_agent_pkgs(in_dir=os.path.join(data_dir, "ga")):
    path = os.path.join(in_dir, AGENT_PKG_GLOB)
    return glob.glob(path)


def get_agents(in_dir=os.path.join(data_dir, "ga")):
    path = os.path.join(in_dir, AGENT_DIR_GLOB)
    return [a for a in glob.glob(path) if os.path.isdir(a)]


def get_agent_file_path():
    return get_agent_pkgs()[0]


def get_agent_file_name():
    return os.path.basename(get_agent_file_path())


def get_agent_path():
    return fileutil.trim_ext(get_agent_file_path(), "zip")


def get_agent_name():
    return os.path.basename(get_agent_path())


def get_agent_version():
    return FlexibleVersion(get_agent_name().split("-")[1])


def faux_logger():
    print("STDOUT message")
    print("STDERR message", file=sys.stderr)
    return DEFAULT


class UpdateTestCase(AgentTestCase):

    def agent_bin(self, version, suffix):
        return "bin/{0}-{1}{2}.egg".format(AGENT_NAME, version, suffix)

    def rename_agent_bin(self, path, src_v, dst_v):
        src_bin = glob.glob(os.path.join(path, self.agent_bin(src_v, '*')))[0]
        dst_bin = os.path.join(path, self.agent_bin(dst_v, ''))
        shutil.move(src_bin, dst_bin)

    def agents(self):
        return [GuestAgent(path=path) for path in self.agent_dirs()]

    def agent_count(self):
        return len(self.agent_dirs())

    def agent_dirs(self):
        return get_agents(in_dir=self.tmp_dir)

    def agent_dir(self, version):
        return os.path.join(self.tmp_dir, "{0}-{1}".format(AGENT_NAME, version))

    def agent_paths(self):
        paths = glob.glob(os.path.join(self.tmp_dir, "*"))
        paths.sort()
        return paths

    def agent_pkgs(self):
        return get_agent_pkgs(in_dir=self.tmp_dir)

    def agent_versions(self):
        v = [FlexibleVersion(AGENT_DIR_PATTERN.match(a).group(1)) for a in self.agent_dirs()]
        v.sort(reverse=True)
        return v

    def get_error_file(self, error_data=NO_ERROR):
        fp = tempfile.NamedTemporaryFile(mode="w")
        json.dump(error_data if error_data is not None else NO_ERROR, fp)
        fp.seek(0)
        return fp

    def create_error(self, error_data=NO_ERROR):
        with self.get_error_file(error_data) as path:
            err = GuestAgentError(path.name)
            err.load()
            return err

    def copy_agents(self, *agents):
        if len(agents) <= 0:
            agents = get_agent_pkgs()
        for agent in agents:
            shutil.copy(agent, self.tmp_dir)
        return

    def expand_agents(self):
        for agent in self.agent_pkgs():
            path = os.path.join(self.tmp_dir, fileutil.trim_ext(agent, "zip"))
            zipfile.ZipFile(agent).extractall(path)

    def prepare_agent(self, version):
        """
        Create a download for the current agent version, copied from test data
        """
        self.copy_agents(get_agent_pkgs()[0])
        self.expand_agents()

        versions = self.agent_versions()
        src_v = FlexibleVersion(str(versions[0]))

        from_path = self.agent_dir(src_v)
        dst_v = FlexibleVersion(str(version))
        to_path = self.agent_dir(dst_v)

        if from_path != to_path:
            shutil.move(from_path + ".zip", to_path + ".zip")
            shutil.move(from_path, to_path)
            self.rename_agent_bin(to_path, src_v, dst_v)
        return

    def prepare_agents(self,
                       count=20,
                       is_available=True):

        # Ensure the test data is copied over
        agent_count = self.agent_count()
        if agent_count <= 0:
            self.copy_agents(get_agent_pkgs()[0])
            self.expand_agents()
            count -= 1

        # Determine the most recent agent version
        versions = self.agent_versions()
        src_v = FlexibleVersion(str(versions[0]))

        # Create agent packages and directories
        return self.replicate_agents(
            src_v=src_v,
            count=count - agent_count,
            is_available=is_available)

    def remove_agents(self):
        for agent in self.agent_paths():
            try:
                if os.path.isfile(agent):
                    os.remove(agent)
                else:
                    shutil.rmtree(agent)
            except:
                pass
        return

    def replicate_agents(self,
                         count=5,
                         src_v=AGENT_VERSION,
                         is_available=True,
                         increment=1):
        from_path = self.agent_dir(src_v)
        dst_v = FlexibleVersion(str(src_v))
        for i in range(0, count):
            dst_v += increment
            to_path = self.agent_dir(dst_v)
            shutil.copyfile(from_path + ".zip", to_path + ".zip")
            shutil.copytree(from_path, to_path)
            self.rename_agent_bin(to_path, src_v, dst_v)
            if not is_available:
                GuestAgent(to_path).mark_failure(is_fatal=True)
        return dst_v


class TestGuestAgentError(UpdateTestCase):
    def test_creation(self):
        self.assertRaises(TypeError, GuestAgentError)
        self.assertRaises(UpdateError, GuestAgentError, None)

        with self.get_error_file(error_data=WITH_ERROR) as path:
            err = GuestAgentError(path.name)
            err.load()
            self.assertEqual(path.name, err.path)
        self.assertNotEqual(None, err)

        self.assertEqual(WITH_ERROR["last_failure"], err.last_failure)
        self.assertEqual(WITH_ERROR["failure_count"], err.failure_count)
        self.assertEqual(WITH_ERROR["was_fatal"], err.was_fatal)
        return

    def test_clear(self):
        with self.get_error_file(error_data=WITH_ERROR) as path:
            err = GuestAgentError(path.name)
            err.load()
            self.assertEqual(path.name, err.path)
        self.assertNotEqual(None, err)

        err.clear()
        self.assertEqual(NO_ERROR["last_failure"], err.last_failure)
        self.assertEqual(NO_ERROR["failure_count"], err.failure_count)
        self.assertEqual(NO_ERROR["was_fatal"], err.was_fatal)
        return

    def test_save(self):
        err1 = self.create_error()
        err1.mark_failure()
        err1.mark_failure(is_fatal=True)

        err2 = self.create_error(err1.to_json())
        self.assertEqual(err1.last_failure, err2.last_failure)
        self.assertEqual(err1.failure_count, err2.failure_count)
        self.assertEqual(err1.was_fatal, err2.was_fatal)

    def test_mark_failure(self):
        err = self.create_error()
        self.assertFalse(err.is_blacklisted)

        for i in range(0, MAX_FAILURE):
            err.mark_failure()

        # Agent failed >= MAX_FAILURE, it should be blacklisted
        self.assertTrue(err.is_blacklisted)
        self.assertEqual(MAX_FAILURE, err.failure_count)
        return

    def test_mark_failure_permanent(self):
        err = self.create_error()

        self.assertFalse(err.is_blacklisted)

        # Fatal errors immediately blacklist
        err.mark_failure(is_fatal=True)
        self.assertTrue(err.is_blacklisted)
        self.assertTrue(err.failure_count < MAX_FAILURE)
        return

    def test_str(self):
        err = self.create_error(error_data=NO_ERROR)
        s = "Last Failure: {0}, Total Failures: {1}, Fatal: {2}".format(
            NO_ERROR["last_failure"],
            NO_ERROR["failure_count"],
            NO_ERROR["was_fatal"])
        self.assertEqual(s, str(err))

        err = self.create_error(error_data=WITH_ERROR)
        s = "Last Failure: {0}, Total Failures: {1}, Fatal: {2}".format(
            WITH_ERROR["last_failure"],
            WITH_ERROR["failure_count"],
            WITH_ERROR["was_fatal"])
        self.assertEqual(s, str(err))
        return


class TestGuestAgent(UpdateTestCase):
    def setUp(self):
        UpdateTestCase.setUp(self)
        self.copy_agents(get_agent_file_path())
        self.agent_path = os.path.join(self.tmp_dir, get_agent_name())

    def test_creation(self):
        self.assertRaises(UpdateError, GuestAgent, "A very bad file name")
        n = "{0}-a.bad.version".format(AGENT_NAME)
        self.assertRaises(UpdateError, GuestAgent, n)

        self.expand_agents()

        agent = GuestAgent(path=self.agent_path)
        self.assertNotEqual(None, agent)
        self.assertEqual(get_agent_name(), agent.name)
        self.assertEqual(get_agent_version(), agent.version)

        self.assertEqual(self.agent_path, agent.get_agent_dir())

        path = os.path.join(self.agent_path, AGENT_MANIFEST_FILE)
        self.assertEqual(path, agent.get_agent_manifest_path())

        self.assertEqual(
            os.path.join(self.agent_path, AGENT_ERROR_FILE),
            agent.get_agent_error_file())

        path = ".".join((os.path.join(conf.get_lib_dir(), get_agent_name()), "zip"))
        self.assertEqual(path, agent.get_agent_pkg_path())

        self.assertTrue(agent.is_downloaded)
        self.assertFalse(agent.is_blacklisted)
        self.assertTrue(agent.is_available)

    @patch("azurelinuxagent.ga.update.GuestAgent._ensure_downloaded")
    def test_clear_error(self, mock_downloaded):
        self.expand_agents()

        agent = GuestAgent(path=self.agent_path)
        agent.mark_failure(is_fatal=True)

        self.assertTrue(agent.error.last_failure > 0.0)
        self.assertEqual(1, agent.error.failure_count)
        self.assertTrue(agent.is_blacklisted)
        self.assertEqual(agent.is_blacklisted, agent.error.is_blacklisted)

        agent.clear_error()
        self.assertEqual(0.0, agent.error.last_failure)
        self.assertEqual(0, agent.error.failure_count)
        self.assertFalse(agent.is_blacklisted)
        self.assertEqual(agent.is_blacklisted, agent.error.is_blacklisted)

    @patch("azurelinuxagent.ga.update.GuestAgent._ensure_downloaded")
    @patch("azurelinuxagent.ga.update.GuestAgent._ensure_loaded")
    def test_is_available(self, mock_loaded, mock_downloaded):
        agent = GuestAgent(path=self.agent_path)

        self.assertFalse(agent.is_available)
        agent._unpack()
        self.assertTrue(agent.is_available)

        agent.mark_failure(is_fatal=True)
        self.assertFalse(agent.is_available)

    @patch("azurelinuxagent.ga.update.GuestAgent._ensure_downloaded")
    @patch("azurelinuxagent.ga.update.GuestAgent._ensure_loaded")
    def test_is_blacklisted(self, mock_loaded, mock_downloaded):
        agent = GuestAgent(path=self.agent_path)
        self.assertFalse(agent.is_blacklisted)

        agent._unpack()
        self.assertFalse(agent.is_blacklisted)
        self.assertEqual(agent.is_blacklisted, agent.error.is_blacklisted)

        agent.mark_failure(is_fatal=True)
        self.assertTrue(agent.is_blacklisted)
        self.assertEqual(agent.is_blacklisted, agent.error.is_blacklisted)

    @patch("azurelinuxagent.ga.update.GuestAgent._ensure_downloaded")
    @patch("azurelinuxagent.ga.update.GuestAgent._ensure_loaded")
    def test_resource_gone_error_not_blacklisted(self, mock_loaded, mock_downloaded):
        try:
            mock_downloaded.side_effect = ResourceGoneError()
            agent = GuestAgent(path=self.agent_path)
            self.assertFalse(agent.is_blacklisted)
        except ResourceGoneError:
            pass
        except:
            self.fail("Exception was not expected!")

    @patch("azurelinuxagent.ga.update.GuestAgent._ensure_downloaded")
    @patch("azurelinuxagent.ga.update.GuestAgent._ensure_loaded")
    def test_ioerror_not_blacklisted(self, mock_loaded, mock_downloaded):
        try:
            mock_downloaded.side_effect = IOError()
            agent = GuestAgent(path=self.agent_path)
            self.assertFalse(agent.is_blacklisted)
        except IOError:
            pass
        except:
            self.fail("Exception was not expected!")

    @patch("azurelinuxagent.ga.update.GuestAgent._ensure_downloaded")
    @patch("azurelinuxagent.ga.update.GuestAgent._ensure_loaded")
    def test_is_downloaded(self, mock_loaded, mock_downloaded):
        agent = GuestAgent(path=self.agent_path)
        self.assertFalse(agent.is_downloaded)
        agent._unpack()
        self.assertTrue(agent.is_downloaded)

    @patch("azurelinuxagent.ga.update.GuestAgent._ensure_downloaded")
    @patch("azurelinuxagent.ga.update.GuestAgent._ensure_loaded")
    def test_mark_failure(self, mock_loaded, mock_downloaded):
        agent = GuestAgent(path=self.agent_path)

        agent.mark_failure()
        self.assertEqual(1, agent.error.failure_count)

        agent.mark_failure(is_fatal=True)
        self.assertEqual(2, agent.error.failure_count)
        self.assertTrue(agent.is_blacklisted)

    @patch("azurelinuxagent.ga.update.GuestAgent._ensure_downloaded")
    @patch("azurelinuxagent.ga.update.GuestAgent._ensure_loaded")
    def test_unpack(self, mock_loaded, mock_downloaded):
        agent = GuestAgent(path=self.agent_path)
        self.assertFalse(os.path.isdir(agent.get_agent_dir()))
        agent._unpack()
        self.assertTrue(os.path.isdir(agent.get_agent_dir()))
        self.assertTrue(os.path.isfile(agent.get_agent_manifest_path()))

    @patch("azurelinuxagent.ga.update.GuestAgent._ensure_downloaded")
    @patch("azurelinuxagent.ga.update.GuestAgent._ensure_loaded")
    def test_unpack_fail(self, mock_loaded, mock_downloaded):
        agent = GuestAgent(path=self.agent_path)
        self.assertFalse(os.path.isdir(agent.get_agent_dir()))
        os.remove(agent.get_agent_pkg_path())
        self.assertRaises(UpdateError, agent._unpack)

    @patch("azurelinuxagent.ga.update.GuestAgent._ensure_downloaded")
    @patch("azurelinuxagent.ga.update.GuestAgent._ensure_loaded")
    def test_load_manifest(self, mock_loaded, mock_downloaded):
        agent = GuestAgent(path=self.agent_path)
        agent._unpack()
        agent._load_manifest()
        self.assertEqual(agent.manifest.get_enable_command(),
                         agent.get_agent_cmd())

    @patch("azurelinuxagent.ga.update.GuestAgent._ensure_downloaded")
    @patch("azurelinuxagent.ga.update.GuestAgent._ensure_loaded")
    def test_load_manifest_missing(self, mock_loaded, mock_downloaded):
        agent = GuestAgent(path=self.agent_path)
        self.assertFalse(os.path.isdir(agent.get_agent_dir()))
        agent._unpack()
        os.remove(agent.get_agent_manifest_path())
        self.assertRaises(UpdateError, agent._load_manifest)

    @patch("azurelinuxagent.ga.update.GuestAgent._ensure_downloaded")
    @patch("azurelinuxagent.ga.update.GuestAgent._ensure_loaded")
    def test_load_manifest_is_empty(self, mock_loaded, mock_downloaded):
        agent = GuestAgent(path=self.agent_path)
        self.assertFalse(os.path.isdir(agent.get_agent_dir()))
        agent._unpack()
        self.assertTrue(os.path.isfile(agent.get_agent_manifest_path()))

        with open(agent.get_agent_manifest_path(), "w") as file:
            json.dump(EMPTY_MANIFEST, file)
        self.assertRaises(UpdateError, agent._load_manifest)

    @patch("azurelinuxagent.ga.update.GuestAgent._ensure_downloaded")
    @patch("azurelinuxagent.ga.update.GuestAgent._ensure_loaded")
    def test_load_manifest_is_malformed(self, mock_loaded, mock_downloaded):
        agent = GuestAgent(path=self.agent_path)
        self.assertFalse(os.path.isdir(agent.get_agent_dir()))
        agent._unpack()
        self.assertTrue(os.path.isfile(agent.get_agent_manifest_path()))

        with open(agent.get_agent_manifest_path(), "w") as file:
            file.write("This is not JSON data")
        self.assertRaises(UpdateError, agent._load_manifest)

    def test_load_error(self):
        agent = GuestAgent(path=self.agent_path)
        agent.error = None

        agent._load_error()
        self.assertTrue(agent.error is not None)

    @patch("azurelinuxagent.ga.update.GuestAgent._ensure_downloaded")
    @patch("azurelinuxagent.ga.update.GuestAgent._ensure_loaded")
    @patch("azurelinuxagent.ga.update.restutil.http_get")
    def test_download(self, mock_http_get, mock_loaded, mock_downloaded):
        self.remove_agents()
        self.assertFalse(os.path.isdir(self.agent_path))

        agent_pkg = load_bin_data(os.path.join("ga", get_agent_file_name()))
        mock_http_get.return_value = ResponseMock(response=agent_pkg)

        pkg = ExtHandlerPackage(version=str(get_agent_version()))
        pkg.uris.append(ExtHandlerPackageUri())
        agent = GuestAgent(pkg=pkg)
        agent._download()

        self.assertTrue(os.path.isfile(agent.get_agent_pkg_path()))

    @patch("azurelinuxagent.ga.update.GuestAgent._ensure_downloaded")
    @patch("azurelinuxagent.ga.update.GuestAgent._ensure_loaded")
    @patch("azurelinuxagent.ga.update.restutil.http_get")
    def test_download_fail(self, mock_http_get, mock_loaded, mock_downloaded):
        self.remove_agents()
        self.assertFalse(os.path.isdir(self.agent_path))

        mock_http_get.return_value = ResponseMock(status=restutil.httpclient.SERVICE_UNAVAILABLE)

        pkg = ExtHandlerPackage(version=str(get_agent_version()))
        pkg.uris.append(ExtHandlerPackageUri())
        agent = GuestAgent(pkg=pkg)

        self.assertRaises(UpdateError, agent._download)
        self.assertFalse(os.path.isfile(agent.get_agent_pkg_path()))
        self.assertFalse(agent.is_downloaded)

    @patch("azurelinuxagent.ga.update.GuestAgent._ensure_downloaded")
    @patch("azurelinuxagent.ga.update.GuestAgent._ensure_loaded")
    @patch("azurelinuxagent.ga.update.restutil.http_get")
    @patch("azurelinuxagent.ga.update.restutil.http_post")
    def test_download_fallback(self, mock_http_post, mock_http_get, mock_loaded, mock_downloaded):
        self.remove_agents()
        self.assertFalse(os.path.isdir(self.agent_path))

        mock_http_get.return_value = ResponseMock(
            status=restutil.httpclient.SERVICE_UNAVAILABLE,
            response="")

        ext_uri = 'ext_uri'
        host_uri = 'host_uri'
        api_uri = URI_FORMAT_GET_API_VERSIONS.format(host_uri, HOST_PLUGIN_PORT)
        art_uri = URI_FORMAT_GET_EXTENSION_ARTIFACT.format(host_uri, HOST_PLUGIN_PORT)
        mock_host = HostPluginProtocol(host_uri,
                                       'container_id',
                                       'role_config')

        pkg = ExtHandlerPackage(version=str(get_agent_version()))
        pkg.uris.append(ExtHandlerPackageUri(uri=ext_uri))
        agent = GuestAgent(pkg=pkg)
        agent.host = mock_host

        # ensure fallback fails gracefully, no http
        self.assertRaises(UpdateError, agent._download)
        self.assertEqual(mock_http_get.call_count, 2)
        self.assertEqual(mock_http_get.call_args_list[0][0][0], ext_uri)
        self.assertEqual(mock_http_get.call_args_list[1][0][0], api_uri)

        # ensure fallback fails gracefully, artifact api failure
        with patch.object(HostPluginProtocol,
                          "ensure_initialized",
                          return_value=True):
            self.assertRaises(UpdateError, agent._download)
            self.assertEqual(mock_http_get.call_count, 4)

            self.assertEqual(mock_http_get.call_args_list[2][0][0], ext_uri)

            self.assertEqual(mock_http_get.call_args_list[3][0][0], art_uri)
            a, k = mock_http_get.call_args_list[3]
            self.assertEqual(False, k['use_proxy'])

            # ensure fallback works as expected
            with patch.object(HostPluginProtocol,
                              "get_artifact_request",
                              return_value=[art_uri, {}]):
                self.assertRaises(UpdateError, agent._download)
                self.assertEqual(mock_http_get.call_count, 6)

                a, k = mock_http_get.call_args_list[3]
                self.assertEqual(False, k['use_proxy'])

                self.assertEqual(mock_http_get.call_args_list[4][0][0], ext_uri)
                a, k = mock_http_get.call_args_list[4]

                self.assertEqual(mock_http_get.call_args_list[5][0][0], art_uri)
                a, k = mock_http_get.call_args_list[5]
                self.assertEqual(False, k['use_proxy'])

    @patch("azurelinuxagent.ga.update.restutil.http_get")
    def test_ensure_downloaded(self, mock_http_get):
        self.remove_agents()
        self.assertFalse(os.path.isdir(self.agent_path))

        agent_pkg = load_bin_data(os.path.join("ga", get_agent_file_name()))
        mock_http_get.return_value = ResponseMock(response=agent_pkg)

        pkg = ExtHandlerPackage(version=str(get_agent_version()))
        pkg.uris.append(ExtHandlerPackageUri())
        agent = GuestAgent(pkg=pkg)

        self.assertTrue(os.path.isfile(agent.get_agent_manifest_path()))
        self.assertTrue(agent.is_downloaded)

    @patch("azurelinuxagent.ga.update.GuestAgent._download", side_effect=UpdateError)
    def test_ensure_downloaded_download_fails(self, mock_download):
        self.remove_agents()
        self.assertFalse(os.path.isdir(self.agent_path))

        pkg = ExtHandlerPackage(version=str(get_agent_version()))
        pkg.uris.append(ExtHandlerPackageUri())
        agent = GuestAgent(pkg=pkg)

        self.assertEqual(1, agent.error.failure_count)
        self.assertFalse(agent.error.was_fatal)
        self.assertFalse(agent.is_blacklisted)

    @patch("azurelinuxagent.ga.update.GuestAgent._download")
    @patch("azurelinuxagent.ga.update.GuestAgent._unpack", side_effect=UpdateError)
    def test_ensure_downloaded_unpack_fails(self, mock_unpack, mock_download):
        self.assertFalse(os.path.isdir(self.agent_path))

        pkg = ExtHandlerPackage(version=str(get_agent_version()))
        pkg.uris.append(ExtHandlerPackageUri())
        agent = GuestAgent(pkg=pkg)

        self.assertEqual(1, agent.error.failure_count)
        self.assertTrue(agent.error.was_fatal)
        self.assertTrue(agent.is_blacklisted)

    @patch("azurelinuxagent.ga.update.GuestAgent._download")
    @patch("azurelinuxagent.ga.update.GuestAgent._unpack")
    @patch("azurelinuxagent.ga.update.GuestAgent._load_manifest", side_effect=UpdateError)
    def test_ensure_downloaded_load_manifest_fails(self, mock_manifest, mock_unpack, mock_download):
        self.assertFalse(os.path.isdir(self.agent_path))

        pkg = ExtHandlerPackage(version=str(get_agent_version()))
        pkg.uris.append(ExtHandlerPackageUri())
        agent = GuestAgent(pkg=pkg)

        self.assertEqual(1, agent.error.failure_count)
        self.assertTrue(agent.error.was_fatal)
        self.assertTrue(agent.is_blacklisted)

    @patch("azurelinuxagent.ga.update.GuestAgent._download")
    @patch("azurelinuxagent.ga.update.GuestAgent._unpack")
    @patch("azurelinuxagent.ga.update.GuestAgent._load_manifest")
    def test_ensure_download_skips_blacklisted(self, mock_manifest, mock_unpack, mock_download):
        agent = GuestAgent(path=self.agent_path)
        self.assertEqual(0, mock_download.call_count)

        agent.clear_error()
        agent.mark_failure(is_fatal=True)
        self.assertTrue(agent.is_blacklisted)

        pkg = ExtHandlerPackage(version=str(get_agent_version()))
        pkg.uris.append(ExtHandlerPackageUri())
        agent = GuestAgent(pkg=pkg)

        self.assertEqual(1, agent.error.failure_count)
        self.assertTrue(agent.error.was_fatal)
        self.assertTrue(agent.is_blacklisted)
        self.assertEqual(0, mock_download.call_count)
        self.assertEqual(0, mock_unpack.call_count)


class TestUpdate(UpdateTestCase):
    def setUp(self):
        UpdateTestCase.setUp(self)
        self.event_patch = patch('azurelinuxagent.common.event.add_event')
        self.update_handler = get_update_handler()
        self.update_handler.protocol_util = Mock()

        # Since ProtocolUtil is a singleton per thread, we need to clear it to ensure that the test cases do not reuse
        # a previous state
        clear_singleton_instances(ProtocolUtil)

    def test_creation(self):
        self.assertTrue(self.update_handler.running)

        self.assertEqual(None, self.update_handler.last_attempt_time)

        self.assertEqual(0, len(self.update_handler.agents))

        self.assertEqual(None, self.update_handler.child_agent)
        self.assertEqual(None, self.update_handler.child_launch_time)
        self.assertEqual(0, self.update_handler.child_launch_attempts)
        self.assertEqual(None, self.update_handler.child_process)

        self.assertEqual(None, self.update_handler.signal_handler)

    def test_emit_restart_event_emits_event_if_not_clean_start(self):
        try:
            mock_event = self.event_patch.start()
            self.update_handler._set_sentinel()
            self.update_handler._emit_restart_event()
            self.assertEqual(1, mock_event.call_count)
        except Exception as e:
            pass
        self.event_patch.stop()

    def _create_protocol(self, count=20, versions=None):
        latest_version = self.prepare_agents(count=count)
        if versions is None or len(versions) <= 0:
            versions = [latest_version]
        return ProtocolMock(versions=versions)

    def _test_ensure_no_orphans(self, invocations=3, interval=ORPHAN_WAIT_INTERVAL, pid_count=0):
        with patch.object(self.update_handler, 'osutil') as mock_util:
            # Note:
            # - Python only allows mutations of objects to which a function has
            #   a reference. Incrementing an integer directly changes the
            #   reference. Incrementing an item of a list changes an item to
            #   which the code has a reference.
            #   See http://stackoverflow.com/questions/26408941/python-nested-functions-and-variable-scope
            iterations = [0]

            def iterator(*args, **kwargs):
                iterations[0] += 1
                return iterations[0] < invocations

            mock_util.check_pid_alive = Mock(side_effect=iterator)

            pid_files = self.update_handler._get_pid_files()
            self.assertEqual(pid_count, len(pid_files))

            with patch('os.getpid', return_value=42):
                with patch('time.sleep', return_value=None) as mock_sleep:
                    self.update_handler._ensure_no_orphans(orphan_wait_interval=interval)
                    for pid_file in pid_files:
                        self.assertFalse(os.path.exists(pid_file))
                    return mock_util.check_pid_alive.call_count, mock_sleep.call_count

    def test_ensure_no_orphans(self):
        fileutil.write_file(os.path.join(self.tmp_dir, "0_waagent.pid"), ustr(41))
        calls, sleeps = self._test_ensure_no_orphans(invocations=3, pid_count=1)
        self.assertEqual(3, calls)
        self.assertEqual(2, sleeps)

    def test_ensure_no_orphans_skips_if_no_orphans(self):
        calls, sleeps = self._test_ensure_no_orphans(invocations=3)
        self.assertEqual(0, calls)
        self.assertEqual(0, sleeps)

    def test_ensure_no_orphans_ignores_exceptions(self):
        with patch('azurelinuxagent.common.utils.fileutil.read_file', side_effect=Exception):
            calls, sleeps = self._test_ensure_no_orphans(invocations=3)
            self.assertEqual(0, calls)
            self.assertEqual(0, sleeps)

    def test_ensure_no_orphans_kills_after_interval(self):
        fileutil.write_file(os.path.join(self.tmp_dir, "0_waagent.pid"), ustr(41))
        with patch('os.kill') as mock_kill:
            calls, sleeps = self._test_ensure_no_orphans(
                invocations=4,
                interval=3 * ORPHAN_POLL_INTERVAL,
                pid_count=1)
            self.assertEqual(3, calls)
            self.assertEqual(2, sleeps)
            self.assertEqual(1, mock_kill.call_count)

    @patch('azurelinuxagent.ga.update.datetime')
    def test_ensure_partition_assigned(self, mock_time):
        path = os.path.join(conf.get_lib_dir(), AGENT_PARTITION_FILE)
        mock_time.utcnow = Mock()

        self.assertFalse(os.path.exists(path))

        for n in range(0, 99):
            mock_time.utcnow.return_value = Mock(microsecond=n * 10000)

            self.update_handler._ensure_partition_assigned()

            self.assertTrue(os.path.exists(path))
            s = fileutil.read_file(path)
            self.assertEqual(n, int(s))
            os.remove(path)

    def test_ensure_readonly_sets_readonly(self):
        test_files = [
            os.path.join(conf.get_lib_dir(), "faux_certificate.crt"),
            os.path.join(conf.get_lib_dir(), "faux_certificate.p7m"),
            os.path.join(conf.get_lib_dir(), "faux_certificate.pem"),
            os.path.join(conf.get_lib_dir(), "faux_certificate.prv"),
            os.path.join(conf.get_lib_dir(), "ovf-env.xml")
        ]
        for path in test_files:
            fileutil.write_file(path, "Faux content")
            os.chmod(path,
                     stat.S_IRUSR | stat.S_IWUSR | stat.S_IRGRP | stat.S_IROTH)

        self.update_handler._ensure_readonly_files()

        for path in test_files:
            mode = os.stat(path).st_mode
            mode &= (stat.S_IRWXU | stat.S_IRWXG | stat.S_IRWXO)
            self.assertEqual(0, mode ^ stat.S_IRUSR)

    def test_ensure_readonly_leaves_unmodified(self):
        test_files = [
            os.path.join(conf.get_lib_dir(), "faux.xml"),
            os.path.join(conf.get_lib_dir(), "faux.json"),
            os.path.join(conf.get_lib_dir(), "faux.txt"),
            os.path.join(conf.get_lib_dir(), "faux")
        ]
        for path in test_files:
            fileutil.write_file(path, "Faux content")
            os.chmod(path,
                     stat.S_IRUSR | stat.S_IWUSR | stat.S_IRGRP | stat.S_IROTH)

        self.update_handler._ensure_readonly_files()

        for path in test_files:
            mode = os.stat(path).st_mode
            mode &= (stat.S_IRWXU | stat.S_IRWXG | stat.S_IRWXO)
            self.assertEqual(
                stat.S_IRUSR | stat.S_IWUSR | stat.S_IRGRP | stat.S_IROTH,
                mode)

    def _test_evaluate_agent_health(self, child_agent_index=0):
        self.prepare_agents()

        latest_agent = self.update_handler.get_latest_agent()
        self.assertTrue(latest_agent.is_available)
        self.assertFalse(latest_agent.is_blacklisted)
        self.assertTrue(len(self.update_handler.agents) > 1)

        child_agent = self.update_handler.agents[child_agent_index]
        self.assertTrue(child_agent.is_available)
        self.assertFalse(child_agent.is_blacklisted)
        self.update_handler.child_agent = child_agent

        self.update_handler._evaluate_agent_health(latest_agent)

    def test_evaluate_agent_health_ignores_installed_agent(self):
        self.update_handler._evaluate_agent_health(None)

    def test_evaluate_agent_health_raises_exception_for_restarting_agent(self):
        self.update_handler.child_launch_time = time.time() - (4 * 60)
        self.update_handler.child_launch_attempts = CHILD_LAUNCH_RESTART_MAX - 1
        self.assertRaises(Exception, self._test_evaluate_agent_health)

    def test_evaluate_agent_health_will_not_raise_exception_for_long_restarts(self):
        self.update_handler.child_launch_time = time.time() - 24 * 60
        self.update_handler.child_launch_attempts = CHILD_LAUNCH_RESTART_MAX
        self._test_evaluate_agent_health()

    def test_evaluate_agent_health_will_not_raise_exception_too_few_restarts(self):
        self.update_handler.child_launch_time = time.time()
        self.update_handler.child_launch_attempts = CHILD_LAUNCH_RESTART_MAX - 2
        self._test_evaluate_agent_health()

    def test_evaluate_agent_health_resets_with_new_agent(self):
        self.update_handler.child_launch_time = time.time() - (4 * 60)
        self.update_handler.child_launch_attempts = CHILD_LAUNCH_RESTART_MAX - 1
        self._test_evaluate_agent_health(child_agent_index=1)
        self.assertEqual(1, self.update_handler.child_launch_attempts)

    def test_filter_blacklisted_agents(self):
        self.prepare_agents()

        self.update_handler._set_agents([GuestAgent(path=path) for path in self.agent_dirs()])
        self.assertEqual(len(self.agent_dirs()), len(self.update_handler.agents))

        kept_agents = self.update_handler.agents[::2]
        blacklisted_agents = self.update_handler.agents[1::2]
        for agent in blacklisted_agents:
            agent.mark_failure(is_fatal=True)
        self.update_handler._filter_blacklisted_agents()
        self.assertEqual(kept_agents, self.update_handler.agents)

    def test_find_agents(self):
        self.prepare_agents()

        self.assertTrue(0 <= len(self.update_handler.agents))
        self.update_handler._find_agents()
        self.assertEqual(len(get_agents(self.tmp_dir)), len(self.update_handler.agents))

    def test_find_agents_does_reload(self):
        self.prepare_agents()

        self.update_handler._find_agents()
        agents = self.update_handler.agents

        self.update_handler._find_agents()
        self.assertNotEqual(agents, self.update_handler.agents)

    def test_find_agents_sorts(self):
        self.prepare_agents()
        self.update_handler._find_agents()

        v = FlexibleVersion("100000")
        for a in self.update_handler.agents:
            self.assertTrue(v > a.version)
            v = a.version

    @patch('azurelinuxagent.common.protocol.wire.WireClient.get_host_plugin')
    def test_get_host_plugin_returns_host_for_wireserver(self, mock_get_host):
        protocol = WireProtocol('12.34.56.78')
        mock_get_host.return_value = "faux host"
        host = self.update_handler._get_host_plugin(protocol=protocol)
        print("mock_get_host call cound={0}".format(mock_get_host.call_count))
        self.assertEqual(1, mock_get_host.call_count)
        self.assertEqual("faux host", host)

    def test_get_latest_agent(self):
        latest_version = self.prepare_agents()

        latest_agent = self.update_handler.get_latest_agent()
        self.assertEqual(len(get_agents(self.tmp_dir)), len(self.update_handler.agents))
        self.assertEqual(latest_version, latest_agent.version)

    def test_get_latest_agent_excluded(self):
        self.prepare_agent(AGENT_VERSION)
        self.assertFalse(self._test_upgrade_available(
            versions=self.agent_versions(),
            count=1))
        self.assertEqual(None, self.update_handler.get_latest_agent())

    def test_get_latest_agent_no_updates(self):
        self.assertEqual(None, self.update_handler.get_latest_agent())

    def test_get_latest_agent_skip_updates(self):
        conf.get_autoupdate_enabled = Mock(return_value=False)
        self.assertEqual(None, self.update_handler.get_latest_agent())

    def test_get_latest_agent_skips_unavailable(self):
        self.prepare_agents()
        prior_agent = self.update_handler.get_latest_agent()

        latest_version = self.prepare_agents(count=self.agent_count() + 1, is_available=False)
        latest_path = os.path.join(self.tmp_dir, "{0}-{1}".format(AGENT_NAME, latest_version))
        self.assertFalse(GuestAgent(latest_path).is_available)

        latest_agent = self.update_handler.get_latest_agent()
        self.assertTrue(latest_agent.version < latest_version)
        self.assertEqual(latest_agent.version, prior_agent.version)

    def test_get_pid_files(self):
        pid_files = self.update_handler._get_pid_files()
        self.assertEqual(0, len(pid_files))

    def test_get_pid_files_returns_previous(self):
        for n in range(1250):
            fileutil.write_file(os.path.join(self.tmp_dir, str(n) + "_waagent.pid"), ustr(n + 1))
        pid_files = self.update_handler._get_pid_files()
        self.assertEqual(1250, len(pid_files))

        pid_dir, pid_name, pid_re = self.update_handler._get_pid_parts()
        for p in pid_files:
            self.assertTrue(pid_re.match(os.path.basename(p)))

    def test_is_clean_start_returns_true_when_no_sentinel(self):
        self.assertFalse(os.path.isfile(self.update_handler._sentinel_file_path()))
        self.assertTrue(self.update_handler._is_clean_start)

    def test_is_clean_start_returns_false_when_sentinel_exists(self):
        self.update_handler._set_sentinel(agent=CURRENT_AGENT)
        self.assertFalse(self.update_handler._is_clean_start)

    def test_is_clean_start_returns_false_for_exceptions(self):
        self.update_handler._set_sentinel()
        with patch("azurelinuxagent.common.utils.fileutil.read_file", side_effect=Exception):
            self.assertFalse(self.update_handler._is_clean_start)

    def test_is_orphaned_returns_false_if_parent_exists(self):
        fileutil.write_file(conf.get_agent_pid_file_path(), ustr(42))
        with patch('os.getppid', return_value=42):
            self.assertFalse(self.update_handler._is_orphaned)

    def test_is_orphaned_returns_true_if_parent_is_init(self):
        with patch('os.getppid', return_value=1):
            self.assertTrue(self.update_handler._is_orphaned)

    def test_is_orphaned_returns_true_if_parent_does_not_exist(self):
        fileutil.write_file(conf.get_agent_pid_file_path(), ustr(24))
        with patch('os.getppid', return_value=42):
            self.assertTrue(self.update_handler._is_orphaned)

    def test_is_version_available(self):
        self.prepare_agents(is_available=True)
        self.update_handler.agents = self.agents()

        for agent in self.agents():
            self.assertTrue(self.update_handler._is_version_eligible(agent.version))

    @patch("azurelinuxagent.ga.update.is_current_agent_installed", return_value=False)
    def test_is_version_available_rejects(self, mock_current):
        self.prepare_agents(is_available=True)
        self.update_handler.agents = self.agents()

        self.update_handler.agents[0].mark_failure(is_fatal=True)
        self.assertFalse(self.update_handler._is_version_eligible(self.agents()[0].version))

    @patch("azurelinuxagent.ga.update.is_current_agent_installed", return_value=True)
    def test_is_version_available_accepts_current(self, mock_current):
        self.update_handler.agents = []
        self.assertTrue(self.update_handler._is_version_eligible(CURRENT_VERSION))

    @patch("azurelinuxagent.ga.update.is_current_agent_installed", return_value=False)
    def test_is_version_available_rejects_by_default(self, mock_current):
        self.prepare_agents()
        self.update_handler.agents = []

        v = self.agents()[0].version
        self.assertFalse(self.update_handler._is_version_eligible(v))

    def test_purge_agents(self):
        self.prepare_agents()
        self.update_handler._find_agents()

        # Ensure at least three agents initially exist
        self.assertTrue(2 < len(self.update_handler.agents))

        # Purge every other agent. Don't add the current version to agents_to_keep explicitly;
        # the current version is never purged
        agents_to_keep = []
        kept_agents = []
        purged_agents = []
        for i in range(0, len(self.update_handler.agents)):
            if self.update_handler.agents[i].version == CURRENT_VERSION:
                kept_agents.append(self.update_handler.agents[i])
            else:
                if i % 2 == 0:
                    agents_to_keep.append(self.update_handler.agents[i])
                    kept_agents.append(self.update_handler.agents[i])
                else:
                    purged_agents.append(self.update_handler.agents[i])

        # Reload and assert only the kept agents remain on disk
        self.update_handler.agents = agents_to_keep
        self.update_handler._purge_agents()
        self.update_handler._find_agents()
        self.assertEqual(
            [agent.version for agent in kept_agents],
            [agent.version for agent in self.update_handler.agents])

        # Ensure both directories and packages are removed
        for agent in purged_agents:
            agent_path = os.path.join(self.tmp_dir, "{0}-{1}".format(AGENT_NAME, agent.version))
            self.assertFalse(os.path.exists(agent_path))
            self.assertFalse(os.path.exists(agent_path + ".zip"))

        # Ensure kept agent directories and packages remain
        for agent in kept_agents:
            agent_path = os.path.join(self.tmp_dir, "{0}-{1}".format(AGENT_NAME, agent.version))
            self.assertTrue(os.path.exists(agent_path))
            self.assertTrue(os.path.exists(agent_path + ".zip"))

    def _test_run_latest(self, mock_child=None, mock_time=None, child_args=None):
        if mock_child is None:
            mock_child = ChildMock()
        if mock_time is None:
            mock_time = TimeMock()

        with patch('subprocess.Popen', return_value=mock_child) as mock_popen:
            with patch('time.time', side_effect=mock_time.time):
                with patch('time.sleep', side_effect=mock_time.sleep):
                    self.update_handler.run_latest(child_args=child_args)
                    self.assertEqual(1, mock_popen.call_count)

                    return mock_popen.call_args

    def test_run_latest(self):
        self.prepare_agents()

        agent = self.update_handler.get_latest_agent()
        args, kwargs = self._test_run_latest()
        args = args[0]
        cmds = textutil.safe_shlex_split(agent.get_agent_cmd())
        if cmds[0].lower() == "python":
            cmds[0] = get_python_cmd()

        self.assertEqual(args, cmds)
        self.assertTrue(len(args) > 1)
        self.assertTrue(args[0].startswith("python"))
        self.assertEqual("-run-exthandlers", args[len(args) - 1])
        self.assertEqual(True, 'cwd' in kwargs)
        self.assertEqual(agent.get_agent_dir(), kwargs['cwd'])
        self.assertEqual(False, '\x00' in cmds[0])

    def test_run_latest_passes_child_args(self):
        self.prepare_agents()

        agent = self.update_handler.get_latest_agent()
        args, kwargs = self._test_run_latest(child_args="AnArgument")
        args = args[0]

        self.assertTrue(len(args) > 1)
        self.assertTrue(args[0].startswith("python"))
        self.assertEqual("AnArgument", args[len(args) - 1])

    def test_run_latest_polls_and_waits_for_success(self):
        mock_child = ChildMock(return_value=None)
        mock_time = TimeMock(time_increment=CHILD_HEALTH_INTERVAL / 3)
        self._test_run_latest(mock_child=mock_child, mock_time=mock_time)
        self.assertEqual(2, mock_child.poll.call_count)
        self.assertEqual(1, mock_child.wait.call_count)

    def test_run_latest_polling_stops_at_success(self):
        mock_child = ChildMock(return_value=0)
        mock_time = TimeMock(time_increment=CHILD_HEALTH_INTERVAL / 3)
        self._test_run_latest(mock_child=mock_child, mock_time=mock_time)
        self.assertEqual(1, mock_child.poll.call_count)
        self.assertEqual(0, mock_child.wait.call_count)

    def test_run_latest_polling_stops_at_failure(self):
        mock_child = ChildMock(return_value=42)
        mock_time = TimeMock()
        self._test_run_latest(mock_child=mock_child, mock_time=mock_time)
        self.assertEqual(1, mock_child.poll.call_count)
        self.assertEqual(0, mock_child.wait.call_count)

    def test_run_latest_polls_frequently_if_installed_is_latest(self):
        mock_child = ChildMock(return_value=0)
        mock_time = TimeMock(time_increment=CHILD_HEALTH_INTERVAL / 2)
        self._test_run_latest(mock_time=mock_time)
        self.assertEqual(1, mock_time.sleep_interval)

    def test_run_latest_polls_every_second_if_installed_not_latest(self):
        self.prepare_agents()

        mock_time = TimeMock(time_increment=CHILD_HEALTH_INTERVAL / 2)
        self._test_run_latest(mock_time=mock_time)
        self.assertEqual(1, mock_time.sleep_interval)

    def test_run_latest_defaults_to_current(self):
        self.assertEqual(None, self.update_handler.get_latest_agent())

        args, kwargs = self._test_run_latest()

        self.assertEqual(args[0], [get_python_cmd(), "-u", sys.argv[0], "-run-exthandlers"])
        self.assertEqual(True, 'cwd' in kwargs)
        self.assertEqual(os.getcwd(), kwargs['cwd'])

    def test_run_latest_forwards_output(self):
        try:
            tempdir = tempfile.mkdtemp()
            stdout_path = os.path.join(tempdir, "stdout")
            stderr_path = os.path.join(tempdir, "stderr")

            with open(stdout_path, "w") as stdout:
                with open(stderr_path, "w") as stderr:
                    saved_stdout, sys.stdout = sys.stdout, stdout
                    saved_stderr, sys.stderr = sys.stderr, stderr
                    try:
                        self._test_run_latest(mock_child=ChildMock(side_effect=faux_logger))
                    finally:
                        sys.stdout = saved_stdout
                        sys.stderr = saved_stderr

            with open(stdout_path, "r") as stdout:
                self.assertEqual(1, len(stdout.readlines()))
            with open(stderr_path, "r") as stderr:
                self.assertEqual(1, len(stderr.readlines()))
        finally:
            shutil.rmtree(tempdir, True)

    def test_run_latest_nonzero_code_marks_failures(self):
        # logger.add_logger_appender(logger.AppenderType.STDOUT)
        self.prepare_agents()

        latest_agent = self.update_handler.get_latest_agent()
        self.assertTrue(latest_agent.is_available)
        self.assertEqual(0.0, latest_agent.error.last_failure)
        self.assertEqual(0, latest_agent.error.failure_count)

        with patch('azurelinuxagent.ga.update.UpdateHandler.get_latest_agent', return_value=latest_agent):
            self._test_run_latest(mock_child=ChildMock(return_value=1))

        self.assertTrue(latest_agent.is_blacklisted)
        self.assertFalse(latest_agent.is_available)
        self.assertNotEqual(0.0, latest_agent.error.last_failure)
        self.assertEqual(1, latest_agent.error.failure_count)

    def test_run_latest_exception_blacklists(self):
        self.prepare_agents()

        latest_agent = self.update_handler.get_latest_agent()
        self.assertTrue(latest_agent.is_available)
        self.assertEqual(0.0, latest_agent.error.last_failure)
        self.assertEqual(0, latest_agent.error.failure_count)

        with patch('azurelinuxagent.ga.update.UpdateHandler.get_latest_agent', return_value=latest_agent):
            self._test_run_latest(mock_child=ChildMock(side_effect=Exception("Force blacklisting")))

        self.assertFalse(latest_agent.is_available)
        self.assertTrue(latest_agent.error.is_blacklisted)
        self.assertNotEqual(0.0, latest_agent.error.last_failure)
        self.assertEqual(1, latest_agent.error.failure_count)

    def test_run_latest_exception_does_not_blacklist_if_terminating(self):
        self.prepare_agents()

        latest_agent = self.update_handler.get_latest_agent()
        self.assertTrue(latest_agent.is_available)
        self.assertEqual(0.0, latest_agent.error.last_failure)
        self.assertEqual(0, latest_agent.error.failure_count)

        with patch('azurelinuxagent.ga.update.UpdateHandler.get_latest_agent', return_value=latest_agent):
            self.update_handler.running = False
            self._test_run_latest(mock_child=ChildMock(side_effect=Exception("Attempt blacklisting")))

        self.assertTrue(latest_agent.is_available)
        self.assertFalse(latest_agent.error.is_blacklisted)
        self.assertEqual(0.0, latest_agent.error.last_failure)
        self.assertEqual(0, latest_agent.error.failure_count)

    @patch('signal.signal')
    def test_run_latest_captures_signals(self, mock_signal):
        self._test_run_latest()
        self.assertEqual(1, mock_signal.call_count)

    @patch('signal.signal')
    def test_run_latest_creates_only_one_signal_handler(self, mock_signal):
        self.update_handler.signal_handler = "Not None"
        self._test_run_latest()
        self.assertEqual(0, mock_signal.call_count)

    def _test_run(self, invocations=1, calls=[call.run(), call.changed(), call.goal_state_description()], remote_access_calls=[call.run()],
                  enable_updates=False, sleep_interval=(6,)):
        conf.get_autoupdate_enabled = Mock(return_value=enable_updates)

        # Note:
        # - Python only allows mutations of objects to which a function has
        #   a reference. Incrementing an integer directly changes the
        #   reference. Incrementing an item of a list changes an item to
        #   which the code has a reference.
        #   See http://stackoverflow.com/questions/26408941/python-nested-functions-and-variable-scope
        iterations = [0]

        def iterator(*args, **kwargs):
            iterations[0] += 1
            if iterations[0] >= invocations:
                self.update_handler.running = False
            return

        fileutil.write_file(conf.get_agent_pid_file_path(), ustr(42))

        with patch('azurelinuxagent.ga.exthandlers.get_exthandlers_handler') as mock_handler:
<<<<<<< HEAD
            with patch('azurelinuxagent.ga.remoteaccess.get_remote_access_handler') as mock_remote_access_handler:
                with patch('azurelinuxagent.ga.monitor.get_monitor_handler') as mock_monitor:
                    with patch('azurelinuxagent.ga.env.get_env_handler') as mock_env:
=======
            with patch('azurelinuxagent.ga.remoteaccess.get_remote_access_handler') as mock_ra_handler:
                with patch('azurelinuxagent.ga.update.get_monitor_handler') as mock_monitor:
                    with patch('azurelinuxagent.ga.update.get_env_handler') as mock_env:
>>>>>>> 6951bb5f
                        with patch('azurelinuxagent.ga.update.initialize_event_logger_vminfo_common_parameters'):
                            with patch('time.sleep', side_effect=iterator) as mock_sleep:
                                with patch('sys.exit') as mock_exit:
                                    if isinstance(os.getppid, MagicMock):
                                        self.update_handler.run()
                                    else:
                                        with patch('os.getppid', return_value=42):
                                            self.update_handler.run()

                                    self.assertEqual(1, mock_handler.call_count)
                                    self.assertEqual(mock_handler.return_value.method_calls, calls)
                                    self.assertEqual(1, mock_remote_access_handler.call_count)
                                    self.assertEqual(mock_remote_access_handler.return_value.method_calls, remote_access_calls)
                                    self.assertEqual(invocations, mock_sleep.call_count)
                                    if invocations > 0:
                                        self.assertEqual(sleep_interval, mock_sleep.call_args[0])
                                    self.assertEqual(1, mock_monitor.call_count)
                                    self.assertEqual(1, mock_env.call_count)
                                    self.assertEqual(1, mock_exit.call_count)

    def test_run(self):
        self._test_run()

    def test_run_keeps_running(self):
        self._test_run(invocations=15, calls=[call.run(), call.changed(), call.goal_state_description()] * 15, remote_access_calls=[call.run()] * 15)

    def test_run_stops_if_update_available(self):
        self.update_handler._upgrade_available = Mock(return_value=True)
        self._test_run(invocations=0, calls=[], remote_access_calls=[], enable_updates=True)

    def test_run_stops_if_orphaned(self):
        with patch('os.getppid', return_value=1):
            self._test_run(invocations=0, calls=[], remote_access_calls=[], enable_updates=True)

    def test_run_clears_sentinel_on_successful_exit(self):
        self._test_run()
        self.assertFalse(os.path.isfile(self.update_handler._sentinel_file_path()))

    def test_run_leaves_sentinel_on_unsuccessful_exit(self):
        self.update_handler._upgrade_available = Mock(side_effect=Exception)
        self._test_run(invocations=0, calls=[], remote_access_calls=[], enable_updates=True)
        self.assertTrue(os.path.isfile(self.update_handler._sentinel_file_path()))

    def test_run_emits_restart_event(self):
        self.update_handler._emit_restart_event = Mock()
        self._test_run()
        self.assertEqual(1, self.update_handler._emit_restart_event.call_count)

    def test_set_agents_sets_agents(self):
        self.prepare_agents()

        self.update_handler._set_agents([GuestAgent(path=path) for path in self.agent_dirs()])
        self.assertTrue(len(self.update_handler.agents) > 0)
        self.assertEqual(len(self.agent_dirs()), len(self.update_handler.agents))

    def test_set_agents_sorts_agents(self):
        self.prepare_agents()

        self.update_handler._set_agents([GuestAgent(path=path) for path in self.agent_dirs()])

        v = FlexibleVersion("100000")
        for a in self.update_handler.agents:
            self.assertTrue(v > a.version)
            v = a.version

    def test_set_sentinel(self):
        self.assertFalse(os.path.isfile(self.update_handler._sentinel_file_path()))
        self.update_handler._set_sentinel()
        self.assertTrue(os.path.isfile(self.update_handler._sentinel_file_path()))

    def test_set_sentinel_writes_current_agent(self):
        self.update_handler._set_sentinel()
        self.assertTrue(
            fileutil.read_file(self.update_handler._sentinel_file_path()),
            CURRENT_AGENT)

    def test_shutdown(self):
        self.update_handler._set_sentinel()
        self.update_handler._shutdown()
        self.assertFalse(self.update_handler.running)
        self.assertFalse(os.path.isfile(self.update_handler._sentinel_file_path()))

    def test_shutdown_ignores_missing_sentinel_file(self):
        self.assertFalse(os.path.isfile(self.update_handler._sentinel_file_path()))
        self.update_handler._shutdown()
        self.assertFalse(self.update_handler.running)
        self.assertFalse(os.path.isfile(self.update_handler._sentinel_file_path()))

    def test_shutdown_ignores_exceptions(self):
        self.update_handler._set_sentinel()

        try:
            with patch("os.remove", side_effect=Exception):
                self.update_handler._shutdown()
        except Exception as e:
            self.assertTrue(False, "Unexpected exception")

    def _test_upgrade_available(
            self,
            base_version=FlexibleVersion(AGENT_VERSION),
            protocol=None,
            versions=None,
            count=20):

        if protocol is None:
            protocol = self._create_protocol(count=count, versions=versions)

        self.update_handler.protocol_util = protocol
        conf.get_autoupdate_gafamily = Mock(return_value=protocol.family)

        return self.update_handler._upgrade_available(protocol, base_version=base_version)

    def test_upgrade_available_returns_true_on_first_use(self):
        self.assertTrue(self._test_upgrade_available())

    def test_upgrade_available_handles_missing_family(self):
        extensions_config = ExtensionsConfig(load_data("wire/ext_conf_missing_family.xml"))
        protocol = ProtocolMock()
        protocol.family = "Prod"
        protocol.agent_manifests = extensions_config.vmagent_manifests
        self.update_handler.protocol_util = protocol
        with patch('azurelinuxagent.common.logger.warn') as mock_logger:
            with patch('tests.ga.test_update.ProtocolMock.get_vmagent_pkgs', side_effect=ProtocolError):
                self.assertFalse(self.update_handler._upgrade_available(protocol, base_version=CURRENT_VERSION))
                self.assertEqual(0, mock_logger.call_count)

    def test_upgrade_available_includes_old_agents(self):
        self.prepare_agents()

        old_version = self.agent_versions()[-1]
        old_count = old_version.version[-1]

        self.replicate_agents(src_v=old_version, count=old_count, increment=-1)
        all_count = len(self.agent_versions())

        self.assertTrue(self._test_upgrade_available(versions=self.agent_versions()))
        self.assertEqual(all_count, len(self.update_handler.agents))

    def test_upgrade_available_purges_old_agents(self):
        self.prepare_agents()
        agent_count = self.agent_count()
        self.assertEqual(20, agent_count)

        agent_versions = self.agent_versions()[:3]
        self.assertTrue(self._test_upgrade_available(versions=agent_versions))
        self.assertEqual(len(agent_versions), len(self.update_handler.agents))

        # Purging always keeps the running agent
        if CURRENT_VERSION not in agent_versions:
            agent_versions.append(CURRENT_VERSION)
        self.assertEqual(agent_versions, self.agent_versions())

    def test_update_available_returns_true_if_current_gets_blacklisted(self):
        self.update_handler._is_version_eligible = Mock(return_value=False)
        self.assertTrue(self._test_upgrade_available())

    def test_upgrade_available_skips_if_too_frequent(self):
        conf.get_autoupdate_frequency = Mock(return_value=10000)
        self.update_handler.last_attempt_time = time.time()
        self.assertFalse(self._test_upgrade_available())

    def test_upgrade_available_skips_if_when_no_new_versions(self):
        self.prepare_agents()
        base_version = self.agent_versions()[0] + 1
        self.update_handler._is_version_eligible = lambda x: x == base_version
        self.assertFalse(self._test_upgrade_available(base_version=base_version))

    def test_upgrade_available_skips_when_no_versions(self):
        self.assertFalse(self._test_upgrade_available(protocol=ProtocolMock()))

    def test_upgrade_available_skips_when_updates_are_disabled(self):
        conf.get_autoupdate_enabled = Mock(return_value=False)
        self.assertFalse(self._test_upgrade_available())

    def test_upgrade_available_sorts(self):
        self.prepare_agents()
        self._test_upgrade_available()

        v = FlexibleVersion("100000")
        for a in self.update_handler.agents:
            self.assertTrue(v > a.version)
            v = a.version

    def test_write_pid_file(self):
        for n in range(1112):
            fileutil.write_file(os.path.join(self.tmp_dir, str(n) + "_waagent.pid"), ustr(n + 1))
        with patch('os.getpid', return_value=1112):
            pid_files, pid_file = self.update_handler._write_pid_file()
            self.assertEqual(1112, len(pid_files))
            self.assertEqual("1111_waagent.pid", os.path.basename(pid_files[-1]))
            self.assertEqual("1112_waagent.pid", os.path.basename(pid_file))
            self.assertEqual(fileutil.read_file(pid_file), ustr(1112))

    def test_write_pid_file_ignores_exceptions(self):
        with patch('azurelinuxagent.common.utils.fileutil.write_file', side_effect=Exception):
            with patch('os.getpid', return_value=42):
                pid_files, pid_file = self.update_handler._write_pid_file()
                self.assertEqual(0, len(pid_files))
                self.assertEqual(None, pid_file)

    @patch('azurelinuxagent.common.conf.get_extensions_enabled', return_value=False)
    def test_update_happens_when_extensions_disabled(self, _):
        """
        Although the extension enabled config will not get checked
        before an update is found, this test attempts to ensure that
        behavior never changes.
        """
        self.update_handler._upgrade_available = Mock(return_value=True)
        self._test_run(invocations=0, calls=[], remote_access_calls=[], enable_updates=True, sleep_interval=(300,))

    @patch('azurelinuxagent.common.conf.get_extensions_enabled', return_value=False)
    def test_interval_changes_when_extensions_disabled(self, _):
        """
        When extension processing is disabled, the goal state interval should be larger.
        """
        self.update_handler._upgrade_available = Mock(return_value=False)
        self._test_run(invocations=15, calls=[call.run(), call.changed(), call.goal_state_description()] * 15,
                       remote_access_calls=[call.run()] * 15, sleep_interval=(300,))

    @patch("azurelinuxagent.common.logger.info")
    @patch("azurelinuxagent.ga.update.add_event")
    def test_telemetry_heartbeat_creates_event(self, patch_add_event, patch_info, *_):
        update_handler = get_update_handler()
        mock_protocol = WireProtocol("foo.bar")

        update_handler.last_telemetry_heartbeat = datetime.utcnow() - timedelta(hours=1)
        update_handler._send_heartbeat_telemetry(mock_protocol)
        self.assertEqual(1, patch_add_event.call_count)
        self.assertTrue(any(call_args[0] == "[HEARTBEAT] Agent {0} is running as the goal state agent {1}"
                            for call_args in patch_info.call_args), "The heartbeat was not written to the agent's log")

    @contextlib.contextmanager
    def _get_update_handler(self, iterations=1, test_data=DATA_FILE):
        """
        This function returns a mocked version of the UpdateHandler object to be used for testing. It will only run the
        main loop [iterations] no of times.
        To reuse the same object, be sure to reset the iterations by using the update_handler.set_iterations() function.
        :param iterations: No of times the UpdateHandler.run() method should run.
        :return: Mocked object of UpdateHandler() class and object of the MockWireProtocol().
        """

        def _set_iterations(iterations):
            # This will reset the current iteration and the max iterations to run for this test object.
            update_handler._cur_iteration = 0
            update_handler._iterations = iterations

        def check_running(*args, **kwargs):
            # This method will determine if the current UpdateHandler object is supposed to run or not.
            if update_handler._cur_iteration < update_handler._iterations:
                update_handler._cur_iteration += 1
                return True
            return False

        with mock_wire_protocol(test_data) as protocol:
            protocol_util = MagicMock()
            protocol_util.get_protocol = Mock(return_value=protocol)
            with patch("azurelinuxagent.ga.update.get_protocol_util", return_value=protocol_util):
                with patch("azurelinuxagent.common.conf.get_autoupdate_enabled", return_value=False):
                    update_handler = get_update_handler()
                    # Setup internal state for the object required for testing
                    update_handler._cur_iteration = 0
                    update_handler._iterations = 0
                    update_handler.set_iterations = lambda i: _set_iterations(i)
                    type(update_handler).running = PropertyMock(side_effect=check_running)
                    with patch("time.sleep", side_effect=lambda _: mock_sleep(0.001)):
                        with patch('sys.exit'):
                            # Setup the initial number of iterations
                            update_handler.set_iterations(iterations)
                            try:
                                yield update_handler, protocol
                            finally:
                                # Since PropertyMock requires us to mock the type(ClassName).property of the object,
                                # reverting it back to keep the state of the test clean
                                type(update_handler).running = True

    @staticmethod
    def _get_test_ext_handler_instance(protocol, name="OSTCExtensions.ExampleHandlerLinux", version="1.0.0"):
        eh = ExtHandler(name=name)
        eh.properties.version = version
        return ExtHandlerInstance(eh, protocol)

    def test_it_should_recreate_handler_env_on_service_startup(self):
        iterations = 5

        with self._get_update_handler(iterations) as (update_handler, protocol):
            update_handler.run(debug=True)

            expected_handler = self._get_test_ext_handler_instance(protocol)
            handler_env_file = expected_handler.get_env_file()

            self.assertTrue(os.path.exists(expected_handler.get_base_dir()), "Extension not found")
            # First iteration should install the extension handler and
            # subsequent iterations should not recreate the HandlerEnvironment file
            last_modification_time = os.path.getmtime(handler_env_file)
            self.assertEqual(os.path.getctime(handler_env_file), last_modification_time,
                             "The creation time and last modified time of the HandlerEnvironment file dont match")

            # Rerun the update handler and ensure that the HandlerEnvironment file is recreated with eventsFolder
            # flag in HandlerEnvironment.json file
            with patch('azurelinuxagent.ga.exthandlers._ENABLE_EXTENSION_TELEMETRY_PIPELINE',
                       return_value=True):
                update_handler.set_iterations(1)
                update_handler.run(debug=True)

            self.assertGreater(os.path.getmtime(handler_env_file), last_modification_time,
                                "HandlerEnvironment file didn't get overwritten")

            with open(handler_env_file, 'r') as handler_env_content_file:
                content = json.load(handler_env_content_file)
            self.assertIn(HandlerEnvironment.eventsFolder, content[0][HandlerEnvironment.handlerEnvironment],
                          "{0} not found in HandlerEnv file".format(HandlerEnvironment.eventsFolder))

    @contextlib.contextmanager
    def _setup_test_for_ext_event_dirs_retention(self):
        with self._get_update_handler(test_data=DATA_FILE_MULTIPLE_EXT) as (update_handler, protocol):
            with patch('azurelinuxagent.ga.exthandlers._ENABLE_EXTENSION_TELEMETRY_PIPELINE', True):
                update_handler.run(debug=True)
                expected_events_dirs = glob.glob(os.path.join(conf.get_ext_log_dir(), "*", EVENTS_DIRECTORY))
                no_of_extensions = protocol.mock_wire_data.get_no_of_plugins_in_extension_config()
                # Ensure extensions installed and events directory created
                self.assertEqual(len(expected_events_dirs), no_of_extensions, "Extension events directories dont match")
                for ext_dir in expected_events_dirs:
                    self.assertTrue(os.path.exists(ext_dir), "Extension directory {0} not created!".format(ext_dir))

                yield update_handler, expected_events_dirs

    def test_it_should_delete_extension_events_directory_if_extension_telemetry_pipeline_disabled(self):

            # Disable extension telemetry pipeline and ensure events directory got deleted
            with self._setup_test_for_ext_event_dirs_retention() as (update_handler, expected_events_dirs):
                with patch('azurelinuxagent.ga.exthandlers._ENABLE_EXTENSION_TELEMETRY_PIPELINE', False):
                    update_handler.run(debug=True)
                    for ext_dir in expected_events_dirs:
                        self.assertFalse(os.path.exists(ext_dir), "Extension directory {0} still exists!".format(ext_dir))

    def test_it_should_retain_extension_events_directories_if_extension_telemetry_pipeline_enabled(self):

            # Rerun update handler again with extension telemetry pipeline enabled to ensure we dont delete events directories
            with self._setup_test_for_ext_event_dirs_retention() as (update_handler, expected_events_dirs):
                update_handler.run(debug=True)
                for ext_dir in expected_events_dirs:
                    self.assertTrue(os.path.exists(ext_dir), "Extension directory {0} should exist!".format(ext_dir))


@patch('azurelinuxagent.ga.update.get_monitor_handler')
@patch('azurelinuxagent.ga.update.get_env_handler')
class MonitorThreadTest(AgentTestCase):
    def setUp(self):
        AgentTestCase.setUp(self)
        self.event_patch = patch('azurelinuxagent.common.event.add_event')
        currentThread().setName("ExtHandler")
        self.update_handler = get_update_handler()
        self.update_handler.protocol_util = Mock()
        clear_singleton_instances(ProtocolUtil)

    def _test_run(self, invocations=1):
        iterations = [0]

        def iterator(*args, **kwargs):
            iterations[0] += 1
            if iterations[0] >= invocations:
                self.update_handler.running = False
            return

        with patch('os.getpid', return_value=42):
            with patch.object(UpdateHandler, '_is_orphaned') as mock_is_orphaned:
                mock_is_orphaned.__get__ = Mock(return_value=False)
                with patch('azurelinuxagent.ga.exthandlers.get_exthandlers_handler'):
                    with patch('azurelinuxagent.ga.remoteaccess.get_remote_access_handler'):
                        with patch('azurelinuxagent.ga.update.initialize_event_logger_vminfo_common_parameters'):
                            with patch('azurelinuxagent.common.cgroupapi.CGroupsApi.cgroups_supported', return_value=False):  # skip all cgroup stuff
                                with patch('time.sleep', side_effect=iterator):
                                    with patch('sys.exit'):
                                        self.update_handler.run()

    def _setup_mock_thread_and_start_test_run(self, mock_thread, is_alive=True, invocations=0):
        self.assertTrue(self.update_handler.running)

        thread = MagicMock()
        thread.run = MagicMock()
        thread.is_alive = MagicMock(return_value=is_alive)
        thread.start = MagicMock()
        mock_thread.return_value = thread

        self._test_run(invocations=invocations)
        return thread

    def test_start_threads(self, mock_env, mock_monitor):
        self.assertTrue(self.update_handler.running)

        mock_monitor_thread = MagicMock()
        mock_monitor_thread.run = MagicMock()
        mock_monitor.return_value = mock_monitor_thread

        mock_env_thread = MagicMock()
        mock_env_thread.run = MagicMock()
        mock_env.return_value = mock_env_thread

        self._test_run(invocations=0)
        self.assertEqual(1, mock_monitor.call_count)
        self.assertEqual(1, mock_monitor_thread.run.call_count)
        self.assertEqual(1, mock_env.call_count)
        self.assertEqual(1, mock_env_thread.run.call_count)

    def test_check_if_monitor_thread_is_alive(self, mock_env, mock_monitor):
        mock_monitor_thread = self._setup_mock_thread_and_start_test_run(mock_monitor, is_alive=True, invocations=0)
        self.assertEqual(1, mock_monitor.call_count)
        self.assertEqual(1, mock_monitor_thread.run.call_count)
        self.assertEqual(1, mock_monitor_thread.is_alive.call_count)
        self.assertEqual(0, mock_monitor_thread.start.call_count)

    def test_check_if_env_thread_is_alive(self, mock_env, mock_monitor):
        mock_env_thread = self._setup_mock_thread_and_start_test_run(mock_env, is_alive=True, invocations=1)
        self.assertEqual(1, mock_env.call_count)
        self.assertEqual(1, mock_env_thread.run.call_count)
        self.assertEqual(1, mock_env_thread.is_alive.call_count)
        self.assertEqual(0, mock_env_thread.start.call_count)

    def test_restart_monitor_thread_if_not_alive(self, mock_env, mock_monitor):
        mock_monitor_thread = self._setup_mock_thread_and_start_test_run(mock_monitor, is_alive=False, invocations=1)
        self.assertEqual(1, mock_monitor.call_count)
        self.assertEqual(1, mock_monitor_thread.run.call_count)
        self.assertEqual(1, mock_monitor_thread.is_alive.call_count)
        self.assertEqual(1, mock_monitor_thread.start.call_count)

    def test_restart_env_thread_if_not_alive(self, mock_env, mock_monitor):
        mock_env_thread = self._setup_mock_thread_and_start_test_run(mock_env, is_alive=False, invocations=1)
        self.assertEqual(1, mock_env.call_count)
        self.assertEqual(1, mock_env_thread.run.call_count)
        self.assertEqual(1, mock_env_thread.is_alive.call_count)
        self.assertEqual(1, mock_env_thread.start.call_count)

    def test_restart_monitor_thread(self, mock_env, mock_monitor):
        mock_monitor_thread = self._setup_mock_thread_and_start_test_run(mock_monitor, is_alive=False, invocations=0)
        self.assertEqual(True, mock_monitor.called)
        self.assertEqual(True, mock_monitor_thread.run.called)
        self.assertEqual(True, mock_monitor_thread.is_alive.called)
        self.assertEqual(True, mock_monitor_thread.start.called)

    def test_restart_env_thread(self, mock_env, mock_monitor):
        mock_env_thread = self._setup_mock_thread_and_start_test_run(mock_env, is_alive=False, invocations=0)
        self.assertEqual(True, mock_env.called)
        self.assertEqual(True, mock_env_thread.run.called)
        self.assertEqual(True, mock_env_thread.is_alive.called)
        self.assertEqual(True, mock_env_thread.start.called)


class ChildMock(Mock):
    def __init__(self, return_value=0, side_effect=None):
        Mock.__init__(self, return_value=return_value, side_effect=side_effect)

        self.poll = Mock(return_value=return_value, side_effect=side_effect)
        self.wait = Mock(return_value=return_value, side_effect=side_effect)


class ProtocolMock(object):
    def __init__(self, family="TestAgent", etag=42, versions=None, client=None):
        self.family = family
        self.client = client
        self.call_counts = {
            "get_vmagent_manifests": 0,
            "get_vmagent_pkgs": 0,
            "update_goal_state": 0
        }
        self.goal_state_is_stale = False
        self.etag = etag
        self.versions = versions if versions is not None else []
        self.create_manifests()
        self.create_packages()

    def emulate_stale_goal_state(self):
        self.goal_state_is_stale = True

    def create_manifests(self):
        self.agent_manifests = VMAgentManifestList()
        if len(self.versions) <= 0:
            return

        if self.family is not None:
            manifest = VMAgentManifest(family=self.family)
            for i in range(0, 10):
                manifest_uri = "https://nowhere.msft/agent/{0}".format(i)
                manifest.versionsManifestUris.append(VMAgentManifestUri(uri=manifest_uri))
            self.agent_manifests.vmAgentManifests.append(manifest)

    def create_packages(self):
        self.agent_packages = ExtHandlerPackageList()
        if len(self.versions) <= 0:
            return

        for version in self.versions:
            package = ExtHandlerPackage(str(version))
            for i in range(0, 5):
                package_uri = "https://nowhere.msft/agent_pkg/{0}".format(i)
                package.uris.append(ExtHandlerPackageUri(uri=package_uri))
            self.agent_packages.versions.append(package)

    def get_protocol(self):
        return self

    def get_vmagent_manifests(self):
        self.call_counts["get_vmagent_manifests"] += 1
        if self.goal_state_is_stale:
            self.goal_state_is_stale = False
            raise ResourceGoneError()
        return self.agent_manifests, self.etag

    def get_vmagent_pkgs(self, manifest):
        self.call_counts["get_vmagent_pkgs"] += 1
        if self.goal_state_is_stale:
            self.goal_state_is_stale = False
            raise ResourceGoneError()
        return self.agent_packages

    def update_goal_state(self):
        self.call_counts["update_goal_state"] += 1


class ResponseMock(Mock):
    def __init__(self, status=restutil.httpclient.OK, response=None, reason=None):
        Mock.__init__(self)
        self.status = status
        self.reason = reason
        self.response = response

    def read(self):
        return self.response


class TimeMock(Mock):
    def __init__(self, time_increment=1):
        Mock.__init__(self)
        self.next_time = time.time()
        self.time_call_count = 0
        self.time_increment = time_increment

        self.sleep_interval = None

    def sleep(self, n):
        self.sleep_interval = n

    def time(self):
        self.time_call_count += 1
        current_time = self.next_time
        self.next_time += self.time_increment
        return current_time


if __name__ == '__main__':
    unittest.main()<|MERGE_RESOLUTION|>--- conflicted
+++ resolved
@@ -1254,15 +1254,9 @@
         fileutil.write_file(conf.get_agent_pid_file_path(), ustr(42))
 
         with patch('azurelinuxagent.ga.exthandlers.get_exthandlers_handler') as mock_handler:
-<<<<<<< HEAD
             with patch('azurelinuxagent.ga.remoteaccess.get_remote_access_handler') as mock_remote_access_handler:
                 with patch('azurelinuxagent.ga.monitor.get_monitor_handler') as mock_monitor:
                     with patch('azurelinuxagent.ga.env.get_env_handler') as mock_env:
-=======
-            with patch('azurelinuxagent.ga.remoteaccess.get_remote_access_handler') as mock_ra_handler:
-                with patch('azurelinuxagent.ga.update.get_monitor_handler') as mock_monitor:
-                    with patch('azurelinuxagent.ga.update.get_env_handler') as mock_env:
->>>>>>> 6951bb5f
                         with patch('azurelinuxagent.ga.update.initialize_event_logger_vminfo_common_parameters'):
                             with patch('time.sleep', side_effect=iterator) as mock_sleep:
                                 with patch('sys.exit') as mock_exit:
