# Copyright (c) Microsoft Corporation. All rights reserved.
# Licensed under the Apache License.

from __future__ import print_function

import tempfile
import unittest
import uuid
from threading import currentThread

from azurelinuxagent.ga.env import EnvHandler

from azurelinuxagent.common.protocol.util import ProtocolUtil

from azurelinuxagent.common.protocol.hostplugin import *
from azurelinuxagent.common.protocol.metadata import *
from azurelinuxagent.common.protocol.util import ProtocolUtil
from azurelinuxagent.common.protocol.wire import *
from azurelinuxagent.ga.monitor import MonitorHandler
from azurelinuxagent.ga.update import *
from tests.tools import AgentTestCase, call, data_dir, DEFAULT, patch, load_bin_data, load_data, Mock, MagicMock, \
    mock_sleep, clear_singleton_instances, skip_if_predicate_true

NO_ERROR = {
    "last_failure": 0.0,
    "failure_count": 0,
    "was_fatal": False
}

FATAL_ERROR = {
    "last_failure": 42.42,
    "failure_count": 2,
    "was_fatal": True
}

WITH_ERROR = {
    "last_failure": 42.42,
    "failure_count": 2,
    "was_fatal": False
}

EMPTY_MANIFEST = {
    "name": "WALinuxAgent",
    "version": 1.0,
    "handlerManifest": {
        "installCommand": "",
        "uninstallCommand": "",
        "updateCommand": "",
        "enableCommand": "",
        "disableCommand": "",
        "rebootAfterInstall": False,
        "reportHeartbeat": False
    }
}


def get_agent_pkgs(in_dir=os.path.join(data_dir, "ga")):
    path = os.path.join(in_dir, AGENT_PKG_GLOB)
    return glob.glob(path)


def get_agents(in_dir=os.path.join(data_dir, "ga")):
    path = os.path.join(in_dir, AGENT_DIR_GLOB)
    return [a for a in glob.glob(path) if os.path.isdir(a)]


def get_agent_file_path():
    return get_agent_pkgs()[0]


def get_agent_file_name():
    return os.path.basename(get_agent_file_path())


def get_agent_path():
    return fileutil.trim_ext(get_agent_file_path(), "zip")


def get_agent_name():
    return os.path.basename(get_agent_path())


def get_agent_version():
    return FlexibleVersion(get_agent_name().split("-")[1])


def faux_logger():
    print("STDOUT message")
    print("STDERR message", file=sys.stderr)
    return DEFAULT


class UpdateTestCase(AgentTestCase):

    def agent_bin(self, version, suffix):
        return "bin/{0}-{1}{2}.egg".format(AGENT_NAME, version, suffix)

    def rename_agent_bin(self, path, src_v, dst_v):
        src_bin = glob.glob(os.path.join(path, self.agent_bin(src_v, '*')))[0]
        dst_bin = os.path.join(path, self.agent_bin(dst_v, ''))
        shutil.move(src_bin, dst_bin)

    def agents(self):
        return [GuestAgent(path=path) for path in self.agent_dirs()]

    def agent_count(self):
        return len(self.agent_dirs())

    def agent_dirs(self):
        return get_agents(in_dir=self.tmp_dir)

    def agent_dir(self, version):
        return os.path.join(self.tmp_dir, "{0}-{1}".format(AGENT_NAME, version))

    def agent_paths(self):
        paths = glob.glob(os.path.join(self.tmp_dir, "*"))
        paths.sort()
        return paths

    def agent_pkgs(self):
        return get_agent_pkgs(in_dir=self.tmp_dir)

    def agent_versions(self):
        v = [FlexibleVersion(AGENT_DIR_PATTERN.match(a).group(1)) for a in self.agent_dirs()]
        v.sort(reverse=True)
        return v

    def get_error_file(self, error_data=NO_ERROR):
        fp = tempfile.NamedTemporaryFile(mode="w")
        json.dump(error_data if error_data is not None else NO_ERROR, fp)
        fp.seek(0)
        return fp

    def create_error(self, error_data=NO_ERROR):
        with self.get_error_file(error_data) as path:
            err = GuestAgentError(path.name)
            err.load()
            return err

    def copy_agents(self, *agents):
        if len(agents) <= 0:
            agents = get_agent_pkgs()
        for agent in agents:
            shutil.copy(agent, self.tmp_dir)
        return

    def expand_agents(self):
        for agent in self.agent_pkgs():
            path = os.path.join(self.tmp_dir, fileutil.trim_ext(agent, "zip"))
            zipfile.ZipFile(agent).extractall(path)

    def prepare_agent(self, version):
        """
        Create a download for the current agent version, copied from test data
        """
        self.copy_agents(get_agent_pkgs()[0])
        self.expand_agents()

        versions = self.agent_versions()
        src_v = FlexibleVersion(str(versions[0]))

        from_path = self.agent_dir(src_v)
        dst_v = FlexibleVersion(str(version))
        to_path = self.agent_dir(dst_v)

        if from_path != to_path:
            shutil.move(from_path + ".zip", to_path + ".zip")
            shutil.move(from_path, to_path)
            self.rename_agent_bin(to_path, src_v, dst_v)
        return

    def prepare_agents(self,
                       count=20,
                       is_available=True):

        # Ensure the test data is copied over
        agent_count = self.agent_count()
        if agent_count <= 0:
            self.copy_agents(get_agent_pkgs()[0])
            self.expand_agents()
            count -= 1

        # Determine the most recent agent version
        versions = self.agent_versions()
        src_v = FlexibleVersion(str(versions[0]))

        # Create agent packages and directories
        return self.replicate_agents(
            src_v=src_v,
            count=count - agent_count,
            is_available=is_available)

    def remove_agents(self):
        for agent in self.agent_paths():
            try:
                if os.path.isfile(agent):
                    os.remove(agent)
                else:
                    shutil.rmtree(agent)
            except:
                pass
        return

    def replicate_agents(self,
                         count=5,
                         src_v=AGENT_VERSION,
                         is_available=True,
                         increment=1):
        from_path = self.agent_dir(src_v)
        dst_v = FlexibleVersion(str(src_v))
        for i in range(0, count):
            dst_v += increment
            to_path = self.agent_dir(dst_v)
            shutil.copyfile(from_path + ".zip", to_path + ".zip")
            shutil.copytree(from_path, to_path)
            self.rename_agent_bin(to_path, src_v, dst_v)
            if not is_available:
                GuestAgent(to_path).mark_failure(is_fatal=True)
        return dst_v


class TestGuestAgentError(UpdateTestCase):
    def test_creation(self):
        self.assertRaises(TypeError, GuestAgentError)
        self.assertRaises(UpdateError, GuestAgentError, None)

        with self.get_error_file(error_data=WITH_ERROR) as path:
            err = GuestAgentError(path.name)
            err.load()
            self.assertEqual(path.name, err.path)
        self.assertNotEqual(None, err)

        self.assertEqual(WITH_ERROR["last_failure"], err.last_failure)
        self.assertEqual(WITH_ERROR["failure_count"], err.failure_count)
        self.assertEqual(WITH_ERROR["was_fatal"], err.was_fatal)
        return

    def test_clear(self):
        with self.get_error_file(error_data=WITH_ERROR) as path:
            err = GuestAgentError(path.name)
            err.load()
            self.assertEqual(path.name, err.path)
        self.assertNotEqual(None, err)

        err.clear()
        self.assertEqual(NO_ERROR["last_failure"], err.last_failure)
        self.assertEqual(NO_ERROR["failure_count"], err.failure_count)
        self.assertEqual(NO_ERROR["was_fatal"], err.was_fatal)
        return

    def test_save(self):
        err1 = self.create_error()
        err1.mark_failure()
        err1.mark_failure(is_fatal=True)

        err2 = self.create_error(err1.to_json())
        self.assertEqual(err1.last_failure, err2.last_failure)
        self.assertEqual(err1.failure_count, err2.failure_count)
        self.assertEqual(err1.was_fatal, err2.was_fatal)

    def test_mark_failure(self):
        err = self.create_error()
        self.assertFalse(err.is_blacklisted)

        for i in range(0, MAX_FAILURE):
            err.mark_failure()

        # Agent failed >= MAX_FAILURE, it should be blacklisted
        self.assertTrue(err.is_blacklisted)
        self.assertEqual(MAX_FAILURE, err.failure_count)
        return

    def test_mark_failure_permanent(self):
        err = self.create_error()

        self.assertFalse(err.is_blacklisted)

        # Fatal errors immediately blacklist
        err.mark_failure(is_fatal=True)
        self.assertTrue(err.is_blacklisted)
        self.assertTrue(err.failure_count < MAX_FAILURE)
        return

    def test_str(self):
        err = self.create_error(error_data=NO_ERROR)
        s = "Last Failure: {0}, Total Failures: {1}, Fatal: {2}".format(
            NO_ERROR["last_failure"],
            NO_ERROR["failure_count"],
            NO_ERROR["was_fatal"])
        self.assertEqual(s, str(err))

        err = self.create_error(error_data=WITH_ERROR)
        s = "Last Failure: {0}, Total Failures: {1}, Fatal: {2}".format(
            WITH_ERROR["last_failure"],
            WITH_ERROR["failure_count"],
            WITH_ERROR["was_fatal"])
        self.assertEqual(s, str(err))
        return


class TestGuestAgent(UpdateTestCase):
    def setUp(self):
        UpdateTestCase.setUp(self)
        self.copy_agents(get_agent_file_path())
        self.agent_path = os.path.join(self.tmp_dir, get_agent_name())

    def test_creation(self):
        self.assertRaises(UpdateError, GuestAgent, "A very bad file name")
        n = "{0}-a.bad.version".format(AGENT_NAME)
        self.assertRaises(UpdateError, GuestAgent, n)

        self.expand_agents()

        agent = GuestAgent(path=self.agent_path)
        self.assertNotEqual(None, agent)
        self.assertEqual(get_agent_name(), agent.name)
        self.assertEqual(get_agent_version(), agent.version)

        self.assertEqual(self.agent_path, agent.get_agent_dir())

        path = os.path.join(self.agent_path, AGENT_MANIFEST_FILE)
        self.assertEqual(path, agent.get_agent_manifest_path())

        self.assertEqual(
            os.path.join(self.agent_path, AGENT_ERROR_FILE),
            agent.get_agent_error_file())

        path = ".".join((os.path.join(conf.get_lib_dir(), get_agent_name()), "zip"))
        self.assertEqual(path, agent.get_agent_pkg_path())

        self.assertTrue(agent.is_downloaded)
        self.assertFalse(agent.is_blacklisted)
        self.assertTrue(agent.is_available)

    @patch("azurelinuxagent.ga.update.GuestAgent._ensure_downloaded")
    def test_clear_error(self, mock_downloaded):
        self.expand_agents()

        agent = GuestAgent(path=self.agent_path)
        agent.mark_failure(is_fatal=True)

        self.assertTrue(agent.error.last_failure > 0.0)
        self.assertEqual(1, agent.error.failure_count)
        self.assertTrue(agent.is_blacklisted)
        self.assertEqual(agent.is_blacklisted, agent.error.is_blacklisted)

        agent.clear_error()
        self.assertEqual(0.0, agent.error.last_failure)
        self.assertEqual(0, agent.error.failure_count)
        self.assertFalse(agent.is_blacklisted)
        self.assertEqual(agent.is_blacklisted, agent.error.is_blacklisted)

    @patch("azurelinuxagent.ga.update.GuestAgent._ensure_downloaded")
    @patch("azurelinuxagent.ga.update.GuestAgent._ensure_loaded")
    def test_is_available(self, mock_loaded, mock_downloaded):
        agent = GuestAgent(path=self.agent_path)

        self.assertFalse(agent.is_available)
        agent._unpack()
        self.assertTrue(agent.is_available)

        agent.mark_failure(is_fatal=True)
        self.assertFalse(agent.is_available)

    @patch("azurelinuxagent.ga.update.GuestAgent._ensure_downloaded")
    @patch("azurelinuxagent.ga.update.GuestAgent._ensure_loaded")
    def test_is_blacklisted(self, mock_loaded, mock_downloaded):
        agent = GuestAgent(path=self.agent_path)
        self.assertFalse(agent.is_blacklisted)

        agent._unpack()
        self.assertFalse(agent.is_blacklisted)
        self.assertEqual(agent.is_blacklisted, agent.error.is_blacklisted)

        agent.mark_failure(is_fatal=True)
        self.assertTrue(agent.is_blacklisted)
        self.assertEqual(agent.is_blacklisted, agent.error.is_blacklisted)

    @patch("azurelinuxagent.ga.update.GuestAgent._ensure_downloaded")
    @patch("azurelinuxagent.ga.update.GuestAgent._ensure_loaded")
    def test_resource_gone_error_not_blacklisted(self, mock_loaded, mock_downloaded):
        try:
            mock_downloaded.side_effect = ResourceGoneError()
            agent = GuestAgent(path=self.agent_path)
            self.assertFalse(agent.is_blacklisted)
        except ResourceGoneError:
            pass
        except:
            self.fail("Exception was not expected!")

    @patch("azurelinuxagent.ga.update.GuestAgent._ensure_downloaded")
    @patch("azurelinuxagent.ga.update.GuestAgent._ensure_loaded")
    def test_ioerror_not_blacklisted(self, mock_loaded, mock_downloaded):
        try:
            mock_downloaded.side_effect = IOError()
            agent = GuestAgent(path=self.agent_path)
            self.assertFalse(agent.is_blacklisted)
        except IOError:
            pass
        except:
            self.fail("Exception was not expected!")

    @patch("azurelinuxagent.ga.update.GuestAgent._ensure_downloaded")
    @patch("azurelinuxagent.ga.update.GuestAgent._ensure_loaded")
    def test_is_downloaded(self, mock_loaded, mock_downloaded):
        agent = GuestAgent(path=self.agent_path)
        self.assertFalse(agent.is_downloaded)
        agent._unpack()
        self.assertTrue(agent.is_downloaded)

    @patch("azurelinuxagent.ga.update.GuestAgent._ensure_downloaded")
    @patch("azurelinuxagent.ga.update.GuestAgent._ensure_loaded")
    def test_mark_failure(self, mock_loaded, mock_downloaded):
        agent = GuestAgent(path=self.agent_path)

        agent.mark_failure()
        self.assertEqual(1, agent.error.failure_count)

        agent.mark_failure(is_fatal=True)
        self.assertEqual(2, agent.error.failure_count)
        self.assertTrue(agent.is_blacklisted)

    @patch("azurelinuxagent.ga.update.GuestAgent._ensure_downloaded")
    @patch("azurelinuxagent.ga.update.GuestAgent._ensure_loaded")
    def test_unpack(self, mock_loaded, mock_downloaded):
        agent = GuestAgent(path=self.agent_path)
        self.assertFalse(os.path.isdir(agent.get_agent_dir()))
        agent._unpack()
        self.assertTrue(os.path.isdir(agent.get_agent_dir()))
        self.assertTrue(os.path.isfile(agent.get_agent_manifest_path()))

    @patch("azurelinuxagent.ga.update.GuestAgent._ensure_downloaded")
    @patch("azurelinuxagent.ga.update.GuestAgent._ensure_loaded")
    def test_unpack_fail(self, mock_loaded, mock_downloaded):
        agent = GuestAgent(path=self.agent_path)
        self.assertFalse(os.path.isdir(agent.get_agent_dir()))
        os.remove(agent.get_agent_pkg_path())
        self.assertRaises(UpdateError, agent._unpack)

    @patch("azurelinuxagent.ga.update.GuestAgent._ensure_downloaded")
    @patch("azurelinuxagent.ga.update.GuestAgent._ensure_loaded")
    def test_load_manifest(self, mock_loaded, mock_downloaded):
        agent = GuestAgent(path=self.agent_path)
        agent._unpack()
        agent._load_manifest()
        self.assertEqual(agent.manifest.get_enable_command(),
                         agent.get_agent_cmd())

    @patch("azurelinuxagent.ga.update.GuestAgent._ensure_downloaded")
    @patch("azurelinuxagent.ga.update.GuestAgent._ensure_loaded")
    def test_load_manifest_missing(self, mock_loaded, mock_downloaded):
        agent = GuestAgent(path=self.agent_path)
        self.assertFalse(os.path.isdir(agent.get_agent_dir()))
        agent._unpack()
        os.remove(agent.get_agent_manifest_path())
        self.assertRaises(UpdateError, agent._load_manifest)

    @patch("azurelinuxagent.ga.update.GuestAgent._ensure_downloaded")
    @patch("azurelinuxagent.ga.update.GuestAgent._ensure_loaded")
    def test_load_manifest_is_empty(self, mock_loaded, mock_downloaded):
        agent = GuestAgent(path=self.agent_path)
        self.assertFalse(os.path.isdir(agent.get_agent_dir()))
        agent._unpack()
        self.assertTrue(os.path.isfile(agent.get_agent_manifest_path()))

        with open(agent.get_agent_manifest_path(), "w") as file:
            json.dump(EMPTY_MANIFEST, file)
        self.assertRaises(UpdateError, agent._load_manifest)

    @patch("azurelinuxagent.ga.update.GuestAgent._ensure_downloaded")
    @patch("azurelinuxagent.ga.update.GuestAgent._ensure_loaded")
    def test_load_manifest_is_malformed(self, mock_loaded, mock_downloaded):
        agent = GuestAgent(path=self.agent_path)
        self.assertFalse(os.path.isdir(agent.get_agent_dir()))
        agent._unpack()
        self.assertTrue(os.path.isfile(agent.get_agent_manifest_path()))

        with open(agent.get_agent_manifest_path(), "w") as file:
            file.write("This is not JSON data")
        self.assertRaises(UpdateError, agent._load_manifest)

    def test_load_error(self):
        agent = GuestAgent(path=self.agent_path)
        agent.error = None

        agent._load_error()
        self.assertTrue(agent.error is not None)

    @patch("azurelinuxagent.ga.update.GuestAgent._ensure_downloaded")
    @patch("azurelinuxagent.ga.update.GuestAgent._ensure_loaded")
    @patch("azurelinuxagent.ga.update.restutil.http_get")
    def test_download(self, mock_http_get, mock_loaded, mock_downloaded):
        self.remove_agents()
        self.assertFalse(os.path.isdir(self.agent_path))

        agent_pkg = load_bin_data(os.path.join("ga", get_agent_file_name()))
        mock_http_get.return_value = ResponseMock(response=agent_pkg)

        pkg = ExtHandlerPackage(version=str(get_agent_version()))
        pkg.uris.append(ExtHandlerPackageUri())
        agent = GuestAgent(pkg=pkg)
        agent._download()

        self.assertTrue(os.path.isfile(agent.get_agent_pkg_path()))

    @patch("azurelinuxagent.ga.update.GuestAgent._ensure_downloaded")
    @patch("azurelinuxagent.ga.update.GuestAgent._ensure_loaded")
    @patch("azurelinuxagent.ga.update.restutil.http_get")
    def test_download_fail(self, mock_http_get, mock_loaded, mock_downloaded):
        self.remove_agents()
        self.assertFalse(os.path.isdir(self.agent_path))

        mock_http_get.return_value = ResponseMock(status=restutil.httpclient.SERVICE_UNAVAILABLE)

        pkg = ExtHandlerPackage(version=str(get_agent_version()))
        pkg.uris.append(ExtHandlerPackageUri())
        agent = GuestAgent(pkg=pkg)

        self.assertRaises(UpdateError, agent._download)
        self.assertFalse(os.path.isfile(agent.get_agent_pkg_path()))
        self.assertFalse(agent.is_downloaded)

    @patch("azurelinuxagent.ga.update.GuestAgent._ensure_downloaded")
    @patch("azurelinuxagent.ga.update.GuestAgent._ensure_loaded")
    @patch("azurelinuxagent.ga.update.restutil.http_get")
    @patch("azurelinuxagent.ga.update.restutil.http_post")
    def test_download_fallback(self, mock_http_post, mock_http_get, mock_loaded, mock_downloaded):
        self.remove_agents()
        self.assertFalse(os.path.isdir(self.agent_path))

        mock_http_get.return_value = ResponseMock(
            status=restutil.httpclient.SERVICE_UNAVAILABLE,
            response="")

        ext_uri = 'ext_uri'
        host_uri = 'host_uri'
        api_uri = URI_FORMAT_GET_API_VERSIONS.format(host_uri, HOST_PLUGIN_PORT)
        art_uri = URI_FORMAT_GET_EXTENSION_ARTIFACT.format(host_uri, HOST_PLUGIN_PORT)
        mock_host = HostPluginProtocol(host_uri,
                                       'container_id',
                                       'role_config')

        pkg = ExtHandlerPackage(version=str(get_agent_version()))
        pkg.uris.append(ExtHandlerPackageUri(uri=ext_uri))
        agent = GuestAgent(pkg=pkg)
        agent.host = mock_host

        # ensure fallback fails gracefully, no http
        self.assertRaises(UpdateError, agent._download)
        self.assertEqual(mock_http_get.call_count, 2)
        self.assertEqual(mock_http_get.call_args_list[0][0][0], ext_uri)
        self.assertEqual(mock_http_get.call_args_list[1][0][0], api_uri)

        # ensure fallback fails gracefully, artifact api failure
        with patch.object(HostPluginProtocol,
                          "ensure_initialized",
                          return_value=True):
            self.assertRaises(UpdateError, agent._download)
            self.assertEqual(mock_http_get.call_count, 4)

            self.assertEqual(mock_http_get.call_args_list[2][0][0], ext_uri)

            self.assertEqual(mock_http_get.call_args_list[3][0][0], art_uri)
            a, k = mock_http_get.call_args_list[3]
            self.assertEqual(False, k['use_proxy'])

            # ensure fallback works as expected
            with patch.object(HostPluginProtocol,
                              "get_artifact_request",
                              return_value=[art_uri, {}]):
                self.assertRaises(UpdateError, agent._download)
                self.assertEqual(mock_http_get.call_count, 6)

                a, k = mock_http_get.call_args_list[3]
                self.assertEqual(False, k['use_proxy'])

                self.assertEqual(mock_http_get.call_args_list[4][0][0], ext_uri)
                a, k = mock_http_get.call_args_list[4]

                self.assertEqual(mock_http_get.call_args_list[5][0][0], art_uri)
                a, k = mock_http_get.call_args_list[5]
                self.assertEqual(False, k['use_proxy'])

    @patch("azurelinuxagent.ga.update.restutil.http_get")
    def test_ensure_downloaded(self, mock_http_get):
        self.remove_agents()
        self.assertFalse(os.path.isdir(self.agent_path))

        agent_pkg = load_bin_data(os.path.join("ga", get_agent_file_name()))
        mock_http_get.return_value = ResponseMock(response=agent_pkg)

        pkg = ExtHandlerPackage(version=str(get_agent_version()))
        pkg.uris.append(ExtHandlerPackageUri())
        agent = GuestAgent(pkg=pkg)

        self.assertTrue(os.path.isfile(agent.get_agent_manifest_path()))
        self.assertTrue(agent.is_downloaded)

    @patch("azurelinuxagent.ga.update.GuestAgent._download", side_effect=UpdateError)
    def test_ensure_downloaded_download_fails(self, mock_download):
        self.remove_agents()
        self.assertFalse(os.path.isdir(self.agent_path))

        pkg = ExtHandlerPackage(version=str(get_agent_version()))
        pkg.uris.append(ExtHandlerPackageUri())
        agent = GuestAgent(pkg=pkg)

        self.assertEqual(1, agent.error.failure_count)
        self.assertFalse(agent.error.was_fatal)
        self.assertFalse(agent.is_blacklisted)

    @patch("azurelinuxagent.ga.update.GuestAgent._download")
    @patch("azurelinuxagent.ga.update.GuestAgent._unpack", side_effect=UpdateError)
    def test_ensure_downloaded_unpack_fails(self, mock_unpack, mock_download):
        self.assertFalse(os.path.isdir(self.agent_path))

        pkg = ExtHandlerPackage(version=str(get_agent_version()))
        pkg.uris.append(ExtHandlerPackageUri())
        agent = GuestAgent(pkg=pkg)

        self.assertEqual(1, agent.error.failure_count)
        self.assertTrue(agent.error.was_fatal)
        self.assertTrue(agent.is_blacklisted)

    @patch("azurelinuxagent.ga.update.GuestAgent._download")
    @patch("azurelinuxagent.ga.update.GuestAgent._unpack")
    @patch("azurelinuxagent.ga.update.GuestAgent._load_manifest", side_effect=UpdateError)
    def test_ensure_downloaded_load_manifest_fails(self, mock_manifest, mock_unpack, mock_download):
        self.assertFalse(os.path.isdir(self.agent_path))

        pkg = ExtHandlerPackage(version=str(get_agent_version()))
        pkg.uris.append(ExtHandlerPackageUri())
        agent = GuestAgent(pkg=pkg)

        self.assertEqual(1, agent.error.failure_count)
        self.assertTrue(agent.error.was_fatal)
        self.assertTrue(agent.is_blacklisted)

    @patch("azurelinuxagent.ga.update.GuestAgent._download")
    @patch("azurelinuxagent.ga.update.GuestAgent._unpack")
    @patch("azurelinuxagent.ga.update.GuestAgent._load_manifest")
    def test_ensure_download_skips_blacklisted(self, mock_manifest, mock_unpack, mock_download):
        agent = GuestAgent(path=self.agent_path)
        self.assertEqual(0, mock_download.call_count)

        agent.clear_error()
        agent.mark_failure(is_fatal=True)
        self.assertTrue(agent.is_blacklisted)

        pkg = ExtHandlerPackage(version=str(get_agent_version()))
        pkg.uris.append(ExtHandlerPackageUri())
        agent = GuestAgent(pkg=pkg)

        self.assertEqual(1, agent.error.failure_count)
        self.assertTrue(agent.error.was_fatal)
        self.assertTrue(agent.is_blacklisted)
        self.assertEqual(0, mock_download.call_count)
        self.assertEqual(0, mock_unpack.call_count)


class TestUpdate(UpdateTestCase):
    def setUp(self):
        UpdateTestCase.setUp(self)
        self.event_patch = patch('azurelinuxagent.common.event.add_event')
        self.update_handler = get_update_handler()
        self.update_handler.protocol_util = Mock()

        # Since ProtocolUtil is a singleton per thread, we need to clear it to ensure that the test cases do not reuse
        # a previous state
        clear_singleton_instances(ProtocolUtil)

    def test_creation(self):
        self.assertTrue(self.update_handler.running)

        self.assertEqual(None, self.update_handler.last_attempt_time)

        self.assertEqual(0, len(self.update_handler.agents))

        self.assertEqual(None, self.update_handler.child_agent)
        self.assertEqual(None, self.update_handler.child_launch_time)
        self.assertEqual(0, self.update_handler.child_launch_attempts)
        self.assertEqual(None, self.update_handler.child_process)

        self.assertEqual(None, self.update_handler.signal_handler)

    def test_emit_restart_event_emits_event_if_not_clean_start(self):
        try:
            mock_event = self.event_patch.start()
            self.update_handler._set_sentinel()
            self.update_handler._emit_restart_event()
            self.assertEqual(1, mock_event.call_count)
        except Exception as e:
            pass
        self.event_patch.stop()

    def _create_protocol(self, count=20, versions=None):
        latest_version = self.prepare_agents(count=count)
        if versions is None or len(versions) <= 0:
            versions = [latest_version]
        return ProtocolMock(versions=versions)

    def _test_ensure_no_orphans(self, invocations=3, interval=ORPHAN_WAIT_INTERVAL, pid_count=0):
        with patch.object(self.update_handler, 'osutil') as mock_util:
            # Note:
            # - Python only allows mutations of objects to which a function has
            #   a reference. Incrementing an integer directly changes the
            #   reference. Incrementing an item of a list changes an item to
            #   which the code has a reference.
            #   See http://stackoverflow.com/questions/26408941/python-nested-functions-and-variable-scope
            iterations = [0]

            def iterator(*args, **kwargs):
                iterations[0] += 1
                return iterations[0] < invocations

            mock_util.check_pid_alive = Mock(side_effect=iterator)

            pid_files = self.update_handler._get_pid_files()
            self.assertEqual(pid_count, len(pid_files))

            with patch('os.getpid', return_value=42):
                with patch('time.sleep', return_value=None) as mock_sleep:
                    self.update_handler._ensure_no_orphans(orphan_wait_interval=interval)
                    for pid_file in pid_files:
                        self.assertFalse(os.path.exists(pid_file))
                    return mock_util.check_pid_alive.call_count, mock_sleep.call_count

    def test_ensure_no_orphans(self):
        fileutil.write_file(os.path.join(self.tmp_dir, "0_waagent.pid"), ustr(41))
        calls, sleeps = self._test_ensure_no_orphans(invocations=3, pid_count=1)
        self.assertEqual(3, calls)
        self.assertEqual(2, sleeps)

    def test_ensure_no_orphans_skips_if_no_orphans(self):
        calls, sleeps = self._test_ensure_no_orphans(invocations=3)
        self.assertEqual(0, calls)
        self.assertEqual(0, sleeps)

    def test_ensure_no_orphans_ignores_exceptions(self):
        with patch('azurelinuxagent.common.utils.fileutil.read_file', side_effect=Exception):
            calls, sleeps = self._test_ensure_no_orphans(invocations=3)
            self.assertEqual(0, calls)
            self.assertEqual(0, sleeps)

    def test_ensure_no_orphans_kills_after_interval(self):
        fileutil.write_file(os.path.join(self.tmp_dir, "0_waagent.pid"), ustr(41))
        with patch('os.kill') as mock_kill:
            calls, sleeps = self._test_ensure_no_orphans(
                invocations=4,
                interval=3 * GOAL_STATE_INTERVAL,
                pid_count=1)
            self.assertEqual(3, calls)
            self.assertEqual(2, sleeps)
            self.assertEqual(1, mock_kill.call_count)

    @patch('azurelinuxagent.ga.update.datetime')
    def test_ensure_partition_assigned(self, mock_time):
        path = os.path.join(conf.get_lib_dir(), AGENT_PARTITION_FILE)
        mock_time.utcnow = Mock()

        self.assertFalse(os.path.exists(path))

        for n in range(0, 99):
            mock_time.utcnow.return_value = Mock(microsecond=n * 10000)

            self.update_handler._ensure_partition_assigned()

            self.assertTrue(os.path.exists(path))
            s = fileutil.read_file(path)
            self.assertEqual(n, int(s))
            os.remove(path)

    def test_ensure_readonly_sets_readonly(self):
        test_files = [
            os.path.join(conf.get_lib_dir(), "faux_certificate.crt"),
            os.path.join(conf.get_lib_dir(), "faux_certificate.p7m"),
            os.path.join(conf.get_lib_dir(), "faux_certificate.pem"),
            os.path.join(conf.get_lib_dir(), "faux_certificate.prv"),
            os.path.join(conf.get_lib_dir(), "ovf-env.xml")
        ]
        for path in test_files:
            fileutil.write_file(path, "Faux content")
            os.chmod(path,
                     stat.S_IRUSR | stat.S_IWUSR | stat.S_IRGRP | stat.S_IROTH)

        self.update_handler._ensure_readonly_files()

        for path in test_files:
            mode = os.stat(path).st_mode
            mode &= (stat.S_IRWXU | stat.S_IRWXG | stat.S_IRWXO)
            self.assertEqual(0, mode ^ stat.S_IRUSR)

    def test_ensure_readonly_leaves_unmodified(self):
        test_files = [
            os.path.join(conf.get_lib_dir(), "faux.xml"),
            os.path.join(conf.get_lib_dir(), "faux.json"),
            os.path.join(conf.get_lib_dir(), "faux.txt"),
            os.path.join(conf.get_lib_dir(), "faux")
        ]
        for path in test_files:
            fileutil.write_file(path, "Faux content")
            os.chmod(path,
                     stat.S_IRUSR | stat.S_IWUSR | stat.S_IRGRP | stat.S_IROTH)

        self.update_handler._ensure_readonly_files()

        for path in test_files:
            mode = os.stat(path).st_mode
            mode &= (stat.S_IRWXU | stat.S_IRWXG | stat.S_IRWXO)
            self.assertEqual(
                stat.S_IRUSR | stat.S_IWUSR | stat.S_IRGRP | stat.S_IROTH,
                mode)

    def _test_evaluate_agent_health(self, child_agent_index=0):
        self.prepare_agents()

        latest_agent = self.update_handler.get_latest_agent()
        self.assertTrue(latest_agent.is_available)
        self.assertFalse(latest_agent.is_blacklisted)
        self.assertTrue(len(self.update_handler.agents) > 1)

        child_agent = self.update_handler.agents[child_agent_index]
        self.assertTrue(child_agent.is_available)
        self.assertFalse(child_agent.is_blacklisted)
        self.update_handler.child_agent = child_agent

        self.update_handler._evaluate_agent_health(latest_agent)

    def test_evaluate_agent_health_ignores_installed_agent(self):
        self.update_handler._evaluate_agent_health(None)

    def test_evaluate_agent_health_raises_exception_for_restarting_agent(self):
        self.update_handler.child_launch_time = time.time() - (4 * 60)
        self.update_handler.child_launch_attempts = CHILD_LAUNCH_RESTART_MAX - 1
        self.assertRaises(Exception, self._test_evaluate_agent_health)

    def test_evaluate_agent_health_will_not_raise_exception_for_long_restarts(self):
        self.update_handler.child_launch_time = time.time() - 24 * 60
        self.update_handler.child_launch_attempts = CHILD_LAUNCH_RESTART_MAX
        self._test_evaluate_agent_health()

    def test_evaluate_agent_health_will_not_raise_exception_too_few_restarts(self):
        self.update_handler.child_launch_time = time.time()
        self.update_handler.child_launch_attempts = CHILD_LAUNCH_RESTART_MAX - 2
        self._test_evaluate_agent_health()

    def test_evaluate_agent_health_resets_with_new_agent(self):
        self.update_handler.child_launch_time = time.time() - (4 * 60)
        self.update_handler.child_launch_attempts = CHILD_LAUNCH_RESTART_MAX - 1
        self._test_evaluate_agent_health(child_agent_index=1)
        self.assertEqual(1, self.update_handler.child_launch_attempts)

    def test_filter_blacklisted_agents(self):
        self.prepare_agents()

        self.update_handler._set_agents([GuestAgent(path=path) for path in self.agent_dirs()])
        self.assertEqual(len(self.agent_dirs()), len(self.update_handler.agents))

        kept_agents = self.update_handler.agents[::2]
        blacklisted_agents = self.update_handler.agents[1::2]
        for agent in blacklisted_agents:
            agent.mark_failure(is_fatal=True)
        self.update_handler._filter_blacklisted_agents()
        self.assertEqual(kept_agents, self.update_handler.agents)

    def test_find_agents(self):
        self.prepare_agents()

        self.assertTrue(0 <= len(self.update_handler.agents))
        self.update_handler._find_agents()
        self.assertEqual(len(get_agents(self.tmp_dir)), len(self.update_handler.agents))

    def test_find_agents_does_reload(self):
        self.prepare_agents()

        self.update_handler._find_agents()
        agents = self.update_handler.agents

        self.update_handler._find_agents()
        self.assertNotEqual(agents, self.update_handler.agents)

    def test_find_agents_sorts(self):
        self.prepare_agents()
        self.update_handler._find_agents()

        v = FlexibleVersion("100000")
        for a in self.update_handler.agents:
            self.assertTrue(v > a.version)
            v = a.version

    @patch('azurelinuxagent.common.protocol.wire.WireClient.get_host_plugin')
    def test_get_host_plugin_returns_host_for_wireserver(self, mock_get_host):
        protocol = WireProtocol('12.34.56.78')
        mock_get_host.return_value = "faux host"
        host = self.update_handler._get_host_plugin(protocol=protocol)
        print("mock_get_host call cound={0}".format(mock_get_host.call_count))
        self.assertEqual(1, mock_get_host.call_count)
        self.assertEqual("faux host", host)

    @patch('azurelinuxagent.common.protocol.wire.WireClient.get_host_plugin')
    def test_get_host_plugin_returns_none_otherwise(self, mock_get_host):
        protocol = MetadataProtocol()
        host = self.update_handler._get_host_plugin(protocol=protocol)
        mock_get_host.assert_not_called()
        self.assertEqual(None, host)

    def test_get_latest_agent(self):
        latest_version = self.prepare_agents()

        latest_agent = self.update_handler.get_latest_agent()
        self.assertEqual(len(get_agents(self.tmp_dir)), len(self.update_handler.agents))
        self.assertEqual(latest_version, latest_agent.version)

    def test_get_latest_agent_excluded(self):
        self.prepare_agent(AGENT_VERSION)
        self.assertFalse(self._test_upgrade_available(
            versions=self.agent_versions(),
            count=1))
        self.assertEqual(None, self.update_handler.get_latest_agent())

    def test_get_latest_agent_no_updates(self):
        self.assertEqual(None, self.update_handler.get_latest_agent())

    def test_get_latest_agent_skip_updates(self):
        conf.get_autoupdate_enabled = Mock(return_value=False)
        self.assertEqual(None, self.update_handler.get_latest_agent())

    def test_get_latest_agent_skips_unavailable(self):
        self.prepare_agents()
        prior_agent = self.update_handler.get_latest_agent()

        latest_version = self.prepare_agents(count=self.agent_count() + 1, is_available=False)
        latest_path = os.path.join(self.tmp_dir, "{0}-{1}".format(AGENT_NAME, latest_version))
        self.assertFalse(GuestAgent(latest_path).is_available)

        latest_agent = self.update_handler.get_latest_agent()
        self.assertTrue(latest_agent.version < latest_version)
        self.assertEqual(latest_agent.version, prior_agent.version)

    def test_get_pid_files(self):
        pid_files = self.update_handler._get_pid_files()
        self.assertEqual(0, len(pid_files))

    def test_get_pid_files_returns_previous(self):
        for n in range(1250):
            fileutil.write_file(os.path.join(self.tmp_dir, str(n) + "_waagent.pid"), ustr(n + 1))
        pid_files = self.update_handler._get_pid_files()
        self.assertEqual(1250, len(pid_files))

        pid_dir, pid_name, pid_re = self.update_handler._get_pid_parts()
        for p in pid_files:
            self.assertTrue(pid_re.match(os.path.basename(p)))

    def test_is_clean_start_returns_true_when_no_sentinel(self):
        self.assertFalse(os.path.isfile(self.update_handler._sentinel_file_path()))
        self.assertTrue(self.update_handler._is_clean_start)

    def test_is_clean_start_returns_false_when_sentinel_exists(self):
        self.update_handler._set_sentinel(agent=CURRENT_AGENT)
        self.assertFalse(self.update_handler._is_clean_start)

    def test_is_clean_start_returns_false_for_exceptions(self):
        self.update_handler._set_sentinel()
        with patch("azurelinuxagent.common.utils.fileutil.read_file", side_effect=Exception):
            self.assertFalse(self.update_handler._is_clean_start)

    def test_is_orphaned_returns_false_if_parent_exists(self):
        fileutil.write_file(conf.get_agent_pid_file_path(), ustr(42))
        with patch('os.getppid', return_value=42):
            self.assertFalse(self.update_handler._is_orphaned)

    def test_is_orphaned_returns_true_if_parent_is_init(self):
        with patch('os.getppid', return_value=1):
            self.assertTrue(self.update_handler._is_orphaned)

    def test_is_orphaned_returns_true_if_parent_does_not_exist(self):
        fileutil.write_file(conf.get_agent_pid_file_path(), ustr(24))
        with patch('os.getppid', return_value=42):
            self.assertTrue(self.update_handler._is_orphaned)

    def test_is_version_available(self):
        self.prepare_agents(is_available=True)
        self.update_handler.agents = self.agents()

        for agent in self.agents():
            self.assertTrue(self.update_handler._is_version_eligible(agent.version))

    @patch("azurelinuxagent.ga.update.is_current_agent_installed", return_value=False)
    def test_is_version_available_rejects(self, mock_current):
        self.prepare_agents(is_available=True)
        self.update_handler.agents = self.agents()

        self.update_handler.agents[0].mark_failure(is_fatal=True)
        self.assertFalse(self.update_handler._is_version_eligible(self.agents()[0].version))

    @patch("azurelinuxagent.ga.update.is_current_agent_installed", return_value=True)
    def test_is_version_available_accepts_current(self, mock_current):
        self.update_handler.agents = []
        self.assertTrue(self.update_handler._is_version_eligible(CURRENT_VERSION))

    @patch("azurelinuxagent.ga.update.is_current_agent_installed", return_value=False)
    def test_is_version_available_rejects_by_default(self, mock_current):
        self.prepare_agents()
        self.update_handler.agents = []

        v = self.agents()[0].version
        self.assertFalse(self.update_handler._is_version_eligible(v))

    def test_purge_agents(self):
        self.prepare_agents()
        self.update_handler._find_agents()

        # Ensure at least three agents initially exist
        self.assertTrue(2 < len(self.update_handler.agents))

        # Purge every other agent. Don't add the current version to agents_to_keep explicitly;
        # the current version is never purged
        agents_to_keep = []
        kept_agents = []
        purged_agents = []
        for i in range(0, len(self.update_handler.agents)):
            if self.update_handler.agents[i].version == CURRENT_VERSION:
                kept_agents.append(self.update_handler.agents[i])
            else:
                if i % 2 == 0:
                    agents_to_keep.append(self.update_handler.agents[i])
                    kept_agents.append(self.update_handler.agents[i])
                else:
                    purged_agents.append(self.update_handler.agents[i])

        # Reload and assert only the kept agents remain on disk
        self.update_handler.agents = agents_to_keep
        self.update_handler._purge_agents()
        self.update_handler._find_agents()
        self.assertEqual(
            [agent.version for agent in kept_agents],
            [agent.version for agent in self.update_handler.agents])

        # Ensure both directories and packages are removed
        for agent in purged_agents:
            agent_path = os.path.join(self.tmp_dir, "{0}-{1}".format(AGENT_NAME, agent.version))
            self.assertFalse(os.path.exists(agent_path))
            self.assertFalse(os.path.exists(agent_path + ".zip"))

        # Ensure kept agent directories and packages remain
        for agent in kept_agents:
            agent_path = os.path.join(self.tmp_dir, "{0}-{1}".format(AGENT_NAME, agent.version))
            self.assertTrue(os.path.exists(agent_path))
            self.assertTrue(os.path.exists(agent_path + ".zip"))

    def _test_run_latest(self, mock_child=None, mock_time=None, child_args=None):
        if mock_child is None:
            mock_child = ChildMock()
        if mock_time is None:
            mock_time = TimeMock()

        with patch('subprocess.Popen', return_value=mock_child) as mock_popen:
            with patch('time.time', side_effect=mock_time.time):
                with patch('time.sleep', side_effect=mock_time.sleep):
                    self.update_handler.run_latest(child_args=child_args)
                    self.assertEqual(1, mock_popen.call_count)

                    return mock_popen.call_args

    def test_run_latest(self):
        self.prepare_agents()

        agent = self.update_handler.get_latest_agent()
        args, kwargs = self._test_run_latest()
        args = args[0]
        cmds = textutil.safe_shlex_split(agent.get_agent_cmd())
        if cmds[0].lower() == "python":
            cmds[0] = get_python_cmd()

        self.assertEqual(args, cmds)
        self.assertTrue(len(args) > 1)
        self.assertTrue(args[0].startswith("python"))
        self.assertEqual("-run-exthandlers", args[len(args) - 1])
        self.assertEqual(True, 'cwd' in kwargs)
        self.assertEqual(agent.get_agent_dir(), kwargs['cwd'])
        self.assertEqual(False, '\x00' in cmds[0])

    def test_run_latest_passes_child_args(self):
        self.prepare_agents()

        agent = self.update_handler.get_latest_agent()
        args, kwargs = self._test_run_latest(child_args="AnArgument")
        args = args[0]

        self.assertTrue(len(args) > 1)
        self.assertTrue(args[0].startswith("python"))
        self.assertEqual("AnArgument", args[len(args) - 1])

    def test_run_latest_polls_and_waits_for_success(self):
        mock_child = ChildMock(return_value=None)
        mock_time = TimeMock(time_increment=CHILD_HEALTH_INTERVAL / 3)
        self._test_run_latest(mock_child=mock_child, mock_time=mock_time)
        self.assertEqual(2, mock_child.poll.call_count)
        self.assertEqual(1, mock_child.wait.call_count)

    def test_run_latest_polling_stops_at_success(self):
        mock_child = ChildMock(return_value=0)
        mock_time = TimeMock(time_increment=CHILD_HEALTH_INTERVAL / 3)
        self._test_run_latest(mock_child=mock_child, mock_time=mock_time)
        self.assertEqual(1, mock_child.poll.call_count)
        self.assertEqual(0, mock_child.wait.call_count)

    def test_run_latest_polling_stops_at_failure(self):
        mock_child = ChildMock(return_value=42)
        mock_time = TimeMock()
        self._test_run_latest(mock_child=mock_child, mock_time=mock_time)
        self.assertEqual(1, mock_child.poll.call_count)
        self.assertEqual(0, mock_child.wait.call_count)

    def test_run_latest_polls_frequently_if_installed_is_latest(self):
        mock_child = ChildMock(return_value=0)
        mock_time = TimeMock(time_increment=CHILD_HEALTH_INTERVAL / 2)
        self._test_run_latest(mock_time=mock_time)
        self.assertEqual(1, mock_time.sleep_interval)

    def test_run_latest_polls_every_second_if_installed_not_latest(self):
        self.prepare_agents()

        mock_time = TimeMock(time_increment=CHILD_HEALTH_INTERVAL / 2)
        self._test_run_latest(mock_time=mock_time)
        self.assertEqual(1, mock_time.sleep_interval)

    def test_run_latest_defaults_to_current(self):
        self.assertEqual(None, self.update_handler.get_latest_agent())

        args, kwargs = self._test_run_latest()

        self.assertEqual(args[0], [get_python_cmd(), "-u", sys.argv[0], "-run-exthandlers"])
        self.assertEqual(True, 'cwd' in kwargs)
        self.assertEqual(os.getcwd(), kwargs['cwd'])

    def test_run_latest_forwards_output(self):
        try:
            tempdir = tempfile.mkdtemp()
            stdout_path = os.path.join(tempdir, "stdout")
            stderr_path = os.path.join(tempdir, "stderr")

            with open(stdout_path, "w") as stdout:
                with open(stderr_path, "w") as stderr:
                    saved_stdout, sys.stdout = sys.stdout, stdout
                    saved_stderr, sys.stderr = sys.stderr, stderr
                    try:
                        self._test_run_latest(mock_child=ChildMock(side_effect=faux_logger))
                    finally:
                        sys.stdout = saved_stdout
                        sys.stderr = saved_stderr

            with open(stdout_path, "r") as stdout:
                self.assertEqual(1, len(stdout.readlines()))
            with open(stderr_path, "r") as stderr:
                self.assertEqual(1, len(stderr.readlines()))
        finally:
            shutil.rmtree(tempdir, True)

    def test_run_latest_nonzero_code_marks_failures(self):
        # logger.add_logger_appender(logger.AppenderType.STDOUT)
        self.prepare_agents()

        latest_agent = self.update_handler.get_latest_agent()
        self.assertTrue(latest_agent.is_available)
        self.assertEqual(0.0, latest_agent.error.last_failure)
        self.assertEqual(0, latest_agent.error.failure_count)

        with patch('azurelinuxagent.ga.update.UpdateHandler.get_latest_agent', return_value=latest_agent):
            self._test_run_latest(mock_child=ChildMock(return_value=1))

        self.assertTrue(latest_agent.is_blacklisted)
        self.assertFalse(latest_agent.is_available)
        self.assertNotEqual(0.0, latest_agent.error.last_failure)
        self.assertEqual(1, latest_agent.error.failure_count)

    def test_run_latest_exception_blacklists(self):
        self.prepare_agents()

        latest_agent = self.update_handler.get_latest_agent()
        self.assertTrue(latest_agent.is_available)
        self.assertEqual(0.0, latest_agent.error.last_failure)
        self.assertEqual(0, latest_agent.error.failure_count)

        with patch('azurelinuxagent.ga.update.UpdateHandler.get_latest_agent', return_value=latest_agent):
            self._test_run_latest(mock_child=ChildMock(side_effect=Exception("Force blacklisting")))

        self.assertFalse(latest_agent.is_available)
        self.assertTrue(latest_agent.error.is_blacklisted)
        self.assertNotEqual(0.0, latest_agent.error.last_failure)
        self.assertEqual(1, latest_agent.error.failure_count)

    def test_run_latest_exception_does_not_blacklist_if_terminating(self):
        self.prepare_agents()

        latest_agent = self.update_handler.get_latest_agent()
        self.assertTrue(latest_agent.is_available)
        self.assertEqual(0.0, latest_agent.error.last_failure)
        self.assertEqual(0, latest_agent.error.failure_count)

        with patch('azurelinuxagent.ga.update.UpdateHandler.get_latest_agent', return_value=latest_agent):
            self.update_handler.running = False
            self._test_run_latest(mock_child=ChildMock(side_effect=Exception("Attempt blacklisting")))

        self.assertTrue(latest_agent.is_available)
        self.assertFalse(latest_agent.error.is_blacklisted)
        self.assertEqual(0.0, latest_agent.error.last_failure)
        self.assertEqual(0, latest_agent.error.failure_count)

    @patch('signal.signal')
    def test_run_latest_captures_signals(self, mock_signal):
        self._test_run_latest()
        self.assertEqual(1, mock_signal.call_count)

    @patch('signal.signal')
    def test_run_latest_creates_only_one_signal_handler(self, mock_signal):
        self.update_handler.signal_handler = "Not None"
        self._test_run_latest()
        self.assertEqual(0, mock_signal.call_count)

    def _test_run(self, invocations=1, calls=[call.run()], enable_updates=False, sleep_interval=(3,)):
        conf.get_autoupdate_enabled = Mock(return_value=enable_updates)

        # Note:
        # - Python only allows mutations of objects to which a function has
        #   a reference. Incrementing an integer directly changes the
        #   reference. Incrementing an item of a list changes an item to
        #   which the code has a reference.
        #   See http://stackoverflow.com/questions/26408941/python-nested-functions-and-variable-scope
        iterations = [0]

        def iterator(*args, **kwargs):
            iterations[0] += 1
            if iterations[0] >= invocations:
                self.update_handler.running = False
            return

        fileutil.write_file(conf.get_agent_pid_file_path(), ustr(42))

        with patch('azurelinuxagent.ga.exthandlers.get_exthandlers_handler') as mock_handler:
            with patch('azurelinuxagent.ga.remoteaccess.get_remote_access_handler') as mock_ra_handler:
                with patch('azurelinuxagent.ga.monitor.get_monitor_handler') as mock_monitor:
                    with patch('azurelinuxagent.ga.env.get_env_handler') as mock_env:
                        with patch('time.sleep', side_effect=iterator) as mock_sleep:
                            with patch('sys.exit') as mock_exit:
                                if isinstance(os.getppid, MagicMock):
                                    self.update_handler.run()
                                else:
                                    with patch('os.getppid', return_value=42):
                                        self.update_handler.run()

                                self.assertEqual(1, mock_handler.call_count)
                                self.assertEqual(mock_handler.return_value.method_calls, calls)
                                self.assertEqual(1, mock_ra_handler.call_count)
                                self.assertEqual(mock_ra_handler.return_value.method_calls, calls)
                                self.assertEqual(invocations, mock_sleep.call_count)
                                if invocations > 0:
                                    self.assertEqual(sleep_interval, mock_sleep.call_args[0])
                                self.assertEqual(1, mock_monitor.call_count)
                                self.assertEqual(1, mock_env.call_count)
                                self.assertEqual(1, mock_exit.call_count)

    def test_run(self):
        self._test_run()

    def test_run_keeps_running(self):
        self._test_run(invocations=15, calls=[call.run()] * 15)

    def test_run_stops_if_update_available(self):
        self.update_handler._upgrade_available = Mock(return_value=True)
        self._test_run(invocations=0, calls=[], enable_updates=True)

    def test_run_stops_if_orphaned(self):
        with patch('os.getppid', return_value=1):
            self._test_run(invocations=0, calls=[], enable_updates=True)

    def test_run_clears_sentinel_on_successful_exit(self):
        self._test_run()
        self.assertFalse(os.path.isfile(self.update_handler._sentinel_file_path()))

    def test_run_leaves_sentinel_on_unsuccessful_exit(self):
        self.update_handler._upgrade_available = Mock(side_effect=Exception)
        self._test_run(invocations=0, calls=[], enable_updates=True)
        self.assertTrue(os.path.isfile(self.update_handler._sentinel_file_path()))

    def test_run_emits_restart_event(self):
        self.update_handler._emit_restart_event = Mock()
        self._test_run()
        self.assertEqual(1, self.update_handler._emit_restart_event.call_count)

    def test_set_agents_sets_agents(self):
        self.prepare_agents()

        self.update_handler._set_agents([GuestAgent(path=path) for path in self.agent_dirs()])
        self.assertTrue(len(self.update_handler.agents) > 0)
        self.assertEqual(len(self.agent_dirs()), len(self.update_handler.agents))

    def test_set_agents_sorts_agents(self):
        self.prepare_agents()

        self.update_handler._set_agents([GuestAgent(path=path) for path in self.agent_dirs()])

        v = FlexibleVersion("100000")
        for a in self.update_handler.agents:
            self.assertTrue(v > a.version)
            v = a.version

    def test_set_sentinel(self):
        self.assertFalse(os.path.isfile(self.update_handler._sentinel_file_path()))
        self.update_handler._set_sentinel()
        self.assertTrue(os.path.isfile(self.update_handler._sentinel_file_path()))

    def test_set_sentinel_writes_current_agent(self):
        self.update_handler._set_sentinel()
        self.assertTrue(
            fileutil.read_file(self.update_handler._sentinel_file_path()),
            CURRENT_AGENT)

    def test_shutdown(self):
        self.update_handler._set_sentinel()
        self.update_handler._shutdown()
        self.assertFalse(self.update_handler.running)
        self.assertFalse(os.path.isfile(self.update_handler._sentinel_file_path()))

    def test_shutdown_ignores_missing_sentinel_file(self):
        self.assertFalse(os.path.isfile(self.update_handler._sentinel_file_path()))
        self.update_handler._shutdown()
        self.assertFalse(self.update_handler.running)
        self.assertFalse(os.path.isfile(self.update_handler._sentinel_file_path()))

    def test_shutdown_ignores_exceptions(self):
        self.update_handler._set_sentinel()

        try:
            with patch("os.remove", side_effect=Exception):
                self.update_handler._shutdown()
        except Exception as e:
            self.assertTrue(False, "Unexpected exception")

    def _test_upgrade_available(
            self,
            base_version=FlexibleVersion(AGENT_VERSION),
            protocol=None,
            versions=None,
            count=20):

        if protocol is None:
            protocol = self._create_protocol(count=count, versions=versions)

        self.update_handler.protocol_util = protocol
        conf.get_autoupdate_gafamily = Mock(return_value=protocol.family)

        return self.update_handler._upgrade_available(protocol, base_version=base_version)

    def test_upgrade_available_returns_true_on_first_use(self):
        self.assertTrue(self._test_upgrade_available())

    def test_upgrade_available_handles_missing_family(self):
        extensions_config = ExtensionsConfig(load_data("wire/ext_conf_missing_family.xml"))
        protocol = ProtocolMock()
        protocol.family = "Prod"
        protocol.agent_manifests = extensions_config.vmagent_manifests
        self.update_handler.protocol_util = protocol
        with patch('azurelinuxagent.common.logger.warn') as mock_logger:
            with patch('tests.ga.test_update.ProtocolMock.get_vmagent_pkgs', side_effect=ProtocolError):
                self.assertFalse(self.update_handler._upgrade_available(protocol, base_version=CURRENT_VERSION))
                self.assertEqual(0, mock_logger.call_count)

    def test_upgrade_available_includes_old_agents(self):
        self.prepare_agents()

        old_version = self.agent_versions()[-1]
        old_count = old_version.version[-1]

        self.replicate_agents(src_v=old_version, count=old_count, increment=-1)
        all_count = len(self.agent_versions())

        self.assertTrue(self._test_upgrade_available(versions=self.agent_versions()))
        self.assertEqual(all_count, len(self.update_handler.agents))

    def test_upgrade_available_purges_old_agents(self):
        self.prepare_agents()
        agent_count = self.agent_count()
        self.assertEqual(20, agent_count)

        agent_versions = self.agent_versions()[:3]
        self.assertTrue(self._test_upgrade_available(versions=agent_versions))
        self.assertEqual(len(agent_versions), len(self.update_handler.agents))

        # Purging always keeps the running agent
        if CURRENT_VERSION not in agent_versions:
            agent_versions.append(CURRENT_VERSION)
        self.assertEqual(agent_versions, self.agent_versions())

    def test_update_available_returns_true_if_current_gets_blacklisted(self):
        self.update_handler._is_version_eligible = Mock(return_value=False)
        self.assertTrue(self._test_upgrade_available())

    def test_upgrade_available_skips_if_too_frequent(self):
        conf.get_autoupdate_frequency = Mock(return_value=10000)
        self.update_handler.last_attempt_time = time.time()
        self.assertFalse(self._test_upgrade_available())

    def test_upgrade_available_skips_if_when_no_new_versions(self):
        self.prepare_agents()
        base_version = self.agent_versions()[0] + 1
        self.update_handler._is_version_eligible = lambda x: x == base_version
        self.assertFalse(self._test_upgrade_available(base_version=base_version))

    def test_upgrade_available_skips_when_no_versions(self):
        self.assertFalse(self._test_upgrade_available(protocol=ProtocolMock()))

    def test_upgrade_available_skips_when_updates_are_disabled(self):
        conf.get_autoupdate_enabled = Mock(return_value=False)
        self.assertFalse(self._test_upgrade_available())

    def test_upgrade_available_sorts(self):
        self.prepare_agents()
        self._test_upgrade_available()

        v = FlexibleVersion("100000")
        for a in self.update_handler.agents:
            self.assertTrue(v > a.version)
            v = a.version

    def test_write_pid_file(self):
        for n in range(1112):
            fileutil.write_file(os.path.join(self.tmp_dir, str(n) + "_waagent.pid"), ustr(n + 1))
        with patch('os.getpid', return_value=1112):
            pid_files, pid_file = self.update_handler._write_pid_file()
            self.assertEqual(1112, len(pid_files))
            self.assertEqual("1111_waagent.pid", os.path.basename(pid_files[-1]))
            self.assertEqual("1112_waagent.pid", os.path.basename(pid_file))
            self.assertEqual(fileutil.read_file(pid_file), ustr(1112))

    def test_write_pid_file_ignores_exceptions(self):
        with patch('azurelinuxagent.common.utils.fileutil.write_file', side_effect=Exception):
            with patch('os.getpid', return_value=42):
                pid_files, pid_file = self.update_handler._write_pid_file()
                self.assertEqual(0, len(pid_files))
                self.assertEqual(None, pid_file)

    @patch('azurelinuxagent.common.conf.get_extensions_enabled', return_value=False)
    def test_update_happens_when_extensions_disabled(self, _):
        """
        Although the extension enabled config will not get checked
        before an update is found, this test attempts to ensure that
        behavior never changes.
        """
        self.update_handler._upgrade_available = Mock(return_value=True)
        self._test_run(invocations=0, calls=[], enable_updates=True, sleep_interval=(300,))

    @patch('azurelinuxagent.common.conf.get_extensions_enabled', return_value=False)
    def test_interval_changes_when_extensions_disabled(self, _):
        """
        When extension processing is disabled, the goal state interval should be larger.
        """
        self.update_handler._upgrade_available = Mock(return_value=False)
        self._test_run(invocations=15, calls=[call.run()] * 15, sleep_interval=(300,))

    @patch("azurelinuxagent.common.logger.info")
    @patch("azurelinuxagent.ga.update.add_event")
    def test_telemetry_heartbeat_creates_event(self, patch_add_event, patch_info, *_):
        update_handler = get_update_handler()
        mock_protocol = WireProtocol("foo.bar")
        patch_info.reset_mock()  # To clear the logger.info in WireProtocol.

        update_handler.last_telemetry_heartbeat = datetime.utcnow() - timedelta(hours=1)
        update_handler._send_heartbeat_telemetry(mock_protocol)
        self.assertEqual(1, patch_add_event.call_count)
        self.assertEqual(1, patch_info.call_count)
        self.assertEqual(patch_info.call_args[0][0], "[HEARTBEAT] Agent {0} is running as the goal state agent")


class MonitorThreadTest(AgentTestCase):
    def setUp(self):
        AgentTestCase.setUp(self)
        self.event_patch = patch('azurelinuxagent.common.event.add_event')
        currentThread().setName("ExtHandler")
        self.update_handler = get_update_handler()
        self.update_handler.protocol_util = Mock()
        clear_singleton_instances(ProtocolUtil)

    def _test_run(self, invocations=1):
        iterations = [0]

        def iterator(*args, **kwargs):
            iterations[0] += 1
            if iterations[0] >= invocations:
                self.update_handler.running = False
            return

        with patch('os.getpid', return_value=42):
            with patch.object(UpdateHandler, '_is_orphaned') as mock_is_orphaned:
                mock_is_orphaned.__get__ = Mock(return_value=False)
                with patch('azurelinuxagent.ga.exthandlers.get_exthandlers_handler') as mock_handler:
                    with patch('azurelinuxagent.ga.remoteaccess.get_remote_access_handler') as mock_ra_handler:
                        with patch('time.sleep', side_effect=iterator) as mock_sleep:
                            with patch('sys.exit') as mock_exit:
                                self.update_handler.run()

    @patch('azurelinuxagent.ga.monitor.get_monitor_handler')
    @patch('azurelinuxagent.ga.env.get_env_handler')
    def test_start_threads(self, mock_env, mock_monitor):
        self.assertTrue(self.update_handler.running)

        mock_monitor_thread = MagicMock()
        mock_monitor_thread.run = MagicMock()
        mock_monitor.return_value = mock_monitor_thread

        mock_env_thread = MagicMock()
        mock_env_thread.run = MagicMock()
        mock_env.return_value = mock_env_thread

        self._test_run(invocations=0)
        self.assertEqual(1, mock_monitor.call_count)
        self.assertEqual(1, mock_monitor_thread.run.call_count)
        self.assertEqual(1, mock_env.call_count)
        self.assertEqual(1, mock_env_thread.run.call_count)

    @patch('azurelinuxagent.ga.monitor.get_monitor_handler')
    @patch('azurelinuxagent.ga.env.get_env_handler')
    def test_check_if_monitor_thread_is_alive(self, mock_env, mock_monitor):
        self.assertTrue(self.update_handler.running)

        mock_monitor_thread = MagicMock()
        mock_monitor_thread.run = MagicMock()
        mock_monitor_thread.is_alive = MagicMock(return_value=True)
        mock_monitor_thread.start = MagicMock()
        mock_monitor.return_value = mock_monitor_thread

        self._test_run(invocations=0)
        self.assertEqual(1, mock_monitor.call_count)
        self.assertEqual(1, mock_monitor_thread.run.call_count)
        self.assertEqual(1, mock_monitor_thread.is_alive.call_count)
        self.assertEqual(0, mock_monitor_thread.start.call_count)

    @patch('azurelinuxagent.ga.monitor.get_monitor_handler')
    @patch('azurelinuxagent.ga.env.get_env_handler')
    def test_check_if_env_thread_is_alive(self, mock_env, mock_monitor):
        self.assertTrue(self.update_handler.running)

        mock_env_thread = MagicMock()
        mock_env_thread.run = MagicMock()
        mock_env_thread.is_alive = MagicMock(return_value=True)
        mock_env_thread.start = MagicMock()
        mock_env.return_value = mock_env_thread

        self._test_run(invocations=1)
        self.assertEqual(1, mock_env.call_count)
        self.assertEqual(1, mock_env_thread.run.call_count)
        self.assertEqual(1, mock_env_thread.is_alive.call_count)
        self.assertEqual(0, mock_env_thread.start.call_count)

    @patch('azurelinuxagent.ga.monitor.get_monitor_handler')
    @patch('azurelinuxagent.ga.env.get_env_handler')
    def test_restart_monitor_thread_if_not_alive(self, mock_env, mock_monitor):
        self.assertTrue(self.update_handler.running)

        mock_monitor_thread = MagicMock()
        mock_monitor_thread.run = MagicMock()
        mock_monitor_thread.is_alive = MagicMock(return_value=False)
        mock_monitor_thread.start = MagicMock()
        mock_monitor.return_value = mock_monitor_thread

        self._test_run(invocations=1)
        self.assertEqual(1, mock_monitor.call_count)
        self.assertEqual(1, mock_monitor_thread.run.call_count)
        self.assertEqual(1, mock_monitor_thread.is_alive.call_count)
        self.assertEqual(1, mock_monitor_thread.start.call_count)

    @patch('azurelinuxagent.ga.monitor.get_monitor_handler')
    @patch('azurelinuxagent.ga.env.get_env_handler')
    def test_restart_env_thread_if_not_alive(self, mock_env, mock_monitor):
        self.assertTrue(self.update_handler.running)

        mock_env_thread = MagicMock()
        mock_env_thread.run = MagicMock()
        mock_env_thread.is_alive = MagicMock(return_value=False)
        mock_env_thread.start = MagicMock()
        mock_env.return_value = mock_env_thread

        self._test_run(invocations=1)
        self.assertEqual(1, mock_env.call_count)
        self.assertEqual(1, mock_env_thread.run.call_count)
        self.assertEqual(1, mock_env_thread.is_alive.call_count)
        self.assertEqual(1, mock_env_thread.start.call_count)

    @patch('azurelinuxagent.ga.monitor.get_monitor_handler')
    @patch('azurelinuxagent.ga.env.get_env_handler')
    def test_restart_monitor_thread(self, mock_env, mock_monitor):
        self.assertTrue(self.update_handler.running)

        mock_monitor_thread = MagicMock()
        mock_monitor_thread.run = MagicMock()
        mock_monitor_thread.is_alive = MagicMock(return_value=False)
        mock_monitor_thread.start = MagicMock()
        mock_monitor.return_value = mock_monitor_thread

        self._test_run(invocations=0)
        self.assertEqual(True, mock_monitor.called)
        self.assertEqual(True, mock_monitor_thread.run.called)
        self.assertEqual(True, mock_monitor_thread.is_alive.called)
        self.assertEqual(True, mock_monitor_thread.start.called)

    @patch('azurelinuxagent.ga.monitor.get_monitor_handler')
    @patch('azurelinuxagent.ga.env.get_env_handler')
    def test_restart_env_thread(self, mock_env, mock_monitor):
        self.assertTrue(self.update_handler.running)

        mock_env_thread = MagicMock()
        mock_env_thread.run = MagicMock()
        mock_env_thread.is_alive = MagicMock(return_value=False)
        mock_env_thread.start = MagicMock()
        mock_env.return_value = mock_env_thread

        self._test_run(invocations=0)
        self.assertEqual(True, mock_env.called)
        self.assertEqual(True, mock_env_thread.run.called)
        self.assertEqual(True, mock_env_thread.is_alive.called)
        self.assertEqual(True, mock_env_thread.start.called)

<<<<<<< HEAD
    # @patch("time.sleep", lambda *_: mock_sleep(0.01))
    # @patch("azurelinuxagent.common.protocol.util.ProtocolUtil.get_protocol")
    # @patch('azurelinuxagent.ga.monitor.get_monitor_handler')
    # @patch('azurelinuxagent.ga.env.get_env_handler')
    # def test_each_thread_should_have_separate_protocol_util(self, mock_env, mock_monitor, *args):
    #
    #     self.assertTrue(self.update_handler.running)
    #     env_handler = EnvHandler()
    #     monitor_handler = MonitorHandler()
    #     mock_env.return_value = env_handler
    #     mock_monitor.return_value = monitor_handler
    #
    #     self._test_run(invocations=0)
    #     env_handler.stop()
    #     monitor_handler.stop()
    #
    #     singleton_instances = {}
    #     for inst in ProtocolUtil._instances:
    #         if ProtocolUtil.__name__ in inst:
    #             singleton_instances[inst] = ProtocolUtil._instances[inst]
    #
    #     self.assertEqual(3, len(singleton_instances))
    #     self.assertIn("ProtocolUtil__MonitorHandler", singleton_instances)
    #     self.assertIn("ProtocolUtil__EnvHandler", singleton_instances)
    #     self.assertIn("ProtocolUtil__ExtHandler", singleton_instances)

    # @patch("azurelinuxagent.common.protocol.util.ProtocolUtil.get_protocol")
    # @patch('azurelinuxagent.ga.env.get_env_handler')
    # @patch('azurelinuxagent.ga.monitor.MonitorHandler.send_telemetry_heartbeat',
    #        side_effect=Exception("Fail Monitor Thread"))
    # @patch('azurelinuxagent.ga.monitor.get_monitor_handler')
    # def test_monitor_handler_should_only_run_init_sysinfo_once(self, mock_monitor, patch_fail, *args):
    #     self.assertTrue(self.update_handler.running)
    #     os_version = "OSVersion"
    #     execution_mode_value = {'value': None}
    #
    #     def get_telemetry_event_value(sysinfo, event_name):
    #         for event in sysinfo:
    #             if event.name == event_name:
    #                 return event.value
    #         return None
    #
    #     def generate_new_platform_system():
    #         value = str(uuid.uuid4())
    #         if execution_mode_value['value'] is None:
    #             # Save the first value, this is the one that should always be there
    #             execution_mode_value['value'] = value
    #         return value
    #
    #     monitor_handler = MonitorHandler()
    #     mock_monitor.return_value = monitor_handler
    #
    #     # There is some timing issues in the threading module in Py2 where the threads take time to join which was
    #     # causing race conditions. To ensure that doesnt happen, I'm mocking the ensure_no_orphans function to force
    #     # the monitor thread to join as that will fail due to the Exception being thrown above.
    #     with patch("azurelinuxagent.ga.update.UpdateHandler._ensure_no_orphans",
    #                side_effect=lambda *_: monitor_handler.event_thread.join()):
    #         with patch.object(platform, "system", side_effect=generate_new_platform_system):
    #             self._test_run(invocations=3)
    #             # Ensure that the monitor_handler thread is dead before proceeding with the test
    #             while monitor_handler.is_alive():
    #                 continue
    #             self.assertFalse(monitor_handler.is_alive())
    #
    #             # This is ensuring the testing conditions were met by checking the monitor thread was called multiple times
    #             self.assertTrue(patch_fail.call_count > 1)
    #
    #             # Check that the OSVersion value is the same as the first time by ensuring that init_sysinfo was not called again
    #             self.assertIn(execution_mode_value['value'], get_telemetry_event_value(monitor_handler.sysinfo, os_version))
=======
    @skip_if_predicate_true(lambda: True, "Test hangs stopping the monitor handler")
    @patch("time.sleep", lambda *_: mock_sleep(0.01))
    @patch("azurelinuxagent.common.protocol.util.ProtocolUtil.get_protocol")
    @patch("azurelinuxagent.ga.monitor.get_imds_client")
    @patch('azurelinuxagent.ga.monitor.get_monitor_handler')
    @patch('azurelinuxagent.ga.env.get_env_handler')
    def test_each_thread_should_have_separate_protocol_util(self, mock_env, mock_monitor, *args):

        self.assertTrue(self.update_handler.running)
        env_handler = EnvHandler()
        monitor_handler = MonitorHandler()
        mock_env.return_value = env_handler
        mock_monitor.return_value = monitor_handler

        self._test_run(invocations=0)
        env_handler.stop()
        monitor_handler.stop()

        singleton_instances = {}
        for inst in ProtocolUtil._instances:
            if ProtocolUtil.__name__ in inst:
                singleton_instances[inst] = ProtocolUtil._instances[inst]

        self.assertEqual(3, len(singleton_instances))
        self.assertIn("ProtocolUtil__MonitorHandler", singleton_instances)
        self.assertIn("ProtocolUtil__EnvHandler", singleton_instances)
        self.assertIn("ProtocolUtil__ExtHandler", singleton_instances)
>>>>>>> 780a5045


class ChildMock(Mock):
    def __init__(self, return_value=0, side_effect=None):
        Mock.__init__(self, return_value=return_value, side_effect=side_effect)

        self.poll = Mock(return_value=return_value, side_effect=side_effect)
        self.wait = Mock(return_value=return_value, side_effect=side_effect)


class ProtocolMock(object):
    def __init__(self, family="TestAgent", etag=42, versions=None, client=None):
        self.family = family
        self.client = client
        self.call_counts = {
            "get_vmagent_manifests": 0,
            "get_vmagent_pkgs": 0,
            "update_goal_state": 0
        }
        self.goal_state_is_stale = False
        self.etag = etag
        self.versions = versions if versions is not None else []
        self.create_manifests()
        self.create_packages()

    def emulate_stale_goal_state(self):
        self.goal_state_is_stale = True

    def create_manifests(self):
        self.agent_manifests = VMAgentManifestList()
        if len(self.versions) <= 0:
            return

        if self.family is not None:
            manifest = VMAgentManifest(family=self.family)
            for i in range(0, 10):
                manifest_uri = "https://nowhere.msft/agent/{0}".format(i)
                manifest.versionsManifestUris.append(VMAgentManifestUri(uri=manifest_uri))
            self.agent_manifests.vmAgentManifests.append(manifest)

    def create_packages(self):
        self.agent_packages = ExtHandlerPackageList()
        if len(self.versions) <= 0:
            return

        for version in self.versions:
            package = ExtHandlerPackage(str(version))
            for i in range(0, 5):
                package_uri = "https://nowhere.msft/agent_pkg/{0}".format(i)
                package.uris.append(ExtHandlerPackageUri(uri=package_uri))
            self.agent_packages.versions.append(package)

    def get_protocol(self):
        return self

    def get_vmagent_manifests(self):
        self.call_counts["get_vmagent_manifests"] += 1
        if self.goal_state_is_stale:
            self.goal_state_is_stale = False
            raise ResourceGoneError()
        return self.agent_manifests, self.etag

    def get_vmagent_pkgs(self, manifest):
        self.call_counts["get_vmagent_pkgs"] += 1
        if self.goal_state_is_stale:
            self.goal_state_is_stale = False
            raise ResourceGoneError()
        return self.agent_packages

    def update_goal_state(self):
        self.call_counts["update_goal_state"] += 1


class ResponseMock(Mock):
    def __init__(self, status=restutil.httpclient.OK, response=None, reason=None):
        Mock.__init__(self)
        self.status = status
        self.reason = reason
        self.response = response

    def read(self):
        return self.response


class TimeMock(Mock):
    def __init__(self, time_increment=1):
        Mock.__init__(self)
        self.next_time = time.time()
        self.time_call_count = 0
        self.time_increment = time_increment

        self.sleep_interval = None

    def sleep(self, n):
        self.sleep_interval = n

    def time(self):
        self.time_call_count += 1
        current_time = self.next_time
        self.next_time += self.time_increment
        return current_time


if __name__ == '__main__':
    unittest.main()<|MERGE_RESOLUTION|>--- conflicted
+++ resolved
@@ -1620,77 +1620,6 @@
         self.assertEqual(True, mock_env_thread.is_alive.called)
         self.assertEqual(True, mock_env_thread.start.called)
 
-<<<<<<< HEAD
-    # @patch("time.sleep", lambda *_: mock_sleep(0.01))
-    # @patch("azurelinuxagent.common.protocol.util.ProtocolUtil.get_protocol")
-    # @patch('azurelinuxagent.ga.monitor.get_monitor_handler')
-    # @patch('azurelinuxagent.ga.env.get_env_handler')
-    # def test_each_thread_should_have_separate_protocol_util(self, mock_env, mock_monitor, *args):
-    #
-    #     self.assertTrue(self.update_handler.running)
-    #     env_handler = EnvHandler()
-    #     monitor_handler = MonitorHandler()
-    #     mock_env.return_value = env_handler
-    #     mock_monitor.return_value = monitor_handler
-    #
-    #     self._test_run(invocations=0)
-    #     env_handler.stop()
-    #     monitor_handler.stop()
-    #
-    #     singleton_instances = {}
-    #     for inst in ProtocolUtil._instances:
-    #         if ProtocolUtil.__name__ in inst:
-    #             singleton_instances[inst] = ProtocolUtil._instances[inst]
-    #
-    #     self.assertEqual(3, len(singleton_instances))
-    #     self.assertIn("ProtocolUtil__MonitorHandler", singleton_instances)
-    #     self.assertIn("ProtocolUtil__EnvHandler", singleton_instances)
-    #     self.assertIn("ProtocolUtil__ExtHandler", singleton_instances)
-
-    # @patch("azurelinuxagent.common.protocol.util.ProtocolUtil.get_protocol")
-    # @patch('azurelinuxagent.ga.env.get_env_handler')
-    # @patch('azurelinuxagent.ga.monitor.MonitorHandler.send_telemetry_heartbeat',
-    #        side_effect=Exception("Fail Monitor Thread"))
-    # @patch('azurelinuxagent.ga.monitor.get_monitor_handler')
-    # def test_monitor_handler_should_only_run_init_sysinfo_once(self, mock_monitor, patch_fail, *args):
-    #     self.assertTrue(self.update_handler.running)
-    #     os_version = "OSVersion"
-    #     execution_mode_value = {'value': None}
-    #
-    #     def get_telemetry_event_value(sysinfo, event_name):
-    #         for event in sysinfo:
-    #             if event.name == event_name:
-    #                 return event.value
-    #         return None
-    #
-    #     def generate_new_platform_system():
-    #         value = str(uuid.uuid4())
-    #         if execution_mode_value['value'] is None:
-    #             # Save the first value, this is the one that should always be there
-    #             execution_mode_value['value'] = value
-    #         return value
-    #
-    #     monitor_handler = MonitorHandler()
-    #     mock_monitor.return_value = monitor_handler
-    #
-    #     # There is some timing issues in the threading module in Py2 where the threads take time to join which was
-    #     # causing race conditions. To ensure that doesnt happen, I'm mocking the ensure_no_orphans function to force
-    #     # the monitor thread to join as that will fail due to the Exception being thrown above.
-    #     with patch("azurelinuxagent.ga.update.UpdateHandler._ensure_no_orphans",
-    #                side_effect=lambda *_: monitor_handler.event_thread.join()):
-    #         with patch.object(platform, "system", side_effect=generate_new_platform_system):
-    #             self._test_run(invocations=3)
-    #             # Ensure that the monitor_handler thread is dead before proceeding with the test
-    #             while monitor_handler.is_alive():
-    #                 continue
-    #             self.assertFalse(monitor_handler.is_alive())
-    #
-    #             # This is ensuring the testing conditions were met by checking the monitor thread was called multiple times
-    #             self.assertTrue(patch_fail.call_count > 1)
-    #
-    #             # Check that the OSVersion value is the same as the first time by ensuring that init_sysinfo was not called again
-    #             self.assertIn(execution_mode_value['value'], get_telemetry_event_value(monitor_handler.sysinfo, os_version))
-=======
     @skip_if_predicate_true(lambda: True, "Test hangs stopping the monitor handler")
     @patch("time.sleep", lambda *_: mock_sleep(0.01))
     @patch("azurelinuxagent.common.protocol.util.ProtocolUtil.get_protocol")
@@ -1718,7 +1647,6 @@
         self.assertIn("ProtocolUtil__MonitorHandler", singleton_instances)
         self.assertIn("ProtocolUtil__EnvHandler", singleton_instances)
         self.assertIn("ProtocolUtil__ExtHandler", singleton_instances)
->>>>>>> 780a5045
 
 
 class ChildMock(Mock):
