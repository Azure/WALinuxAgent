# Copyright (c) Microsoft Corporation. All rights reserved.
# Licensed under the Apache License.

from __future__ import print_function

import contextlib
import glob
import json
import os
import re
import shutil
import stat
import subprocess
import sys
import tempfile
import time
import unittest
import zipfile

from datetime import datetime, timedelta
from threading import currentThread
from tests.common.osutil.test_default import TestOSUtil
import azurelinuxagent.common.osutil.default as osutil

_ORIGINAL_POPEN = subprocess.Popen

from mock import PropertyMock

from azurelinuxagent.common import conf
from azurelinuxagent.common.event import EVENTS_DIRECTORY, WALAEventOperation
from azurelinuxagent.common.exception import ProtocolError, UpdateError, ResourceGoneError, HttpError
from azurelinuxagent.common.future import ustr
from azurelinuxagent.common.persist_firewall_rules import PersistFirewallRulesHandler
from azurelinuxagent.common.protocol.hostplugin import URI_FORMAT_GET_API_VERSIONS, HOST_PLUGIN_PORT, \
    URI_FORMAT_GET_EXTENSION_ARTIFACT, HostPluginProtocol
from azurelinuxagent.common.protocol.restapi import VMAgentManifest, \
    ExtHandlerPackage, ExtHandlerPackageList, Extension, VMStatus, ExtHandlerStatus, ExtensionStatus, \
    VMAgentUpdateStatuses
from azurelinuxagent.common.protocol.util import ProtocolUtil
from azurelinuxagent.common.protocol.wire import WireProtocol
from azurelinuxagent.common.utils import fileutil, restutil, textutil
from azurelinuxagent.common.utils.flexible_version import FlexibleVersion
from azurelinuxagent.common.utils.networkutil import FirewallCmdDirectCommands, AddFirewallRules
from azurelinuxagent.common.version import AGENT_PKG_GLOB, AGENT_DIR_GLOB, AGENT_NAME, AGENT_DIR_PATTERN, \
    AGENT_VERSION, CURRENT_AGENT, CURRENT_VERSION
from azurelinuxagent.ga.exthandlers import ExtHandlersHandler, ExtHandlerInstance, HandlerEnvironment, ExtensionStatusValue
from azurelinuxagent.ga.update import GuestAgent, GuestAgentError, MAX_FAILURE, AGENT_MANIFEST_FILE, \
    get_update_handler, ORPHAN_POLL_INTERVAL, AGENT_PARTITION_FILE, AGENT_ERROR_FILE, ORPHAN_WAIT_INTERVAL, \
    CHILD_LAUNCH_RESTART_MAX, CHILD_HEALTH_INTERVAL, GOAL_STATE_PERIOD_EXTENSIONS_DISABLED, UpdateHandler, \
    READONLY_FILE_GLOBS, ExtensionsSummary, AgentUpgradeType
from tests.protocol.mocks import mock_wire_protocol, MockHttpResponse
from tests.protocol.mockwiredata import DATA_FILE, DATA_FILE_MULTIPLE_EXT
from tests.tools import AgentTestCase, data_dir, DEFAULT, patch, load_bin_data, Mock, MagicMock, \
    clear_singleton_instances, mock_sleep, skip_if_predicate_true
from tests.protocol import mockwiredata
from tests.protocol.HttpRequestPredicates import HttpRequestPredicates

NO_ERROR = {
    "last_failure": 0.0,
    "failure_count": 0,
    "was_fatal": False
}

FATAL_ERROR = {
    "last_failure": 42.42,
    "failure_count": 2,
    "was_fatal": True
}

WITH_ERROR = {
    "last_failure": 42.42,
    "failure_count": 2,
    "was_fatal": False
}

EMPTY_MANIFEST = {
    "name": "WALinuxAgent",
    "version": 1.0,
    "handlerManifest": {
        "installCommand": "",
        "uninstallCommand": "",
        "updateCommand": "",
        "enableCommand": "",
        "disableCommand": "",
        "rebootAfterInstall": False,
        "reportHeartbeat": False
    }
}


def faux_logger():
    print("STDOUT message")
    print("STDERR message", file=sys.stderr)
    return DEFAULT


@contextlib.contextmanager
def _get_update_handler(iterations=1, test_data=None):
    """
    This function returns a mocked version of the UpdateHandler object to be used for testing. It will only run the
    main loop [iterations] no of times.
    To reuse the same object, be sure to reset the iterations by using the update_handler.set_iterations() function.
    :param iterations: No of times the UpdateHandler.run() method should run.
    :return: Mocked object of UpdateHandler() class and object of the MockWireProtocol().
    """

    def _set_iterations(iterations_):
        # This will reset the current iteration and the max iterations to run for this test object.
        update_handler._cur_iteration = 0
        update_handler._iterations = iterations_

    def check_running(*val, **__):
        # This method will determine if the current UpdateHandler object is supposed to run or not.

        # There can be scenarios where the UpdateHandler.is_running.setter is called, in that case, return the first
        # value of the tuple and not increment the cur_iteration
        if len(val) > 0:
            return val[0]

        if update_handler._cur_iteration < update_handler._iterations:
            update_handler._cur_iteration += 1
            return True
        return False

    test_data = DATA_FILE if test_data is None else test_data

    with mock_wire_protocol(test_data) as protocol:
        protocol_util = MagicMock()
        protocol_util.get_protocol = Mock(return_value=protocol)
        with patch("azurelinuxagent.ga.update.get_protocol_util", return_value=protocol_util):
            with patch("azurelinuxagent.common.conf.get_autoupdate_enabled", return_value=False):
                with patch.object(HostPluginProtocol, "is_default_channel", False):
                    update_handler = get_update_handler()
                    # Setup internal state for the object required for testing
                    update_handler._cur_iteration = 0
                    update_handler._iterations = 0
                    update_handler.set_iterations = _set_iterations
                    update_handler.get_iterations = lambda: update_handler._cur_iteration
                    type(update_handler).is_running = PropertyMock(side_effect=check_running)
                    with patch("time.sleep", side_effect=lambda _: mock_sleep(0.001)):
                        with patch('sys.exit') as exit_mock:
                            # Setup the initial number of iterations
                            update_handler.set_iterations(iterations)
                            update_handler.exit_mock = exit_mock
                            try:
                                yield update_handler, protocol
                            finally:
                                # Since PropertyMock requires us to mock the type(ClassName).property of the object,
                                # reverting it back to keep the state of the test clean
                                type(update_handler).is_running = True


class UpdateTestCase(AgentTestCase):
    _test_suite_tmp_dir = None
    _agent_zip_dir = None

    @classmethod
    def setUpClass(cls):
        AgentTestCase.setUpClass()
        # copy data_dir/ga/WALinuxAgent-0.0.0.0.zip to _test_suite_tmp_dir/waagent-zip/WALinuxAgent-<AGENT_VERSION>.zip
        sample_agent_zip = "WALinuxAgent-0.0.0.0.zip"
        test_agent_zip = sample_agent_zip.replace("0.0.0.0", AGENT_VERSION)
        UpdateTestCase._test_suite_tmp_dir = tempfile.mkdtemp()
        UpdateTestCase._agent_zip_dir = os.path.join(UpdateTestCase._test_suite_tmp_dir, "waagent-zip")
        os.mkdir(UpdateTestCase._agent_zip_dir)
        source = os.path.join(data_dir, "ga", sample_agent_zip)
        target = os.path.join(UpdateTestCase._agent_zip_dir, test_agent_zip)
        shutil.copyfile(source, target)

    @classmethod
    def tearDownClass(cls):
        AgentTestCase.tearDownClass()
        shutil.rmtree(UpdateTestCase._test_suite_tmp_dir)

    @staticmethod
    def _get_agent_pkgs(in_dir=None):
        if in_dir is None:
            in_dir = UpdateTestCase._agent_zip_dir
        path = os.path.join(in_dir, AGENT_PKG_GLOB)
        return glob.glob(path)

    @staticmethod
    def _get_agents(in_dir=None):
        if in_dir is None:
            in_dir = UpdateTestCase._agent_zip_dir
        path = os.path.join(in_dir, AGENT_DIR_GLOB)
        return [a for a in glob.glob(path) if os.path.isdir(a)]

    @staticmethod
    def _get_agent_file_path():
        return UpdateTestCase._get_agent_pkgs()[0]

    @staticmethod
    def _get_agent_file_name():
        return os.path.basename(UpdateTestCase._get_agent_file_path())

    @staticmethod
    def _get_agent_path():
        return fileutil.trim_ext(UpdateTestCase._get_agent_file_path(), "zip")

    @staticmethod
    def _get_agent_name():
        return os.path.basename(UpdateTestCase._get_agent_path())

    @staticmethod
    def _get_agent_version():
        return FlexibleVersion(UpdateTestCase._get_agent_name().split("-")[1])

    @staticmethod
    def _add_write_permission_to_goal_state_files():
        # UpdateHandler.run() marks some of the files from the goal state as read-only. Those files are overwritten when
        # a new goal state is fetched. This is not a problem for the agent, since it  runs as root, but tests need
        # to make those files writtable before fetching a new goal state. Note that UpdateHandler.run() fetches a new
        # goal state, so tests that make multiple calls to that method need to call this function in-between calls.
        for gb in READONLY_FILE_GLOBS:
            for path in glob.iglob(os.path.join(conf.get_lib_dir(), gb)):
                fileutil.chmod(path, stat.S_IRUSR | stat.S_IWUSR)

    def agent_bin(self, version, suffix):
        return "bin/{0}-{1}{2}.egg".format(AGENT_NAME, version, suffix)

    def rename_agent_bin(self, path, dst_v):
        src_bin = glob.glob(os.path.join(path, self.agent_bin("*.*.*.*", '*')))[0]
        dst_bin = os.path.join(path, self.agent_bin(dst_v, ''))
        shutil.move(src_bin, dst_bin)

    def agents(self):
        return [GuestAgent(path=path) for path in self.agent_dirs()]

    def agent_count(self):
        return len(self.agent_dirs())

    def agent_dirs(self):
        return self._get_agents(in_dir=self.tmp_dir)

    def agent_dir(self, version):
        return os.path.join(self.tmp_dir, "{0}-{1}".format(AGENT_NAME, version))

    def agent_paths(self):
        paths = glob.glob(os.path.join(self.tmp_dir, "*"))
        paths.sort()
        return paths

    def agent_pkgs(self):
        return self._get_agent_pkgs(in_dir=self.tmp_dir)

    def agent_versions(self):
        v = [FlexibleVersion(AGENT_DIR_PATTERN.match(a).group(1)) for a in self.agent_dirs()]
        v.sort(reverse=True)
        return v

    @contextlib.contextmanager
    def get_error_file(self, error_data=None):
        if error_data is None:
            error_data = NO_ERROR
        with tempfile.NamedTemporaryFile(mode="w") as fp:
            json.dump(error_data if error_data is not None else NO_ERROR, fp)
            fp.seek(0)
            yield fp

    def create_error(self, error_data=None):
        if error_data is None:
            error_data = NO_ERROR
        with self.get_error_file(error_data) as path:
            err = GuestAgentError(path.name)
            err.load()
            return err

    def copy_agents(self, *agents):
        if len(agents) <= 0:
            agents = self._get_agent_pkgs()
        for agent in agents:
            shutil.copy(agent, self.tmp_dir)
        return

    def expand_agents(self):
        for agent in self.agent_pkgs():
            path = os.path.join(self.tmp_dir, fileutil.trim_ext(agent, "zip"))
            zipfile.ZipFile(agent).extractall(path)

    def prepare_agent(self, version):
        """
        Create a download for the current agent version, copied from test data
        """
        self.copy_agents(self._get_agent_pkgs()[0])
        self.expand_agents()

        versions = self.agent_versions()
        src_v = FlexibleVersion(str(versions[0]))

        from_path = self.agent_dir(src_v)
        dst_v = FlexibleVersion(str(version))
        to_path = self.agent_dir(dst_v)

        if from_path != to_path:
            shutil.move(from_path + ".zip", to_path + ".zip")
            shutil.move(from_path, to_path)
            self.rename_agent_bin(to_path, dst_v)
        return

    def prepare_agents(self,
                       count=20,
                       is_available=True):

        # Ensure the test data is copied over
        agent_count = self.agent_count()
        if agent_count <= 0:
            self.copy_agents(self._get_agent_pkgs()[0])
            self.expand_agents()
            count -= 1

        # Determine the most recent agent version
        versions = self.agent_versions()
        src_v = FlexibleVersion(str(versions[0]))

        # Create agent packages and directories
        return self.replicate_agents(
            src_v=src_v,
            count=count - agent_count,
            is_available=is_available)

    def remove_agents(self):
        for agent in self.agent_paths():
            try:
                if os.path.isfile(agent):
                    os.remove(agent)
                else:
                    shutil.rmtree(agent)
            except:  # pylint: disable=bare-except
                pass
        return

    def replicate_agents(self,
                         count=5,
                         src_v=AGENT_VERSION,
                         is_available=True,
                         increment=1):
        from_path = self.agent_dir(src_v)
        dst_v = FlexibleVersion(str(src_v))
        for i in range(0, count):  # pylint: disable=unused-variable
            dst_v += increment
            to_path = self.agent_dir(dst_v)
            shutil.copyfile(from_path + ".zip", to_path + ".zip")
            shutil.copytree(from_path, to_path)
            self.rename_agent_bin(to_path, dst_v)
            if not is_available:
                GuestAgent(to_path).mark_failure(is_fatal=True)
        return dst_v


class TestGuestAgentError(UpdateTestCase):
    def test_creation(self):
        self.assertRaises(TypeError, GuestAgentError)
        self.assertRaises(UpdateError, GuestAgentError, None)

        with self.get_error_file(error_data=WITH_ERROR) as path:
            err = GuestAgentError(path.name)
            err.load()
            self.assertEqual(path.name, err.path)
        self.assertNotEqual(None, err)

        self.assertEqual(WITH_ERROR["last_failure"], err.last_failure)
        self.assertEqual(WITH_ERROR["failure_count"], err.failure_count)
        self.assertEqual(WITH_ERROR["was_fatal"], err.was_fatal)
        return

    def test_clear(self):
        with self.get_error_file(error_data=WITH_ERROR) as path:
            err = GuestAgentError(path.name)
            err.load()
            self.assertEqual(path.name, err.path)
        self.assertNotEqual(None, err)

        err.clear()
        self.assertEqual(NO_ERROR["last_failure"], err.last_failure)
        self.assertEqual(NO_ERROR["failure_count"], err.failure_count)
        self.assertEqual(NO_ERROR["was_fatal"], err.was_fatal)
        return

    def test_save(self):
        err1 = self.create_error()
        err1.mark_failure()
        err1.mark_failure(is_fatal=True)

        err2 = self.create_error(err1.to_json())
        self.assertEqual(err1.last_failure, err2.last_failure)
        self.assertEqual(err1.failure_count, err2.failure_count)
        self.assertEqual(err1.was_fatal, err2.was_fatal)

    def test_mark_failure(self):
        err = self.create_error()
        self.assertFalse(err.is_blacklisted)

        for i in range(0, MAX_FAILURE):  # pylint: disable=unused-variable
            err.mark_failure()

        # Agent failed >= MAX_FAILURE, it should be blacklisted
        self.assertTrue(err.is_blacklisted)
        self.assertEqual(MAX_FAILURE, err.failure_count)
        return

    def test_mark_failure_permanent(self):
        err = self.create_error()

        self.assertFalse(err.is_blacklisted)

        # Fatal errors immediately blacklist
        err.mark_failure(is_fatal=True)
        self.assertTrue(err.is_blacklisted)
        self.assertTrue(err.failure_count < MAX_FAILURE)
        return

    def test_str(self):
        err = self.create_error(error_data=NO_ERROR)
        s = "Last Failure: {0}, Total Failures: {1}, Fatal: {2}".format(
            NO_ERROR["last_failure"],
            NO_ERROR["failure_count"],
            NO_ERROR["was_fatal"])
        self.assertEqual(s, str(err))

        err = self.create_error(error_data=WITH_ERROR)
        s = "Last Failure: {0}, Total Failures: {1}, Fatal: {2}".format(
            WITH_ERROR["last_failure"],
            WITH_ERROR["failure_count"],
            WITH_ERROR["was_fatal"])
        self.assertEqual(s, str(err))
        return


class TestGuestAgent(UpdateTestCase):
    def setUp(self):
        UpdateTestCase.setUp(self)
        self.copy_agents(self._get_agent_file_path())
        self.agent_path = os.path.join(self.tmp_dir, self._get_agent_name())

    def test_creation(self):
        self.assertRaises(UpdateError, GuestAgent, "A very bad file name")
        n = "{0}-a.bad.version".format(AGENT_NAME)
        self.assertRaises(UpdateError, GuestAgent, n)

        self.expand_agents()

        agent = GuestAgent(path=self.agent_path)
        self.assertNotEqual(None, agent)
        self.assertEqual(self._get_agent_name(), agent.name)
        self.assertEqual(self._get_agent_version(), agent.version)

        self.assertEqual(self.agent_path, agent.get_agent_dir())

        path = os.path.join(self.agent_path, AGENT_MANIFEST_FILE)
        self.assertEqual(path, agent.get_agent_manifest_path())

        self.assertEqual(
            os.path.join(self.agent_path, AGENT_ERROR_FILE),
            agent.get_agent_error_file())

        path = ".".join((os.path.join(conf.get_lib_dir(), self._get_agent_name()), "zip"))
        self.assertEqual(path, agent.get_agent_pkg_path())

        self.assertTrue(agent.is_downloaded)
        self.assertFalse(agent.is_blacklisted)
        self.assertTrue(agent.is_available)

    @patch("azurelinuxagent.ga.update.GuestAgent._ensure_downloaded")
    def test_clear_error(self, mock_downloaded):  # pylint: disable=unused-argument
        self.expand_agents()

        agent = GuestAgent(path=self.agent_path)
        agent.mark_failure(is_fatal=True)

        self.assertTrue(agent.error.last_failure > 0.0)
        self.assertEqual(1, agent.error.failure_count)
        self.assertTrue(agent.is_blacklisted)
        self.assertEqual(agent.is_blacklisted, agent.error.is_blacklisted)

        agent.clear_error()
        self.assertEqual(0.0, agent.error.last_failure)
        self.assertEqual(0, agent.error.failure_count)
        self.assertFalse(agent.is_blacklisted)
        self.assertEqual(agent.is_blacklisted, agent.error.is_blacklisted)

    @patch("azurelinuxagent.ga.update.GuestAgent._ensure_downloaded")
    @patch("azurelinuxagent.ga.update.GuestAgent._ensure_loaded")
    def test_is_available(self, mock_loaded, mock_downloaded):  # pylint: disable=unused-argument
        agent = GuestAgent(path=self.agent_path)

        self.assertFalse(agent.is_available)
        agent._unpack()
        self.assertTrue(agent.is_available)

        agent.mark_failure(is_fatal=True)
        self.assertFalse(agent.is_available)

    @patch("azurelinuxagent.ga.update.GuestAgent._ensure_downloaded")
    @patch("azurelinuxagent.ga.update.GuestAgent._ensure_loaded")
    def test_is_blacklisted(self, mock_loaded, mock_downloaded):  # pylint: disable=unused-argument
        agent = GuestAgent(path=self.agent_path)
        self.assertFalse(agent.is_blacklisted)

        agent._unpack()
        self.assertFalse(agent.is_blacklisted)
        self.assertEqual(agent.is_blacklisted, agent.error.is_blacklisted)

        agent.mark_failure(is_fatal=True)
        self.assertTrue(agent.is_blacklisted)
        self.assertEqual(agent.is_blacklisted, agent.error.is_blacklisted)

    @patch("azurelinuxagent.ga.update.GuestAgent._ensure_downloaded")
    @patch("azurelinuxagent.ga.update.GuestAgent._ensure_loaded")
    def test_resource_gone_error_not_blacklisted(self, mock_loaded, mock_downloaded):  # pylint: disable=unused-argument
        try:
            mock_downloaded.side_effect = ResourceGoneError()
            agent = GuestAgent(path=self.agent_path)
            self.assertFalse(agent.is_blacklisted)
        except ResourceGoneError:
            pass
        except:  # pylint: disable=bare-except
            self.fail("Exception was not expected!")

    @patch("azurelinuxagent.ga.update.GuestAgent._ensure_downloaded")
    @patch("azurelinuxagent.ga.update.GuestAgent._ensure_loaded")
    def test_ioerror_not_blacklisted(self, mock_loaded, mock_downloaded):  # pylint: disable=unused-argument
        try:
            mock_downloaded.side_effect = IOError()
            agent = GuestAgent(path=self.agent_path)
            self.assertFalse(agent.is_blacklisted)
        except IOError:
            pass
        except:  # pylint: disable=bare-except
            self.fail("Exception was not expected!")

    @patch("azurelinuxagent.ga.update.GuestAgent._ensure_downloaded")
    @patch("azurelinuxagent.ga.update.GuestAgent._ensure_loaded")
    def test_is_downloaded(self, mock_loaded, mock_downloaded):  # pylint: disable=unused-argument
        agent = GuestAgent(path=self.agent_path)
        self.assertFalse(agent.is_downloaded)
        agent._unpack()
        self.assertTrue(agent.is_downloaded)

    @patch("azurelinuxagent.ga.update.GuestAgent._ensure_downloaded")
    @patch("azurelinuxagent.ga.update.GuestAgent._ensure_loaded")
    def test_mark_failure(self, mock_loaded, mock_downloaded):  # pylint: disable=unused-argument
        agent = GuestAgent(path=self.agent_path)

        agent.mark_failure()
        self.assertEqual(1, agent.error.failure_count)

        agent.mark_failure(is_fatal=True)
        self.assertEqual(2, agent.error.failure_count)
        self.assertTrue(agent.is_blacklisted)

    @patch("azurelinuxagent.ga.update.GuestAgent._ensure_downloaded")
    @patch("azurelinuxagent.ga.update.GuestAgent._ensure_loaded")
    def test_unpack(self, mock_loaded, mock_downloaded):  # pylint: disable=unused-argument
        agent = GuestAgent(path=self.agent_path)
        self.assertFalse(os.path.isdir(agent.get_agent_dir()))
        agent._unpack()
        self.assertTrue(os.path.isdir(agent.get_agent_dir()))
        self.assertTrue(os.path.isfile(agent.get_agent_manifest_path()))

    @patch("azurelinuxagent.ga.update.GuestAgent._ensure_downloaded")
    @patch("azurelinuxagent.ga.update.GuestAgent._ensure_loaded")
    def test_unpack_fail(self, mock_loaded, mock_downloaded):  # pylint: disable=unused-argument
        agent = GuestAgent(path=self.agent_path)
        self.assertFalse(os.path.isdir(agent.get_agent_dir()))
        os.remove(agent.get_agent_pkg_path())
        self.assertRaises(UpdateError, agent._unpack)

    @patch("azurelinuxagent.ga.update.GuestAgent._ensure_downloaded")
    @patch("azurelinuxagent.ga.update.GuestAgent._ensure_loaded")
    def test_load_manifest(self, mock_loaded, mock_downloaded):  # pylint: disable=unused-argument
        agent = GuestAgent(path=self.agent_path)
        agent._unpack()
        agent._load_manifest()
        self.assertEqual(agent.manifest.get_enable_command(),
                         agent.get_agent_cmd())

    @patch("azurelinuxagent.ga.update.GuestAgent._ensure_downloaded")
    @patch("azurelinuxagent.ga.update.GuestAgent._ensure_loaded")
    def test_load_manifest_missing(self, mock_loaded, mock_downloaded):  # pylint: disable=unused-argument
        agent = GuestAgent(path=self.agent_path)
        self.assertFalse(os.path.isdir(agent.get_agent_dir()))
        agent._unpack()
        os.remove(agent.get_agent_manifest_path())
        self.assertRaises(UpdateError, agent._load_manifest)

    @patch("azurelinuxagent.ga.update.GuestAgent._ensure_downloaded")
    @patch("azurelinuxagent.ga.update.GuestAgent._ensure_loaded")
    def test_load_manifest_is_empty(self, mock_loaded, mock_downloaded):  # pylint: disable=unused-argument
        agent = GuestAgent(path=self.agent_path)
        self.assertFalse(os.path.isdir(agent.get_agent_dir()))
        agent._unpack()
        self.assertTrue(os.path.isfile(agent.get_agent_manifest_path()))

        with open(agent.get_agent_manifest_path(), "w") as file:  # pylint: disable=redefined-builtin
            json.dump(EMPTY_MANIFEST, file)
        self.assertRaises(UpdateError, agent._load_manifest)

    @patch("azurelinuxagent.ga.update.GuestAgent._ensure_downloaded")
    @patch("azurelinuxagent.ga.update.GuestAgent._ensure_loaded")
    def test_load_manifest_is_malformed(self, mock_loaded, mock_downloaded):  # pylint: disable=unused-argument
        agent = GuestAgent(path=self.agent_path)
        self.assertFalse(os.path.isdir(agent.get_agent_dir()))
        agent._unpack()
        self.assertTrue(os.path.isfile(agent.get_agent_manifest_path()))

        with open(agent.get_agent_manifest_path(), "w") as file:  # pylint: disable=redefined-builtin
            file.write("This is not JSON data")
        self.assertRaises(UpdateError, agent._load_manifest)

    def test_load_error(self):
        agent = GuestAgent(path=self.agent_path)
        agent.error = None

        agent._load_error()
        self.assertTrue(agent.error is not None)

    @patch("azurelinuxagent.ga.update.GuestAgent._ensure_downloaded")
    @patch("azurelinuxagent.ga.update.GuestAgent._ensure_loaded")
    @patch("azurelinuxagent.ga.update.restutil.http_get")
    def test_download(self, mock_http_get, mock_loaded, mock_downloaded):  # pylint: disable=unused-argument
        self.remove_agents()
        self.assertFalse(os.path.isdir(self.agent_path))

        agent_pkg = load_bin_data(self._get_agent_file_name(), self._agent_zip_dir)
        mock_http_get.return_value = ResponseMock(response=agent_pkg)

        pkg = ExtHandlerPackage(version=str(self._get_agent_version()))
        pkg.uris.append(None)
        agent = GuestAgent(pkg=pkg)
        agent._download()

        self.assertTrue(os.path.isfile(agent.get_agent_pkg_path()))

    @patch("azurelinuxagent.ga.update.GuestAgent._ensure_downloaded")
    @patch("azurelinuxagent.ga.update.GuestAgent._ensure_loaded")
    @patch("azurelinuxagent.ga.update.restutil.http_get")
    def test_download_fail(self, mock_http_get, mock_loaded, mock_downloaded):  # pylint: disable=unused-argument
        self.remove_agents()
        self.assertFalse(os.path.isdir(self.agent_path))

        mock_http_get.return_value = ResponseMock(status=restutil.httpclient.SERVICE_UNAVAILABLE)

        pkg = ExtHandlerPackage(version=str(self._get_agent_version()))
        pkg.uris.append(None)
        agent = GuestAgent(pkg=pkg)

        self.assertRaises(UpdateError, agent._download)
        self.assertFalse(os.path.isfile(agent.get_agent_pkg_path()))
        self.assertFalse(agent.is_downloaded)

    @patch("azurelinuxagent.ga.update.GuestAgent._ensure_downloaded")
    @patch("azurelinuxagent.ga.update.GuestAgent._ensure_loaded")
    @patch("azurelinuxagent.ga.update.restutil.http_get")
    @patch("azurelinuxagent.ga.update.restutil.http_post")
    def test_download_fallback(self, mock_http_post, mock_http_get, mock_loaded, mock_downloaded):  # pylint: disable=unused-argument
        self.remove_agents()
        self.assertFalse(os.path.isdir(self.agent_path))

        mock_http_get.return_value = ResponseMock(
            status=restutil.httpclient.SERVICE_UNAVAILABLE,
            response="")

        ext_uri = 'ext_uri'
        host_uri = 'host_uri'
        api_uri = URI_FORMAT_GET_API_VERSIONS.format(host_uri, HOST_PLUGIN_PORT)
        art_uri = URI_FORMAT_GET_EXTENSION_ARTIFACT.format(host_uri, HOST_PLUGIN_PORT)
        mock_host = HostPluginProtocol(host_uri,
                                       'container_id',
                                       'role_config')

        pkg = ExtHandlerPackage(version=str(self._get_agent_version()))
        pkg.uris.append(ext_uri)
        agent = GuestAgent(pkg=pkg)
        agent.host = mock_host

        # ensure fallback fails gracefully, no http
        self.assertRaises(UpdateError, agent._download)
        self.assertEqual(mock_http_get.call_count, 2)
        self.assertEqual(mock_http_get.call_args_list[0][0][0], ext_uri)
        self.assertEqual(mock_http_get.call_args_list[1][0][0], api_uri)

        # ensure fallback fails gracefully, artifact api failure
        with patch.object(HostPluginProtocol,
                          "ensure_initialized",
                          return_value=True):
            self.assertRaises(UpdateError, agent._download)
            self.assertEqual(mock_http_get.call_count, 4)

            self.assertEqual(mock_http_get.call_args_list[2][0][0], ext_uri)

            self.assertEqual(mock_http_get.call_args_list[3][0][0], art_uri)
            a, k = mock_http_get.call_args_list[3]  # pylint: disable=unused-variable
            self.assertEqual(False, k['use_proxy'])

            # ensure fallback works as expected
            with patch.object(HostPluginProtocol,
                              "get_artifact_request",
                              return_value=[art_uri, {}]):
                self.assertRaises(UpdateError, agent._download)
                self.assertEqual(mock_http_get.call_count, 6)

                a, k = mock_http_get.call_args_list[3]
                self.assertEqual(False, k['use_proxy'])

                self.assertEqual(mock_http_get.call_args_list[4][0][0], ext_uri)
                a, k = mock_http_get.call_args_list[4]

                self.assertEqual(mock_http_get.call_args_list[5][0][0], art_uri)
                a, k = mock_http_get.call_args_list[5]
                self.assertEqual(False, k['use_proxy'])

    @patch("azurelinuxagent.ga.update.restutil.http_get")
    def test_ensure_downloaded(self, mock_http_get):
        self.remove_agents()
        self.assertFalse(os.path.isdir(self.agent_path))

        agent_pkg = load_bin_data(self._get_agent_file_name(), self._agent_zip_dir)
        mock_http_get.return_value = ResponseMock(response=agent_pkg)

        pkg = ExtHandlerPackage(version=str(self._get_agent_version()))
        pkg.uris.append(None)
        agent = GuestAgent(pkg=pkg)

        self.assertTrue(os.path.isfile(agent.get_agent_manifest_path()))
        self.assertTrue(agent.is_downloaded)

    @patch("azurelinuxagent.ga.update.GuestAgent._download", side_effect=UpdateError)
    def test_ensure_downloaded_download_fails(self, mock_download):  # pylint: disable=unused-argument
        self.remove_agents()
        self.assertFalse(os.path.isdir(self.agent_path))

        pkg = ExtHandlerPackage(version=str(self._get_agent_version()))
        pkg.uris.append(None)
        agent = GuestAgent(pkg=pkg)

        self.assertEqual(1, agent.error.failure_count)
        self.assertFalse(agent.error.was_fatal)
        self.assertFalse(agent.is_blacklisted)

    @patch("azurelinuxagent.ga.update.GuestAgent._download")
    @patch("azurelinuxagent.ga.update.GuestAgent._unpack", side_effect=UpdateError)
    def test_ensure_downloaded_unpack_fails(self, mock_unpack, mock_download):  # pylint: disable=unused-argument
        self.assertFalse(os.path.isdir(self.agent_path))

        pkg = ExtHandlerPackage(version=str(self._get_agent_version()))
        pkg.uris.append(None)
        agent = GuestAgent(pkg=pkg)

        self.assertEqual(1, agent.error.failure_count)
        self.assertTrue(agent.error.was_fatal)
        self.assertTrue(agent.is_blacklisted)

    @patch("azurelinuxagent.ga.update.GuestAgent._download")
    @patch("azurelinuxagent.ga.update.GuestAgent._unpack")
    @patch("azurelinuxagent.ga.update.GuestAgent._load_manifest", side_effect=UpdateError)
    def test_ensure_downloaded_load_manifest_fails(self, mock_manifest, mock_unpack, mock_download):  # pylint: disable=unused-argument
        self.assertFalse(os.path.isdir(self.agent_path))

        pkg = ExtHandlerPackage(version=str(self._get_agent_version()))
        pkg.uris.append(None)
        agent = GuestAgent(pkg=pkg)

        self.assertEqual(1, agent.error.failure_count)
        self.assertTrue(agent.error.was_fatal)
        self.assertTrue(agent.is_blacklisted)

    @patch("azurelinuxagent.ga.update.GuestAgent._download")
    @patch("azurelinuxagent.ga.update.GuestAgent._unpack")
    @patch("azurelinuxagent.ga.update.GuestAgent._load_manifest")
    def test_ensure_download_skips_blacklisted(self, mock_manifest, mock_unpack, mock_download):  # pylint: disable=unused-argument
        agent = GuestAgent(path=self.agent_path)
        self.assertEqual(0, mock_download.call_count)

        agent.clear_error()
        agent.mark_failure(is_fatal=True)
        self.assertTrue(agent.is_blacklisted)

        pkg = ExtHandlerPackage(version=str(self._get_agent_version()))
        pkg.uris.append(None)
        agent = GuestAgent(pkg=pkg)

        self.assertEqual(1, agent.error.failure_count)
        self.assertTrue(agent.error.was_fatal)
        self.assertTrue(agent.is_blacklisted)
        self.assertEqual(0, mock_download.call_count)
        self.assertEqual(0, mock_unpack.call_count)


class TestUpdate(UpdateTestCase):
    def setUp(self):
        UpdateTestCase.setUp(self)
        self.event_patch = patch('azurelinuxagent.common.event.add_event')
        self.update_handler = get_update_handler()
        protocol = Mock()
        self.update_handler.protocol_util = Mock()
        self.update_handler.protocol_util.get_protocol = Mock(return_value=protocol)

        # Since ProtocolUtil is a singleton per thread, we need to clear it to ensure that the test cases do not reuse
        # a previous state
        clear_singleton_instances(ProtocolUtil)

    def test_creation(self):
        self.assertEqual(None, self.update_handler.last_attempt_time)

        self.assertEqual(0, len(self.update_handler.agents))

        self.assertEqual(None, self.update_handler.child_agent)
        self.assertEqual(None, self.update_handler.child_launch_time)
        self.assertEqual(0, self.update_handler.child_launch_attempts)
        self.assertEqual(None, self.update_handler.child_process)

        self.assertEqual(None, self.update_handler.signal_handler)

    def test_emit_restart_event_emits_event_if_not_clean_start(self):
        try:
            mock_event = self.event_patch.start()
            self.update_handler._set_sentinel()
            self.update_handler._emit_restart_event()
            self.assertEqual(1, mock_event.call_count)
        except Exception as e:  # pylint: disable=unused-variable
            pass
        self.event_patch.stop()

    def _create_protocol(self, count=20, versions=None):
        latest_version = self.prepare_agents(count=count)
        if versions is None or len(versions) <= 0:
            versions = [latest_version]
        return ProtocolMock(versions=versions)

    def _test_ensure_no_orphans(self, invocations=3, interval=ORPHAN_WAIT_INTERVAL, pid_count=0):
        with patch.object(self.update_handler, 'osutil') as mock_util:
            # Note:
            # - Python only allows mutations of objects to which a function has
            #   a reference. Incrementing an integer directly changes the
            #   reference. Incrementing an item of a list changes an item to
            #   which the code has a reference.
            #   See http://stackoverflow.com/questions/26408941/python-nested-functions-and-variable-scope
            iterations = [0]

            def iterator(*args, **kwargs):  # pylint: disable=unused-argument
                iterations[0] += 1
                return iterations[0] < invocations

            mock_util.check_pid_alive = Mock(side_effect=iterator)

            pid_files = self.update_handler._get_pid_files()
            self.assertEqual(pid_count, len(pid_files))

            with patch('os.getpid', return_value=42):
                with patch('time.sleep', return_value=None) as mock_sleep:  # pylint: disable=redefined-outer-name
                    self.update_handler._ensure_no_orphans(orphan_wait_interval=interval)
                    for pid_file in pid_files:
                        self.assertFalse(os.path.exists(pid_file))
                    return mock_util.check_pid_alive.call_count, mock_sleep.call_count

    def test_ensure_no_orphans(self):
        fileutil.write_file(os.path.join(self.tmp_dir, "0_waagent.pid"), ustr(41))
        calls, sleeps = self._test_ensure_no_orphans(invocations=3, pid_count=1)
        self.assertEqual(3, calls)
        self.assertEqual(2, sleeps)

    def test_ensure_no_orphans_skips_if_no_orphans(self):
        calls, sleeps = self._test_ensure_no_orphans(invocations=3)
        self.assertEqual(0, calls)
        self.assertEqual(0, sleeps)

    def test_ensure_no_orphans_ignores_exceptions(self):
        with patch('azurelinuxagent.common.utils.fileutil.read_file', side_effect=Exception):
            calls, sleeps = self._test_ensure_no_orphans(invocations=3)
            self.assertEqual(0, calls)
            self.assertEqual(0, sleeps)

    def test_ensure_no_orphans_kills_after_interval(self):
        fileutil.write_file(os.path.join(self.tmp_dir, "0_waagent.pid"), ustr(41))
        with patch('os.kill') as mock_kill:
            calls, sleeps = self._test_ensure_no_orphans(
                invocations=4,
                interval=3 * ORPHAN_POLL_INTERVAL,
                pid_count=1)
            self.assertEqual(3, calls)
            self.assertEqual(2, sleeps)
            self.assertEqual(1, mock_kill.call_count)

    @patch('azurelinuxagent.ga.update.datetime')
    def test_ensure_partition_assigned(self, mock_time):
        path = os.path.join(conf.get_lib_dir(), AGENT_PARTITION_FILE)
        mock_time.utcnow = Mock()

        self.assertFalse(os.path.exists(path))

        for n in range(0, 99):
            mock_time.utcnow.return_value = Mock(microsecond=n * 10000)

            self.update_handler._ensure_partition_assigned()

            self.assertTrue(os.path.exists(path))
            s = fileutil.read_file(path)
            self.assertEqual(n, int(s))
            os.remove(path)

    def test_ensure_readonly_sets_readonly(self):
        test_files = [
            os.path.join(conf.get_lib_dir(), "faux_certificate.crt"),
            os.path.join(conf.get_lib_dir(), "faux_certificate.p7m"),
            os.path.join(conf.get_lib_dir(), "faux_certificate.pem"),
            os.path.join(conf.get_lib_dir(), "faux_certificate.prv"),
            os.path.join(conf.get_lib_dir(), "ovf-env.xml")
        ]
        for path in test_files:
            fileutil.write_file(path, "Faux content")
            os.chmod(path,
                     stat.S_IRUSR | stat.S_IWUSR | stat.S_IRGRP | stat.S_IROTH)

        self.update_handler._ensure_readonly_files()

        for path in test_files:
            mode = os.stat(path).st_mode
            mode &= (stat.S_IRWXU | stat.S_IRWXG | stat.S_IRWXO)
            self.assertEqual(0, mode ^ stat.S_IRUSR)

    def test_ensure_readonly_leaves_unmodified(self):
        test_files = [
            os.path.join(conf.get_lib_dir(), "faux.xml"),
            os.path.join(conf.get_lib_dir(), "faux.json"),
            os.path.join(conf.get_lib_dir(), "faux.txt"),
            os.path.join(conf.get_lib_dir(), "faux")
        ]
        for path in test_files:
            fileutil.write_file(path, "Faux content")
            os.chmod(path,
                     stat.S_IRUSR | stat.S_IWUSR | stat.S_IRGRP | stat.S_IROTH)

        self.update_handler._ensure_readonly_files()

        for path in test_files:
            mode = os.stat(path).st_mode
            mode &= (stat.S_IRWXU | stat.S_IRWXG | stat.S_IRWXO)
            self.assertEqual(
                stat.S_IRUSR | stat.S_IWUSR | stat.S_IRGRP | stat.S_IROTH,
                mode)

    def _test_evaluate_agent_health(self, child_agent_index=0):
        self.prepare_agents()

        latest_agent = self.update_handler.get_latest_agent()
        self.assertTrue(latest_agent.is_available)
        self.assertFalse(latest_agent.is_blacklisted)
        self.assertTrue(len(self.update_handler.agents) > 1)

        child_agent = self.update_handler.agents[child_agent_index]
        self.assertTrue(child_agent.is_available)
        self.assertFalse(child_agent.is_blacklisted)
        self.update_handler.child_agent = child_agent

        self.update_handler._evaluate_agent_health(latest_agent)

    def test_evaluate_agent_health_ignores_installed_agent(self):
        self.update_handler._evaluate_agent_health(None)

    def test_evaluate_agent_health_raises_exception_for_restarting_agent(self):
        self.update_handler.child_launch_time = time.time() - (4 * 60)
        self.update_handler.child_launch_attempts = CHILD_LAUNCH_RESTART_MAX - 1
        self.assertRaises(Exception, self._test_evaluate_agent_health)

    def test_evaluate_agent_health_will_not_raise_exception_for_long_restarts(self):
        self.update_handler.child_launch_time = time.time() - 24 * 60
        self.update_handler.child_launch_attempts = CHILD_LAUNCH_RESTART_MAX
        self._test_evaluate_agent_health()

    def test_evaluate_agent_health_will_not_raise_exception_too_few_restarts(self):
        self.update_handler.child_launch_time = time.time()
        self.update_handler.child_launch_attempts = CHILD_LAUNCH_RESTART_MAX - 2
        self._test_evaluate_agent_health()

    def test_evaluate_agent_health_resets_with_new_agent(self):
        self.update_handler.child_launch_time = time.time() - (4 * 60)
        self.update_handler.child_launch_attempts = CHILD_LAUNCH_RESTART_MAX - 1
        self._test_evaluate_agent_health(child_agent_index=1)
        self.assertEqual(1, self.update_handler.child_launch_attempts)

    def test_filter_blacklisted_agents(self):
        self.prepare_agents()

        self.update_handler._set_agents([GuestAgent(path=path) for path in self.agent_dirs()])
        self.assertEqual(len(self.agent_dirs()), len(self.update_handler.agents))

        kept_agents = self.update_handler.agents[::2]
        blacklisted_agents = self.update_handler.agents[1::2]
        for agent in blacklisted_agents:
            agent.mark_failure(is_fatal=True)
        self.update_handler._filter_blacklisted_agents()
        self.assertEqual(kept_agents, self.update_handler.agents)

    def test_find_agents(self):
        self.prepare_agents()

        self.assertTrue(0 <= len(self.update_handler.agents))
        self.update_handler._find_agents()
        self.assertEqual(len(self._get_agents(self.tmp_dir)), len(self.update_handler.agents))

    def test_find_agents_does_reload(self):
        self.prepare_agents()

        self.update_handler._find_agents()
        agents = self.update_handler.agents

        self.update_handler._find_agents()
        self.assertNotEqual(agents, self.update_handler.agents)

    def test_find_agents_sorts(self):
        self.prepare_agents()
        self.update_handler._find_agents()

        v = FlexibleVersion("100000")
        for a in self.update_handler.agents:
            self.assertTrue(v > a.version)
            v = a.version

    @patch('azurelinuxagent.common.protocol.wire.WireClient.get_host_plugin')
    def test_get_host_plugin_returns_host_for_wireserver(self, mock_get_host):
        protocol = WireProtocol('12.34.56.78')
        mock_get_host.return_value = "faux host"
        host = self.update_handler._get_host_plugin(protocol=protocol)
        print("mock_get_host call cound={0}".format(mock_get_host.call_count))
        self.assertEqual(1, mock_get_host.call_count)
        self.assertEqual("faux host", host)

    def test_get_latest_agent(self):
        latest_version = self.prepare_agents()

        latest_agent = self.update_handler.get_latest_agent()
        self.assertEqual(len(self._get_agents(self.tmp_dir)), len(self.update_handler.agents))
        self.assertEqual(latest_version, latest_agent.version)

    def test_get_latest_agent_excluded(self):
        self.prepare_agent(AGENT_VERSION)
        self.assertFalse(self._test_upgrade_available(
            versions=self.agent_versions(),
            count=1))
        self.assertEqual(None, self.update_handler.get_latest_agent())

    def test_get_latest_agent_no_updates(self):
        self.assertEqual(None, self.update_handler.get_latest_agent())

    def test_get_latest_agent_skip_updates(self):
        conf.get_autoupdate_enabled = Mock(return_value=False)
        self.assertEqual(None, self.update_handler.get_latest_agent())

    def test_get_latest_agent_skips_unavailable(self):
        self.prepare_agents()
        prior_agent = self.update_handler.get_latest_agent()

        latest_version = self.prepare_agents(count=self.agent_count() + 1, is_available=False)
        latest_path = os.path.join(self.tmp_dir, "{0}-{1}".format(AGENT_NAME, latest_version))
        self.assertFalse(GuestAgent(latest_path).is_available)

        latest_agent = self.update_handler.get_latest_agent()
        self.assertTrue(latest_agent.version < latest_version)
        self.assertEqual(latest_agent.version, prior_agent.version)

    def test_get_pid_files(self):
        pid_files = self.update_handler._get_pid_files()
        self.assertEqual(0, len(pid_files))

    def test_get_pid_files_returns_previous(self):
        for n in range(1250):
            fileutil.write_file(os.path.join(self.tmp_dir, str(n) + "_waagent.pid"), ustr(n + 1))
        pid_files = self.update_handler._get_pid_files()
        self.assertEqual(1250, len(pid_files))

        pid_dir, pid_name, pid_re = self.update_handler._get_pid_parts()  # pylint: disable=unused-variable
        for p in pid_files:
            self.assertTrue(pid_re.match(os.path.basename(p)))

    def test_is_clean_start_returns_true_when_no_sentinel(self):
        self.assertFalse(os.path.isfile(self.update_handler._sentinel_file_path()))
        self.assertTrue(self.update_handler._is_clean_start)

    def test_is_clean_start_returns_false_when_sentinel_exists(self):
        self.update_handler._set_sentinel(agent=CURRENT_AGENT)
        self.assertFalse(self.update_handler._is_clean_start)

    def test_is_clean_start_returns_false_for_exceptions(self):
        self.update_handler._set_sentinel()
        with patch("azurelinuxagent.common.utils.fileutil.read_file", side_effect=Exception):
            self.assertFalse(self.update_handler._is_clean_start)

    def test_is_orphaned_returns_false_if_parent_exists(self):
        fileutil.write_file(conf.get_agent_pid_file_path(), ustr(42))
        with patch('os.getppid', return_value=42):
            self.assertFalse(self.update_handler._is_orphaned)

    def test_is_orphaned_returns_true_if_parent_is_init(self):
        with patch('os.getppid', return_value=1):
            self.assertTrue(self.update_handler._is_orphaned)

    def test_is_orphaned_returns_true_if_parent_does_not_exist(self):
        fileutil.write_file(conf.get_agent_pid_file_path(), ustr(24))
        with patch('os.getppid', return_value=42):
            self.assertTrue(self.update_handler._is_orphaned)

    def test_is_version_available(self):
        self.prepare_agents(is_available=True)
        self.update_handler.agents = self.agents()

        for agent in self.agents():
            self.assertTrue(self.update_handler._is_version_eligible(agent.version))

    @patch("azurelinuxagent.ga.update.is_current_agent_installed", return_value=False)
    def test_is_version_available_rejects(self, mock_current):  # pylint: disable=unused-argument
        self.prepare_agents(is_available=True)
        self.update_handler.agents = self.agents()

        self.update_handler.agents[0].mark_failure(is_fatal=True)
        self.assertFalse(self.update_handler._is_version_eligible(self.agents()[0].version))

    @patch("azurelinuxagent.ga.update.is_current_agent_installed", return_value=True)
    def test_is_version_available_accepts_current(self, mock_current):  # pylint: disable=unused-argument
        self.update_handler.agents = []
        self.assertTrue(self.update_handler._is_version_eligible(CURRENT_VERSION))

    @patch("azurelinuxagent.ga.update.is_current_agent_installed", return_value=False)
    def test_is_version_available_rejects_by_default(self, mock_current):  # pylint: disable=unused-argument
        self.prepare_agents()
        self.update_handler.agents = []

        v = self.agents()[0].version
        self.assertFalse(self.update_handler._is_version_eligible(v))

    def test_purge_agents(self):
        self.prepare_agents()
        self.update_handler._find_agents()

        # Ensure at least three agents initially exist
        self.assertTrue(2 < len(self.update_handler.agents))

        # Purge every other agent. Don't add the current version to agents_to_keep explicitly;
        # the current version is never purged
        agents_to_keep = []
        kept_agents = []
        purged_agents = []
        for i in range(0, len(self.update_handler.agents)):
            if self.update_handler.agents[i].version == CURRENT_VERSION:
                kept_agents.append(self.update_handler.agents[i])
            else:
                if i % 2 == 0:
                    agents_to_keep.append(self.update_handler.agents[i])
                    kept_agents.append(self.update_handler.agents[i])
                else:
                    purged_agents.append(self.update_handler.agents[i])

        # Reload and assert only the kept agents remain on disk
        self.update_handler.agents = agents_to_keep
        self.update_handler._purge_agents()
        self.update_handler._find_agents()
        self.assertEqual(
            [agent.version for agent in kept_agents],
            [agent.version for agent in self.update_handler.agents])

        # Ensure both directories and packages are removed
        for agent in purged_agents:
            agent_path = os.path.join(self.tmp_dir, "{0}-{1}".format(AGENT_NAME, agent.version))
            self.assertFalse(os.path.exists(agent_path))
            self.assertFalse(os.path.exists(agent_path + ".zip"))

        # Ensure kept agent directories and packages remain
        for agent in kept_agents:
            agent_path = os.path.join(self.tmp_dir, "{0}-{1}".format(AGENT_NAME, agent.version))
            self.assertTrue(os.path.exists(agent_path))
            self.assertTrue(os.path.exists(agent_path + ".zip"))

    def _test_run_latest(self, mock_child=None, mock_time=None, child_args=None):
        if mock_child is None:
            mock_child = ChildMock()
        if mock_time is None:
            mock_time = TimeMock()

        with patch('azurelinuxagent.ga.update.subprocess.Popen', return_value=mock_child) as mock_popen:
            with patch('time.time', side_effect=mock_time.time):
                with patch('time.sleep', side_effect=mock_time.sleep):
                    self.update_handler.run_latest(child_args=child_args)
                    agent_calls = [args[0] for (args, _) in mock_popen.call_args_list if
                                   "run-exthandlers" in ''.join(args[0])]
                    self.assertEqual(1, len(agent_calls),
                                     "Expected a single call to the latest agent; got: {0}. All mocked calls: {1}".format(
                                         agent_calls, mock_popen.call_args_list))

                    return mock_popen.call_args

    def test_run_latest(self):
        self.prepare_agents()

        agent = self.update_handler.get_latest_agent()
        args, kwargs = self._test_run_latest()
        args = args[0]
        cmds = textutil.safe_shlex_split(agent.get_agent_cmd())
        if cmds[0].lower() == "python":
            cmds[0] = sys.executable

        self.assertEqual(args, cmds)
        self.assertTrue(len(args) > 1)
        self.assertRegex(args[0], r"^(/.*/python[\d.]*)$", "The command doesn't contain full python path")
        self.assertEqual("-run-exthandlers", args[len(args) - 1])
        self.assertEqual(True, 'cwd' in kwargs)
        self.assertEqual(agent.get_agent_dir(), kwargs['cwd'])
        self.assertEqual(False, '\x00' in cmds[0])

    def test_run_latest_passes_child_args(self):
        self.prepare_agents()

        agent = self.update_handler.get_latest_agent()  # pylint: disable=unused-variable
        args, kwargs = self._test_run_latest(child_args="AnArgument")  # pylint: disable=unused-variable
        args = args[0]

        self.assertTrue(len(args) > 1)
        self.assertRegex(args[0], r"^(/.*/python[\d.]*)$", "The command doesn't contain full python path")
        self.assertEqual("AnArgument", args[len(args) - 1])

    def test_run_latest_polls_and_waits_for_success(self):
        mock_child = ChildMock(return_value=None)
        mock_time = TimeMock(time_increment=CHILD_HEALTH_INTERVAL / 3)
        self._test_run_latest(mock_child=mock_child, mock_time=mock_time)
        self.assertEqual(2, mock_child.poll.call_count)
        self.assertEqual(1, mock_child.wait.call_count)

    def test_run_latest_polling_stops_at_success(self):
        mock_child = ChildMock(return_value=0)
        mock_time = TimeMock(time_increment=CHILD_HEALTH_INTERVAL / 3)
        self._test_run_latest(mock_child=mock_child, mock_time=mock_time)
        self.assertEqual(1, mock_child.poll.call_count)
        self.assertEqual(0, mock_child.wait.call_count)

    def test_run_latest_polling_stops_at_failure(self):
        mock_child = ChildMock(return_value=42)
        mock_time = TimeMock()
        self._test_run_latest(mock_child=mock_child, mock_time=mock_time)
        self.assertEqual(1, mock_child.poll.call_count)
        self.assertEqual(0, mock_child.wait.call_count)

    def test_run_latest_polls_frequently_if_installed_is_latest(self):
        mock_child = ChildMock(return_value=0)  # pylint: disable=unused-variable
        mock_time = TimeMock(time_increment=CHILD_HEALTH_INTERVAL / 2)
        self._test_run_latest(mock_time=mock_time)
        self.assertEqual(1, mock_time.sleep_interval)

    def test_run_latest_polls_every_second_if_installed_not_latest(self):
        self.prepare_agents()

        mock_time = TimeMock(time_increment=CHILD_HEALTH_INTERVAL / 2)
        self._test_run_latest(mock_time=mock_time)
        self.assertEqual(1, mock_time.sleep_interval)

    def test_run_latest_defaults_to_current(self):
        self.assertEqual(None, self.update_handler.get_latest_agent())

        args, kwargs = self._test_run_latest()

        self.assertEqual(args[0], [sys.executable, "-u", sys.argv[0], "-run-exthandlers"])
        self.assertEqual(True, 'cwd' in kwargs)
        self.assertEqual(os.getcwd(), kwargs['cwd'])

    def test_run_latest_forwards_output(self):
        try:
            tempdir = tempfile.mkdtemp()
            stdout_path = os.path.join(tempdir, "stdout")
            stderr_path = os.path.join(tempdir, "stderr")

            with open(stdout_path, "w") as stdout:
                with open(stderr_path, "w") as stderr:
                    saved_stdout, sys.stdout = sys.stdout, stdout
                    saved_stderr, sys.stderr = sys.stderr, stderr
                    try:
                        self._test_run_latest(mock_child=ChildMock(side_effect=faux_logger))
                    finally:
                        sys.stdout = saved_stdout
                        sys.stderr = saved_stderr

            with open(stdout_path, "r") as stdout:
                self.assertEqual(1, len(stdout.readlines()))
            with open(stderr_path, "r") as stderr:
                self.assertEqual(1, len(stderr.readlines()))
        finally:
            shutil.rmtree(tempdir, True)

    def test_run_latest_nonzero_code_marks_failures(self):
        # logger.add_logger_appender(logger.AppenderType.STDOUT)
        self.prepare_agents()

        latest_agent = self.update_handler.get_latest_agent()
        self.assertTrue(latest_agent.is_available)
        self.assertEqual(0.0, latest_agent.error.last_failure)
        self.assertEqual(0, latest_agent.error.failure_count)

        with patch('azurelinuxagent.ga.update.UpdateHandler.get_latest_agent', return_value=latest_agent):
            self._test_run_latest(mock_child=ChildMock(return_value=1))

        self.assertTrue(latest_agent.is_blacklisted)
        self.assertFalse(latest_agent.is_available)
        self.assertNotEqual(0.0, latest_agent.error.last_failure)
        self.assertEqual(1, latest_agent.error.failure_count)

    def test_run_latest_exception_blacklists(self):
        self.prepare_agents()

        latest_agent = self.update_handler.get_latest_agent()
        self.assertTrue(latest_agent.is_available)
        self.assertEqual(0.0, latest_agent.error.last_failure)
        self.assertEqual(0, latest_agent.error.failure_count)

        with patch('azurelinuxagent.ga.update.UpdateHandler.get_latest_agent', return_value=latest_agent):
            self._test_run_latest(mock_child=ChildMock(side_effect=Exception("Force blacklisting")))

        self.assertFalse(latest_agent.is_available)
        self.assertTrue(latest_agent.error.is_blacklisted)
        self.assertNotEqual(0.0, latest_agent.error.last_failure)
        self.assertEqual(1, latest_agent.error.failure_count)

    def test_run_latest_exception_does_not_blacklist_if_terminating(self):
        self.prepare_agents()

        latest_agent = self.update_handler.get_latest_agent()
        self.assertTrue(latest_agent.is_available)
        self.assertEqual(0.0, latest_agent.error.last_failure)
        self.assertEqual(0, latest_agent.error.failure_count)

        with patch('azurelinuxagent.ga.update.UpdateHandler.get_latest_agent', return_value=latest_agent):
            self.update_handler.is_running = False
            self._test_run_latest(mock_child=ChildMock(side_effect=Exception("Attempt blacklisting")))

        self.assertTrue(latest_agent.is_available)
        self.assertFalse(latest_agent.error.is_blacklisted)
        self.assertEqual(0.0, latest_agent.error.last_failure)
        self.assertEqual(0, latest_agent.error.failure_count)

    @patch('signal.signal')
    def test_run_latest_captures_signals(self, mock_signal):
        self._test_run_latest()
        self.assertEqual(1, mock_signal.call_count)

    @patch('signal.signal')
    def test_run_latest_creates_only_one_signal_handler(self, mock_signal):
        self.update_handler.signal_handler = "Not None"
        self._test_run_latest()
        self.assertEqual(0, mock_signal.call_count)

    def test_get_latest_agent_should_return_latest_agent_even_on_bad_error_json(self):
        self.prepare_agents()
        # Add a malformed error.json file in all existing agents
        for agent_dir in self.agent_dirs():
            error_file_path = os.path.join(agent_dir, AGENT_ERROR_FILE)
            with open(error_file_path, 'w') as f:
                f.write("")

        latest_agent = self.update_handler.get_latest_agent()
        self.assertEqual(latest_agent.name, 'WALinuxAgent-9.9.9.28', "Latest agent is invalid")

    def _test_run(self, invocations=1, calls=1, enable_updates=False, sleep_interval=(6,)):
        conf.get_autoupdate_enabled = Mock(return_value=enable_updates)

        def iterator(*_, **__):
            iterator.count += 1
            if iterator.count <= invocations:
                return True
            return False
        iterator.count = 0

        fileutil.write_file(conf.get_agent_pid_file_path(), ustr(42))

        with patch('azurelinuxagent.ga.exthandlers.get_exthandlers_handler') as mock_handler:
            mock_handler.run_ext_handlers = Mock()
            with patch('azurelinuxagent.ga.update.get_monitor_handler') as mock_monitor:
                with patch.object(UpdateHandler, 'is_running') as mock_is_running:
                    mock_is_running.__get__ = Mock(side_effect=iterator)
                    with patch('azurelinuxagent.ga.remoteaccess.get_remote_access_handler') as mock_ra_handler:
                        with patch('azurelinuxagent.ga.update.get_env_handler') as mock_env:
                            with patch('azurelinuxagent.ga.update.get_collect_logs_handler') as mock_collect_logs:
                                with patch('azurelinuxagent.ga.update.get_send_telemetry_events_handler') as mock_telemetry_send_events:
                                    with patch('azurelinuxagent.ga.update.get_collect_telemetry_events_handler') as mock_event_collector:
                                        with patch('azurelinuxagent.ga.update.initialize_event_logger_vminfo_common_parameters'):
                                            with patch('azurelinuxagent.ga.update.is_log_collection_allowed', return_value=True):
                                                with patch('time.sleep') as sleep_mock:
                                                    with patch('sys.exit') as mock_exit:
                                                        if isinstance(os.getppid, MagicMock):
                                                            self.update_handler.run()
                                                        else:
                                                            with patch('os.getppid', return_value=42):
                                                                self.update_handler.run()

                                                    self.assertEqual(1, mock_handler.call_count)
                                                    self.assertEqual(calls, len([c for c in [call[0] for call in mock_handler.return_value.method_calls] if c == 'run']))
                                                    self.assertEqual(1, mock_ra_handler.call_count)
                                                    self.assertEqual(calls, len(mock_ra_handler.return_value.method_calls))
                                                    if calls > 0:
                                                        self.assertEqual(sleep_interval, sleep_mock.call_args[0])
                                                    self.assertEqual(1, mock_monitor.call_count)
                                                    self.assertEqual(1, mock_env.call_count)
                                                    self.assertEqual(1, mock_collect_logs.call_count)
                                                    self.assertEqual(1, mock_telemetry_send_events.call_count)
                                                    self.assertEqual(1, mock_event_collector.call_count)
                                                    self.assertEqual(1, mock_exit.call_count)

    def test_run(self):
        self._test_run()

    def test_run_stops_if_update_available(self):
        self.update_handler._check_and_download_agent_if_upgrade_available = Mock(return_value=True)
        self._test_run(invocations=0, calls=0, enable_updates=True)

    def test_run_stops_if_orphaned(self):
        with patch('os.getppid', return_value=1):
            self._test_run(invocations=0, calls=0, enable_updates=True)

    def test_run_clears_sentinel_on_successful_exit(self):
        self._test_run()
        self.assertFalse(os.path.isfile(self.update_handler._sentinel_file_path()))

    def test_run_leaves_sentinel_on_unsuccessful_exit(self):
        self.update_handler._check_and_download_agent_if_upgrade_available = Mock(side_effect=Exception)
        self._test_run(invocations=1, calls=0, enable_updates=True)
        self.assertTrue(os.path.isfile(self.update_handler._sentinel_file_path()))

    def test_run_emits_restart_event(self):
        self.update_handler._emit_restart_event = Mock()
        self._test_run()
        self.assertEqual(1, self.update_handler._emit_restart_event.call_count)

    def test_set_agents_sets_agents(self):
        self.prepare_agents()

        self.update_handler._set_agents([GuestAgent(path=path) for path in self.agent_dirs()])
        self.assertTrue(len(self.update_handler.agents) > 0)
        self.assertEqual(len(self.agent_dirs()), len(self.update_handler.agents))

    def test_set_agents_sorts_agents(self):
        self.prepare_agents()

        self.update_handler._set_agents([GuestAgent(path=path) for path in self.agent_dirs()])

        v = FlexibleVersion("100000")
        for a in self.update_handler.agents:
            self.assertTrue(v > a.version)
            v = a.version

    def test_set_sentinel(self):
        self.assertFalse(os.path.isfile(self.update_handler._sentinel_file_path()))
        self.update_handler._set_sentinel()
        self.assertTrue(os.path.isfile(self.update_handler._sentinel_file_path()))

    def test_set_sentinel_writes_current_agent(self):
        self.update_handler._set_sentinel()
        self.assertTrue(
            fileutil.read_file(self.update_handler._sentinel_file_path()),
            CURRENT_AGENT)

    def test_shutdown(self):
        self.update_handler._set_sentinel()
        self.update_handler._shutdown()
        self.assertFalse(self.update_handler.is_running)
        self.assertFalse(os.path.isfile(self.update_handler._sentinel_file_path()))

    def test_shutdown_ignores_missing_sentinel_file(self):
        self.assertFalse(os.path.isfile(self.update_handler._sentinel_file_path()))
        self.update_handler._shutdown()
        self.assertFalse(self.update_handler.is_running)
        self.assertFalse(os.path.isfile(self.update_handler._sentinel_file_path()))

    def test_shutdown_ignores_exceptions(self):
        self.update_handler._set_sentinel()

        try:
            with patch("os.remove", side_effect=Exception):
                self.update_handler._shutdown()
        except Exception as e:  # pylint: disable=unused-variable
            self.assertTrue(False, "Unexpected exception")  # pylint: disable=redundant-unittest-assert

    def _test_upgrade_available(
            self,
            base_version=FlexibleVersion(AGENT_VERSION),
            protocol=None,
            versions=None,
            count=20):

        if protocol is None:
            protocol = self._create_protocol(count=count, versions=versions)

        self.update_handler.protocol_util = protocol
        conf.get_autoupdate_gafamily = Mock(return_value=protocol.family)

        return self.update_handler._check_and_download_agent_if_upgrade_available(protocol, base_version=base_version)

    def test_upgrade_available_returns_true_on_first_use(self):
        self.assertTrue(self._test_upgrade_available())

    def test_upgrade_available_handles_missing_family(self):
        data_file = mockwiredata.DATA_FILE.copy()
        data_file["ext_conf"] = "wire/ext_conf_missing_family.xml"

        with mock_wire_protocol(data_file) as protocol:
            self.update_handler.protocol_util = protocol
            with patch('azurelinuxagent.common.logger.warn') as mock_logger:
                with patch('tests.ga.test_update.ProtocolMock.get_vmagent_pkgs', side_effect=ProtocolError):
                    self.assertFalse(self.update_handler._check_and_download_agent_if_upgrade_available(protocol, base_version=CURRENT_VERSION))
                    self.assertEqual(0, mock_logger.call_count)

    def test_upgrade_available_includes_old_agents(self):
        self.prepare_agents()

        old_version = self.agent_versions()[-1]
        old_count = old_version.version[-1]

        self.replicate_agents(src_v=old_version, count=old_count, increment=-1)
        all_count = len(self.agent_versions())

        self.assertTrue(self._test_upgrade_available(versions=self.agent_versions()))
        self.assertEqual(all_count, len(self.update_handler.agents))

    def test_upgrade_available_purges_old_agents(self):
        self.prepare_agents()
        agent_count = self.agent_count()
        self.assertEqual(20, agent_count)

        agent_versions = self.agent_versions()[:3]
        self.assertTrue(self._test_upgrade_available(versions=agent_versions))
        self.assertEqual(len(agent_versions), len(self.update_handler.agents))

        # Purging always keeps the running agent
        if CURRENT_VERSION not in agent_versions:
            agent_versions.append(CURRENT_VERSION)
        self.assertEqual(agent_versions, self.agent_versions())

    def test_update_available_returns_true_if_current_gets_blacklisted(self):
        self.update_handler._is_version_eligible = Mock(return_value=False)
        self.assertTrue(self._test_upgrade_available())

    def test_upgrade_available_skips_if_too_frequent(self):
        conf.get_autoupdate_frequency = Mock(return_value=10000)
        self.update_handler.last_attempt_time = time.time()
        self.assertFalse(self._test_upgrade_available())

    def test_upgrade_available_skips_if_when_no_new_versions(self):
        self.prepare_agents()
        base_version = self.agent_versions()[0] + 1
        self.update_handler._is_version_eligible = lambda x: x == base_version
        self.assertFalse(self._test_upgrade_available(base_version=base_version))

    def test_upgrade_available_skips_when_no_versions(self):
        self.assertFalse(self._test_upgrade_available(protocol=ProtocolMock()))

    def test_upgrade_available_skips_when_updates_are_disabled(self):
        conf.get_autoupdate_enabled = Mock(return_value=False)
        self.assertFalse(self._test_upgrade_available())

    def test_upgrade_available_sorts(self):
        self.prepare_agents()
        self._test_upgrade_available()

        v = FlexibleVersion("100000")
        for a in self.update_handler.agents:
            self.assertTrue(v > a.version)
            v = a.version

    def test_write_pid_file(self):
        for n in range(1112):
            fileutil.write_file(os.path.join(self.tmp_dir, str(n) + "_waagent.pid"), ustr(n + 1))
        with patch('os.getpid', return_value=1112):
            pid_files, pid_file = self.update_handler._write_pid_file()
            self.assertEqual(1112, len(pid_files))
            self.assertEqual("1111_waagent.pid", os.path.basename(pid_files[-1]))
            self.assertEqual("1112_waagent.pid", os.path.basename(pid_file))
            self.assertEqual(fileutil.read_file(pid_file), ustr(1112))

    def test_write_pid_file_ignores_exceptions(self):
        with patch('azurelinuxagent.common.utils.fileutil.write_file', side_effect=Exception):
            with patch('os.getpid', return_value=42):
                pid_files, pid_file = self.update_handler._write_pid_file()
                self.assertEqual(0, len(pid_files))
                self.assertEqual(None, pid_file)

    @patch('azurelinuxagent.common.conf.get_extensions_enabled', return_value=False)
    def test_update_happens_when_extensions_disabled(self, _):
        """
        Although the extension enabled config will not get checked
        before an update is found, this test attempts to ensure that
        behavior never changes.
        """
        self.update_handler._check_and_download_agent_if_upgrade_available = Mock(return_value=True)
        self._test_run(invocations=0, calls=0, enable_updates=True, sleep_interval=(300,))

    @patch("azurelinuxagent.common.logger.info")
    @patch("azurelinuxagent.ga.update.add_event")
    def test_telemetry_heartbeat_creates_event(self, patch_add_event, patch_info, *_):
        update_handler = get_update_handler()
        mock_protocol = WireProtocol("foo.bar")

        update_handler.last_telemetry_heartbeat = datetime.utcnow() - timedelta(hours=1)
        update_handler._send_heartbeat_telemetry(mock_protocol)
        self.assertEqual(1, patch_add_event.call_count)
        self.assertTrue(any(call_args[0] == "[HEARTBEAT] Agent {0} is running as the goal state agent {1}"
                            for call_args in patch_info.call_args), "The heartbeat was not written to the agent's log")

    @staticmethod
    def _get_test_ext_handler_instance(protocol, name="OSTCExtensions.ExampleHandlerLinux", version="1.0.0"):
        eh = Extension(name=name)
        eh.version = version
        return ExtHandlerInstance(eh, protocol)

    def test_it_should_recreate_handler_env_on_service_startup(self):
        iterations = 5

        with _get_update_handler(iterations) as (update_handler, protocol):
            update_handler.run(debug=True)

            expected_handler = self._get_test_ext_handler_instance(protocol)
            handler_env_file = expected_handler.get_env_file()

            self.assertTrue(os.path.exists(expected_handler.get_base_dir()), "Extension not found")
            # First iteration should install the extension handler and
            # subsequent iterations should not recreate the HandlerEnvironment file
            last_modification_time = os.path.getmtime(handler_env_file)
            self.assertEqual(os.path.getctime(handler_env_file), last_modification_time,
                             "The creation time and last modified time of the HandlerEnvironment file dont match")

        # Simulate a service restart by getting a new instance of the update handler and protocol and
        # re-runnning the update handler. Then,ensure that the HandlerEnvironment file is recreated with eventsFolder
        # flag in HandlerEnvironment.json file.
        self._add_write_permission_to_goal_state_files()
        with _get_update_handler(iterations) as (update_handler, protocol):
            with patch("azurelinuxagent.common.agent_supported_feature._ETPFeature.is_supported", True):
                update_handler.set_iterations(1)
                update_handler.run(debug=True)

            self.assertGreater(os.path.getmtime(handler_env_file), last_modification_time,
                                "HandlerEnvironment file didn't get overwritten")

            with open(handler_env_file, 'r') as handler_env_content_file:
                content = json.load(handler_env_content_file)
            self.assertIn(HandlerEnvironment.eventsFolder, content[0][HandlerEnvironment.handlerEnvironment],
                          "{0} not found in HandlerEnv file".format(HandlerEnvironment.eventsFolder))

    def test_it_should_not_setup_persistent_firewall_rules_if_EnableFirewall_is_disabled(self):
        executed_firewall_commands = []

        def _mock_popen(cmd, *args, **kwargs):
            if 'firewall-cmd' in cmd:
                executed_firewall_commands.append(cmd)
                cmd = ["echo", "running"]
            return _ORIGINAL_POPEN(cmd, *args, **kwargs)

        with _get_update_handler(iterations=1) as (update_handler, _):
            with patch("azurelinuxagent.common.logger.info") as patch_info:
                with patch("azurelinuxagent.common.utils.shellutil.subprocess.Popen", side_effect=_mock_popen):
                    with patch('azurelinuxagent.common.conf.enable_firewall', return_value=False):
                        with patch("azurelinuxagent.common.logger.warn") as patch_warn:
                            update_handler.run(debug=True)

        self.assertTrue(update_handler.exit_mock.called, "The process should have exited")
        exit_args, _ = update_handler.exit_mock.call_args
        self.assertEqual(exit_args[0], 0, "Exit code should be 0; List of all warnings logged by the agent: {0}".format(
            patch_warn.call_args_list))
        self.assertEqual(0, len(executed_firewall_commands), "firewall-cmd should not be called at all")
        self.assertTrue(any(
            "Not setting up persistent firewall rules as OS.EnableFirewall=False" == args[0] for (args, _) in
            patch_info.call_args_list), "Info not logged properly, got: {0}".format(patch_info.call_args_list))

    def test_it_should_setup_persistent_firewall_rules_on_startup(self):
        iterations = 1
        executed_commands = []

        def _mock_popen(cmd, *args, **kwargs):
            if 'firewall-cmd' in cmd:
                executed_commands.append(cmd)
                cmd = ["echo", "running"]
            return _ORIGINAL_POPEN(cmd, *args, **kwargs)

        with _get_update_handler(iterations) as (update_handler, _):
            with patch("azurelinuxagent.common.utils.shellutil.subprocess.Popen", side_effect=_mock_popen) as mock_popen:
                with patch('azurelinuxagent.common.conf.enable_firewall', return_value=True):
                    with patch('azurelinuxagent.common.osutil.systemd.is_systemd', return_value=True):
                        with patch("azurelinuxagent.common.logger.warn") as patch_warn:
                            update_handler.run(debug=True)

        self.assertTrue(update_handler.exit_mock.called, "The process should have exited")
        exit_args, _ = update_handler.exit_mock.call_args
        self.assertEqual(exit_args[0], 0, "Exit code should be 0; List of all warnings logged by the agent: {0}".format(
            patch_warn.call_args_list))

        # Firewall-cmd should only be called 4 times - 1st to check if running, 2nd, 3rd and 4th for the QueryPassThrough cmd
        self.assertEqual(4, len(executed_commands),
                         "The number of times firewall-cmd should be called is only 4; Executed firewall commands: {0}; All popen calls: {1}".format(
                             executed_commands, mock_popen.call_args_list))
        self.assertEqual(PersistFirewallRulesHandler._FIREWALLD_RUNNING_CMD, executed_commands.pop(0),
                         "First command should be to check if firewalld is running")
        self.assertTrue([FirewallCmdDirectCommands.QueryPassThrough in cmd for cmd in executed_commands],
                        "The remaining commands should only be for querying the firewall commands")

    def test_it_should_set_dns_tcp_iptable_if_drop_available_accept_unavailable(self):

        with TestOSUtil._mock_iptables() as mock_iptables:
            with _get_update_handler(test_data=DATA_FILE) as (update_handler, _):
                with patch.object(osutil, '_enable_firewall', True):
                    # drop rule is present
                    mock_iptables.set_command(osutil.get_firewall_drop_command(mock_iptables.wait, AddFirewallRules.CHECK_COMMAND, mock_iptables.destination), exit_code=0)
                    # non root tcp iptable rule is absent
                    mock_iptables.set_command(osutil.get_accept_tcp_rule(mock_iptables.wait, AddFirewallRules.CHECK_COMMAND, mock_iptables.destination), exit_code=1)
                    update_handler.run(debug=True)

                    drop_check_command = TestOSUtil._command_to_string(osutil.get_firewall_drop_command(mock_iptables.wait, AddFirewallRules.CHECK_COMMAND, mock_iptables.destination))
                    accept_tcp_check_rule = TestOSUtil._command_to_string(osutil.get_accept_tcp_rule(mock_iptables.wait, AddFirewallRules.CHECK_COMMAND, mock_iptables.destination))
                    accept_tcp_insert_rule = TestOSUtil._command_to_string(osutil.get_accept_tcp_rule(mock_iptables.wait, AddFirewallRules.INSERT_COMMAND, mock_iptables.destination))

                    # Filtering the mock iptable command calls with only the once related to this test.
                    filtered_mock_iptable_calls = [cmd for cmd in mock_iptables.command_calls if cmd in [drop_check_command, accept_tcp_check_rule, accept_tcp_insert_rule]]

                    self.assertEqual(len(filtered_mock_iptable_calls), 3, "Incorrect number of calls to iptables: [{0}]".format(mock_iptables.command_calls))
                    self.assertEqual(filtered_mock_iptable_calls[0], drop_check_command,
                                     "The first command should check the drop rule")
                    self.assertEqual(filtered_mock_iptable_calls[1], accept_tcp_check_rule,
                                     "The second command should check the accept rule")
                    self.assertEqual(filtered_mock_iptable_calls[2], accept_tcp_insert_rule,
                                     "The third command should add the accept rule")

    def test_it_should_not_set_dns_tcp_iptable_if_drop_unavailable(self):

        with TestOSUtil._mock_iptables() as mock_iptables:
            with _get_update_handler(test_data=DATA_FILE) as (update_handler, _):
                with patch.object(osutil, '_enable_firewall', True):
                    # drop rule is not available
                    mock_iptables.set_command(osutil.get_firewall_drop_command(mock_iptables.wait, AddFirewallRules.CHECK_COMMAND, mock_iptables.destination), exit_code=1)

                    update_handler.run(debug=True)

                    drop_check_command = TestOSUtil._command_to_string(osutil.get_firewall_drop_command(mock_iptables.wait, AddFirewallRules.CHECK_COMMAND, mock_iptables.destination))
                    accept_tcp_check_rule = TestOSUtil._command_to_string(osutil.get_accept_tcp_rule(mock_iptables.wait, AddFirewallRules.CHECK_COMMAND, mock_iptables.destination))
                    accept_tcp_insert_rule = TestOSUtil._command_to_string(osutil.get_accept_tcp_rule(mock_iptables.wait, AddFirewallRules.INSERT_COMMAND, mock_iptables.destination))

                    # Filtering the mock iptable command calls with only the once related to this test.
                    filtered_mock_iptable_calls = [cmd for cmd in mock_iptables.command_calls if cmd in [drop_check_command, accept_tcp_check_rule, accept_tcp_insert_rule]]

                    self.assertEqual(len(filtered_mock_iptable_calls), 1, "Incorrect number of calls to iptables: [{0}]".format(mock_iptables.command_calls))
                    self.assertEqual(filtered_mock_iptable_calls[0], drop_check_command,
                                     "The first command should check the drop rule")

    def test_it_should_not_set_dns_tcp_iptable_if_drop_and_accept_available(self):

        with TestOSUtil._mock_iptables() as mock_iptables:
            with _get_update_handler(test_data=DATA_FILE) as (update_handler, _):
                with patch.object(osutil, '_enable_firewall', True):
                    # drop rule is available
                    mock_iptables.set_command(osutil.get_firewall_drop_command(mock_iptables.wait, AddFirewallRules.CHECK_COMMAND, mock_iptables.destination), exit_code=0)
                    # non root tcp iptable rule is available
                    mock_iptables.set_command(osutil.get_accept_tcp_rule(mock_iptables.wait, AddFirewallRules.CHECK_COMMAND, mock_iptables.destination), exit_code=0)

                    update_handler.run(debug=True)

                    drop_check_command = TestOSUtil._command_to_string(osutil.get_firewall_drop_command(mock_iptables.wait, AddFirewallRules.CHECK_COMMAND, mock_iptables.destination))
                    accept_tcp_check_rule = TestOSUtil._command_to_string(osutil.get_accept_tcp_rule(mock_iptables.wait, AddFirewallRules.CHECK_COMMAND, mock_iptables.destination))
                    accept_tcp_insert_rule = TestOSUtil._command_to_string(osutil.get_accept_tcp_rule(mock_iptables.wait, AddFirewallRules.INSERT_COMMAND, mock_iptables.destination))

                    # Filtering the mock iptable command calls with only the once related to this test.
                    filtered_mock_iptable_calls = [cmd for cmd in mock_iptables.command_calls if cmd in [drop_check_command, accept_tcp_check_rule, accept_tcp_insert_rule]]

                    self.assertEqual(len(filtered_mock_iptable_calls), 2, "Incorrect number of calls to iptables: [{0}]".format(mock_iptables.command_calls))
                    self.assertEqual(filtered_mock_iptable_calls[0], drop_check_command,
                                     "The first command should check the drop rule")
                    self.assertEqual(filtered_mock_iptable_calls[1], accept_tcp_check_rule,
                                     "The second command should check the accept rule")

    @contextlib.contextmanager
    def _setup_test_for_ext_event_dirs_retention(self):
        try:
            with _get_update_handler(test_data=DATA_FILE_MULTIPLE_EXT) as (update_handler, protocol):
                with patch("azurelinuxagent.common.agent_supported_feature._ETPFeature.is_supported", True):
                    update_handler.run(debug=True)
                    expected_events_dirs = glob.glob(os.path.join(conf.get_ext_log_dir(), "*", EVENTS_DIRECTORY))
                    no_of_extensions = protocol.mock_wire_data.get_no_of_plugins_in_extension_config()
                    # Ensure extensions installed and events directory created
                    self.assertEqual(len(expected_events_dirs), no_of_extensions, "Extension events directories dont match")
                    for ext_dir in expected_events_dirs:
                        self.assertTrue(os.path.exists(ext_dir), "Extension directory {0} not created!".format(ext_dir))

                    yield update_handler, expected_events_dirs
        finally:
            # The TestUpdate.setUp() initializes the self.tmp_dir to be used as a placeholder
            # for everything (event logger, status logger, conf.get_lib_dir() and more).
            # Since we add more data to the dir for this test, ensuring its completely clean before exiting the test.
            shutil.rmtree(self.tmp_dir, ignore_errors=True)
            self.tmp_dir = None

    def test_it_should_delete_extension_events_directory_if_extension_telemetry_pipeline_disabled(self):
        # Disable extension telemetry pipeline and ensure events directory got deleted
        with self._setup_test_for_ext_event_dirs_retention() as (update_handler, expected_events_dirs):
            with patch("azurelinuxagent.common.agent_supported_feature._ETPFeature.is_supported", False):
                self._add_write_permission_to_goal_state_files()
                update_handler.run(debug=True)
                for ext_dir in expected_events_dirs:
                    self.assertFalse(os.path.exists(ext_dir), "Extension directory {0} still exists!".format(ext_dir))

    def test_it_should_retain_extension_events_directories_if_extension_telemetry_pipeline_enabled(self):
        # Rerun update handler again with extension telemetry pipeline enabled to ensure we dont delete events directories
        with self._setup_test_for_ext_event_dirs_retention() as (update_handler, expected_events_dirs):
            self._add_write_permission_to_goal_state_files()
            update_handler.run(debug=True)
            for ext_dir in expected_events_dirs:
                self.assertTrue(os.path.exists(ext_dir), "Extension directory {0} should exist!".format(ext_dir))

    def test_it_should_recreate_extension_event_directories_for_existing_extensions_if_extension_telemetry_pipeline_enabled(self):
        with self._setup_test_for_ext_event_dirs_retention() as (update_handler, expected_events_dirs):
            # Delete existing events directory
            for ext_dir in expected_events_dirs:
                shutil.rmtree(ext_dir, ignore_errors=True)
                self.assertFalse(os.path.exists(ext_dir), "Extension directory not deleted")

            with patch("azurelinuxagent.common.agent_supported_feature._ETPFeature.is_supported", True):
                self._add_write_permission_to_goal_state_files()
                update_handler.run(debug=True)
                for ext_dir in expected_events_dirs:
                    self.assertTrue(os.path.exists(ext_dir), "Extension directory {0} should exist!".format(ext_dir))

<<<<<<< HEAD
    def test_it_should_wait_to_fetch_first_goal_state(self):
        with _get_update_handler() as (update_handler, protocol):
            with patch("azurelinuxagent.common.logger.warn") as patch_warn:
                with patch("azurelinuxagent.common.logger.info") as patch_info:

                    # Fail GS fetching for the 1st 5 times the agent asks for it
                    update_handler._fail_gs_count = 5

                    def get_handler(url, **kwargs):
                        if HttpRequestPredicates.is_goal_state_request(url) and update_handler._fail_gs_count > 0:
                            update_handler._fail_gs_count -= 1
                            return MockHttpResponse(status=500)
                        return protocol.mock_wire_data.mock_http_get(url, **kwargs)

                    protocol.set_http_handlers(http_get_handler=get_handler)
                    update_handler.run(debug=True)

        self.assertTrue(update_handler.exit_mock.called, "The process should have exited")
        exit_args, _ = update_handler.exit_mock.call_args
        self.assertEqual(exit_args[0], 0, "Exit code should be 0; List of all warnings logged by the agent: {0}".format(
            patch_warn.call_args_list))
        warn_msgs = [args[0] for (args, _) in patch_warn.call_args_list if
                     "An error occurred while retrieving the goal state" in args[0]]
        self.assertTrue(len(warn_msgs) > 0, "Error should've been reported when failed to retrieve GS")
        info_msgs = [args[0] for (args, _) in patch_info.call_args_list if
                     "Retrieving the goal state recovered from previous errors" in args[0]]
        self.assertTrue(len(info_msgs) > 0, "Agent should've logged a message when recovered from GS errors")
=======
    def test_it_should_report_update_status_in_status_blob(self):
        with _get_update_handler(iterations=1) as (update_handler, protocol):
            with patch.object(conf, "get_enable_ga_versioning", return_value=True):
                with patch.object(conf, "get_autoupdate_gafamily", return_value="Prod"):
                    with patch("azurelinuxagent.common.logger.warn") as patch_warn:

                        protocol.aggregate_status = None
                        protocol.incarnation = 1

                        def mock_http_put(url, *args, **_):
                            if HttpRequestPredicates.is_host_plugin_status_request(url):
                                # Skip reading the HostGA request data as its encoded
                                return MockHttpResponse(status=500)
                            protocol.aggregate_status = json.loads(args[0])
                            return MockHttpResponse(status=201)

                        def update_goal_state_and_run_handler():
                            protocol.incarnation += 1
                            protocol.mock_wire_data.set_incarnation(protocol.incarnation)
                            self._add_write_permission_to_goal_state_files()
                            update_handler.set_iterations(1)
                            update_handler.run(debug=True)
                            self.assertTrue(update_handler.exit_mock.called, "The process should have exited")
                            exit_args, _ = update_handler.exit_mock.call_args
                            self.assertEqual(exit_args[0], 0,
                                             "Exit code should be 0; List of all warnings logged by the agent: {0}".format(
                                                 patch_warn.call_args_list))

                        protocol.set_http_handlers(http_put_handler=mock_http_put)

                        # Case 1: No requested version in GS; updateStatus should not be reported
                        update_goal_state_and_run_handler()
                        self.assertFalse("updateStatus" in protocol.aggregate_status['aggregateStatus']['guestAgentStatus'],
                                         "updateStatus should not be reported if not asked in GS")

                        # Case 2: Requested version in GS != Current Version; updateStatus should be error
                        protocol.mock_wire_data.set_extension_config("wire/ext_conf_requested_version.xml")
                        update_goal_state_and_run_handler()
                        self.assertTrue("updateStatus" in protocol.aggregate_status['aggregateStatus']['guestAgentStatus'],
                                        "updateStatus should be in status blob. Warns: {0}".format(patch_warn.call_args_list))
                        update_status = protocol.aggregate_status['aggregateStatus']['guestAgentStatus']["updateStatus"]
                        self.assertEqual(VMAgentUpdateStatuses.Error, update_status['status'], "Status should be an error")
                        self.assertEqual(update_status['expectedVersion'], "9.9.9.10", "incorrect version reported")
                        self.assertEqual(update_status['code'], 1, "incorrect code reported")

                        # Case 3: Requested version in GS == Current Version; updateStatus should be Success
                        protocol.mock_wire_data.set_extension_config_requested_version(str(CURRENT_VERSION))
                        update_goal_state_and_run_handler()
                        self.assertTrue("updateStatus" in protocol.aggregate_status['aggregateStatus']['guestAgentStatus'],
                                        "updateStatus should be reported if asked in GS")
                        update_status = protocol.aggregate_status['aggregateStatus']['guestAgentStatus']["updateStatus"]
                        self.assertEqual(VMAgentUpdateStatuses.Success, update_status['status'], "Status should be successful")
                        self.assertEqual(update_status['expectedVersion'], str(CURRENT_VERSION), "incorrect version reported")
                        self.assertEqual(update_status['code'], 0, "incorrect code reported")

                        # Case 4: Requested version removed in GS; no updateStatus should be reported
                        protocol.mock_wire_data.reload()
                        update_goal_state_and_run_handler()
                        self.assertFalse("updateStatus" in protocol.aggregate_status['aggregateStatus']['guestAgentStatus'],
                                         "updateStatus should not be reported if not asked in GS")
>>>>>>> 9818ca1b


class TestAgentUpgrade(UpdateTestCase):

    @contextlib.contextmanager
    def create_conf_mocks(self, hotfix_frequency, normal_frequency):
        # Disabling extension processing to speed up tests as this class deals with testing agent upgrades
        with patch("azurelinuxagent.common.conf.get_extensions_enabled", return_value=False):
            with patch("azurelinuxagent.common.conf.get_autoupdate_enabled", return_value=True):
                with patch("azurelinuxagent.common.conf.get_autoupdate_frequency", return_value=0.001):
                    with patch("azurelinuxagent.common.conf.get_hotfix_upgrade_frequency",
                               return_value=hotfix_frequency):
                        with patch("azurelinuxagent.common.conf.get_normal_upgrade_frequency",
                                   return_value=normal_frequency):
                            yield

    @contextlib.contextmanager
    def __get_update_handler(self, iterations=1, test_data=None, hotfix_frequency=1.0, normal_frequency=2.0,
                             reload_conf=None):

        test_data = DATA_FILE if test_data is None else test_data

        with _get_update_handler(iterations, test_data) as (update_handler, protocol):

            def get_handler(url, **kwargs):
                if reload_conf is not None:
                    reload_conf(url, protocol.mock_wire_data)

                if HttpRequestPredicates.is_agent_package_request(url):
                    agent_pkg = load_bin_data(self._get_agent_file_name(), self._agent_zip_dir)
                    return ResponseMock(response=agent_pkg)
                return protocol.mock_wire_data.mock_http_get(url, **kwargs)

            protocol.set_http_handlers(http_get_handler=get_handler)
            with self.create_conf_mocks(hotfix_frequency, normal_frequency):
                with patch("azurelinuxagent.ga.update.add_event") as mock_telemetry:
                    yield update_handler, mock_telemetry

    def __assert_exit_code_successful(self, exit_mock):
        self.assertTrue(exit_mock.called, "The process should have exited")
        exit_args, _ = exit_mock.call_args
        self.assertEqual(exit_args[0], 0, "Exit code should be 0")

    def __assert_upgrade_telemetry_emitted(self, mock_telemetry, upgrade_type=AgentUpgradeType.Normal):
        upgrade_event_msgs = [kwarg['message'] for _, kwarg in mock_telemetry.call_args_list if
                              '{0} Agent upgrade discovered, updating to WALinuxAgent-99999.0.0.0 -- exiting'.format(
                                  upgrade_type) in kwarg['message'] and kwarg[
                                  'op'] == WALAEventOperation.AgentUpgrade]
        self.assertEqual(1, len(upgrade_event_msgs), "Agent not upgraded properly")

    def __assert_agent_directories_available(self, versions):
        for version in versions:
            self.assertTrue(os.path.exists(self.agent_dir(version)), "Agent directory {0} not found".format(version))

    def __assert_no_agent_upgrade_telemetry(self, mock_telemetry):
        self.assertEqual(0, len([kwarg['message'] for _, kwarg in mock_telemetry.call_args_list if
                                 "Agent upgrade discovered, updating to" in kwarg['message'] and kwarg[
                                     'op'] == WALAEventOperation.AgentUpgrade]), "Unwanted upgrade")

    def test_it_should_upgrade_agent_on_process_start_if_auto_upgrade_enabled(self):
        with self.__get_update_handler(iterations=10) as (update_handler, mock_telemetry):

            update_handler.run(debug=True)

            self.__assert_exit_code_successful(update_handler.exit_mock)
            self.assertEqual(1, update_handler.get_iterations(), "Update handler should've exited after the first run")
            self.__assert_agent_directories_available(versions=["99999.0.0.0"])
            self.__assert_upgrade_telemetry_emitted(mock_telemetry)

    def test_it_should_download_new_agents_and_not_auto_upgrade_if_not_permitted(self):
        no_of_iterations = 10
        data_file = DATA_FILE.copy()
        data_file['ga_manifest'] = "wire/ga_manifest_no_upgrade.xml"

        def reload_conf(url, mock_wire_data):
            # This function reloads the conf mid-run to mimic an actual customer scenario
            if HttpRequestPredicates.is_ga_manifest_request(url) and mock_wire_data.call_counts["manifest_of_ga.xml"] >= no_of_iterations/2:
                reload_conf.call_count += 1
                # Ensure the first set of versions were downloaded as part of the first manifest
                self.__assert_agent_directories_available(versions=["1.0.0", "1.1.0", "1.2.0"])
                # As per our current agent upgrade model, we don't rely on an incarnation update to upgrade the agent. Mocking the same
                mock_wire_data.data_files["ga_manifest"] = "wire/ga_manifest.xml"
                mock_wire_data.reload()

        reload_conf.call_count = 0

        with self.__get_update_handler(iterations=no_of_iterations, test_data=data_file, hotfix_frequency=10,
                                       normal_frequency=10, reload_conf=reload_conf) as (update_handler, mock_telemetry):
            update_handler.run(debug=True)

            self.assertGreater(reload_conf.call_count, 0, "Ensure the conf reload was called")
            self.__assert_exit_code_successful(update_handler.exit_mock)
            self.assertEqual(no_of_iterations, update_handler.get_iterations(), "Update handler should've run its course")
            # Ensure the new agent versions were also downloaded once the manifest was updated
            self.__assert_agent_directories_available(versions=["2.0.0", "2.1.0", "99999.0.0.0"])
            self.__assert_no_agent_upgrade_telemetry(mock_telemetry)

    def test_it_should_upgrade_agent_in_given_time_window_if_permitted(self):
        data_file = DATA_FILE.copy()
        data_file['ga_manifest'] = "wire/ga_manifest_no_upgrade.xml"

        def reload_conf(url, mock_wire_data):
            # This function reloads the conf mid-run to mimic an actual customer scenario
            if HttpRequestPredicates.is_ga_manifest_request(url) and mock_wire_data.call_counts["manifest_of_ga.xml"] >= 2:
                reload_conf.call_count += 1
                # Ensure no new agent available so far
                self.assertFalse(os.path.exists(self.agent_dir("99999.0.0.0")), "New agent directory should not be found")
                # As per our current agent upgrade model, we don't rely on an incarnation update to upgrade the agent. Mocking the same
                mock_wire_data.data_files["ga_manifest"] = "wire/ga_manifest.xml"
                mock_wire_data.reload()

        reload_conf.call_count = 0
        test_normal_frequency = 0.1
        with self.__get_update_handler(iterations=50, test_data=data_file, reload_conf=reload_conf,
                                       normal_frequency=test_normal_frequency) as (update_handler, mock_telemetry):
            start_time = time.time()
            update_handler.run(debug=True)
            diff = time.time() - start_time

            self.assertGreater(reload_conf.call_count, 0, "Ensure the conf reload was called")
            self.__assert_exit_code_successful(update_handler.exit_mock)
            self.assertGreaterEqual(update_handler.get_iterations(), 3,
                                    "Update handler should've run at least until the new GA was available")
            # A bare-bone check to ensure that the agent waited for the new agent at least for the preset frequency time
            self.assertGreater(diff, test_normal_frequency, "The test run should be at least greater than the set frequency")
            self.__assert_agent_directories_available(versions=["99999.0.0.0"])
            self.__assert_upgrade_telemetry_emitted(mock_telemetry)

    def test_it_should_not_auto_upgrade_if_auto_update_disabled(self):
        with self.__get_update_handler(iterations=10) as (update_handler, mock_telemetry):
            with patch("azurelinuxagent.common.conf.get_autoupdate_enabled", return_value=False):
                update_handler.run(debug=True)

                self.__assert_exit_code_successful(update_handler.exit_mock)
                self.assertGreaterEqual(update_handler.get_iterations(), 10, "Update handler should've run 10 times")
                self.__assert_no_agent_upgrade_telemetry(mock_telemetry)
                self.assertFalse(os.path.exists(self.agent_dir("99999.0.0.0")),
                                 "New agent directory should not be found")

    def test_it_should_not_auto_upgrade_if_corresponding_time_not_elapsed(self):
        # On Normal upgrade, should not upgrade if Hotfix time elapsed
        no_of_iterations = 10
        data_file = DATA_FILE.copy()
        data_file['ga_manifest'] = "wire/ga_manifest_no_upgrade.xml"

        def reload_conf(url, mock_wire_data):
            # This function reloads the conf mid-run to mimic an actual customer scenario
            if HttpRequestPredicates.is_ga_manifest_request(url) and mock_wire_data.call_counts["manifest_of_ga.xml"] >= no_of_iterations / 2:
                reload_conf.call_count += 1
                # As per our current agent upgrade model, we don't rely on an incarnation update to upgrade the agent. Mocking the same
                mock_wire_data.data_files["ga_manifest"] = "wire/ga_manifest.xml"
                mock_wire_data.reload()

        reload_conf.call_count = 0

        with self.__get_update_handler(iterations=no_of_iterations, test_data=data_file, hotfix_frequency=0.01,
                                       normal_frequency=10, reload_conf=reload_conf) as (update_handler, mock_telemetry):
            update_handler.run(debug=True)

            self.assertGreater(reload_conf.call_count, 0, "Ensure the conf reload was called")
            self.__assert_exit_code_successful(update_handler.exit_mock)
            self.assertEqual(no_of_iterations, update_handler.get_iterations(), "Update handler didn't run completely")
            self.__assert_no_agent_upgrade_telemetry(mock_telemetry)
            upgrade_event_msgs = [kwarg['message'] for _, kwarg in mock_telemetry.call_args_list if
                                  kwarg['op'] == WALAEventOperation.AgentUpgrade]
            self.assertGreater(len([msg for msg in upgrade_event_msgs if
                                    'Discovered new {0} upgrade WALinuxAgent-99999.0.0.0; Will upgrade on or after'.format(
                                        AgentUpgradeType.Normal) in msg]), 0, "Error message not propagated properly")


@patch('azurelinuxagent.ga.update.get_collect_telemetry_events_handler')
@patch('azurelinuxagent.ga.update.get_send_telemetry_events_handler')
@patch('azurelinuxagent.ga.update.get_collect_logs_handler')
@patch('azurelinuxagent.ga.update.get_monitor_handler')
@patch('azurelinuxagent.ga.update.get_env_handler')
class MonitorThreadTest(AgentTestCase):
    def setUp(self):
        AgentTestCase.setUp(self)
        self.event_patch = patch('azurelinuxagent.common.event.add_event')
        currentThread().setName("ExtHandler")
        protocol = Mock()
        self.update_handler = get_update_handler()
        self.update_handler.protocol_util = Mock()
        self.update_handler.protocol_util.get_protocol = Mock(return_value=protocol)
        clear_singleton_instances(ProtocolUtil)

    def _test_run(self, invocations=1):
        def iterator(*_, **__):
            iterator.count += 1
            if iterator.count <= invocations:
                return True
            return False
        iterator.count = 0

        with patch('os.getpid', return_value=42):
            with patch.object(UpdateHandler, '_is_orphaned') as mock_is_orphaned:
                mock_is_orphaned.__get__ = Mock(return_value=False)
                with patch.object(UpdateHandler, 'is_running') as mock_is_running:
                    mock_is_running.__get__ = Mock(side_effect=iterator)
                    with patch('azurelinuxagent.ga.exthandlers.get_exthandlers_handler'):
                        with patch('azurelinuxagent.ga.remoteaccess.get_remote_access_handler'):
                            with patch('azurelinuxagent.ga.update.initialize_event_logger_vminfo_common_parameters'):
                                with patch('azurelinuxagent.common.cgroupapi.CGroupsApi.cgroups_supported', return_value=False):  # skip all cgroup stuff
                                    with patch('azurelinuxagent.ga.update.is_log_collection_allowed', return_value=True):
                                        with patch('time.sleep'):
                                            with patch('sys.exit'):
                                                self.update_handler.run()

    def _setup_mock_thread_and_start_test_run(self, mock_thread, is_alive=True, invocations=0):
        thread = MagicMock()
        thread.run = MagicMock()
        thread.is_alive = MagicMock(return_value=is_alive)
        thread.start = MagicMock()
        mock_thread.return_value = thread

        self._test_run(invocations=invocations)
        return thread

    def test_start_threads(self, mock_env, mock_monitor, mock_collect_logs, mock_telemetry_send_events, mock_telemetry_collector):
        def _get_mock_thread():
            thread = MagicMock()
            thread.run = MagicMock()
            return thread

        all_threads = [mock_telemetry_send_events, mock_telemetry_collector, mock_env, mock_monitor, mock_collect_logs]

        for thread in all_threads:
            thread.return_value = _get_mock_thread()

        self._test_run(invocations=0)

        for thread in all_threads:
            self.assertEqual(1, thread.call_count)
            self.assertEqual(1, thread().run.call_count)

    def test_check_if_monitor_thread_is_alive(self, _, mock_monitor, *args):  # pylint: disable=unused-argument
        mock_monitor_thread = self._setup_mock_thread_and_start_test_run(mock_monitor, is_alive=True, invocations=1)
        self.assertEqual(1, mock_monitor.call_count)
        self.assertEqual(1, mock_monitor_thread.run.call_count)
        self.assertEqual(1, mock_monitor_thread.is_alive.call_count)
        self.assertEqual(0, mock_monitor_thread.start.call_count)

    def test_check_if_env_thread_is_alive(self, mock_env, *args):  # pylint: disable=unused-argument
        mock_env_thread = self._setup_mock_thread_and_start_test_run(mock_env, is_alive=True, invocations=1)
        self.assertEqual(1, mock_env.call_count)
        self.assertEqual(1, mock_env_thread.run.call_count)
        self.assertEqual(1, mock_env_thread.is_alive.call_count)
        self.assertEqual(0, mock_env_thread.start.call_count)

    def test_restart_monitor_thread_if_not_alive(self, _, mock_monitor, *args):  # pylint: disable=unused-argument
        mock_monitor_thread = self._setup_mock_thread_and_start_test_run(mock_monitor, is_alive=False, invocations=1)
        self.assertEqual(1, mock_monitor.call_count)
        self.assertEqual(1, mock_monitor_thread.run.call_count)
        self.assertEqual(1, mock_monitor_thread.is_alive.call_count)
        self.assertEqual(1, mock_monitor_thread.start.call_count)

    def test_restart_env_thread_if_not_alive(self, mock_env, *args):  # pylint: disable=unused-argument
        mock_env_thread = self._setup_mock_thread_and_start_test_run(mock_env, is_alive=False, invocations=1)
        self.assertEqual(1, mock_env.call_count)
        self.assertEqual(1, mock_env_thread.run.call_count)
        self.assertEqual(1, mock_env_thread.is_alive.call_count)
        self.assertEqual(1, mock_env_thread.start.call_count)

    def test_restart_monitor_thread(self, _, mock_monitor, *args):  # pylint: disable=unused-argument
        mock_monitor_thread = self._setup_mock_thread_and_start_test_run(mock_monitor, is_alive=False, invocations=1)
        self.assertEqual(True, mock_monitor.called)
        self.assertEqual(True, mock_monitor_thread.run.called)
        self.assertEqual(True, mock_monitor_thread.is_alive.called)
        self.assertEqual(True, mock_monitor_thread.start.called)

    def test_restart_env_thread(self, mock_env, *args):  # pylint: disable=unused-argument
        mock_env_thread = self._setup_mock_thread_and_start_test_run(mock_env, is_alive=False, invocations=1)
        self.assertEqual(True, mock_env.called)
        self.assertEqual(True, mock_env_thread.run.called)
        self.assertEqual(True, mock_env_thread.is_alive.called)
        self.assertEqual(True, mock_env_thread.start.called)


class ChildMock(Mock):
    def __init__(self, return_value=0, side_effect=None):
        Mock.__init__(self, return_value=return_value, side_effect=side_effect)

        self.poll = Mock(return_value=return_value, side_effect=side_effect)
        self.wait = Mock(return_value=return_value, side_effect=side_effect)


class ProtocolMock(object):
    def __init__(self, family="TestAgent", etag=42, versions=None, client=None):
        self.family = family
        self.client = client
        self.call_counts = {
            "get_vmagent_manifests": 0,
            "get_vmagent_pkgs": 0,
            "update_goal_state": 0
        }
        self.goal_state_is_stale = False
        self.etag = etag
        self.versions = versions if versions is not None else []
        self.create_manifests()
        self.create_packages()

    def emulate_stale_goal_state(self):
        self.goal_state_is_stale = True

    def create_manifests(self):
        self.agent_manifests = []
        if len(self.versions) <= 0:
            return

        if self.family is not None:
            manifest = VMAgentManifest(family=self.family)
            for i in range(0, 10):
                manifest.uris.append("https://nowhere.msft/agent/{0}".format(i))
            self.agent_manifests.append(manifest)

    def create_packages(self):
        self.agent_packages = ExtHandlerPackageList()
        if len(self.versions) <= 0:
            return

        for version in self.versions:
            package = ExtHandlerPackage(str(version))
            for i in range(0, 5):
                package_uri = "https://nowhere.msft/agent_pkg/{0}".format(i)
                package.uris.append(package_uri)
            self.agent_packages.versions.append(package)

    def get_protocol(self):
        return self

    def get_vmagent_manifests(self):
        self.call_counts["get_vmagent_manifests"] += 1
        if self.goal_state_is_stale:
            self.goal_state_is_stale = False
            raise ResourceGoneError()
        return self.agent_manifests, self.etag

    def get_vmagent_pkgs(self, manifest):  # pylint: disable=unused-argument
        self.call_counts["get_vmagent_pkgs"] += 1
        if self.goal_state_is_stale:
            self.goal_state_is_stale = False
            raise ResourceGoneError()
        return self.agent_packages

    def update_goal_state(self):
        self.call_counts["update_goal_state"] += 1


class ResponseMock(Mock):
    def __init__(self, status=restutil.httpclient.OK, response=None, reason=None):
        Mock.__init__(self)
        self.status = status
        self.reason = reason
        self.response = response

    def read(self):
        return self.response


class TimeMock(Mock):
    def __init__(self, time_increment=1):
        Mock.__init__(self)
        self.next_time = time.time()
        self.time_call_count = 0
        self.time_increment = time_increment

        self.sleep_interval = None

    def sleep(self, n):
        self.sleep_interval = n

    def time(self):
        self.time_call_count += 1
        current_time = self.next_time
        self.next_time += self.time_increment
        return current_time


class TryUpdateGoalStateTestCase(HttpRequestPredicates, AgentTestCase):
    """
    Tests for UpdateHandler._try_update_goal_state()
    """
    def test_it_should_return_true_on_success(self):
        update_handler = get_update_handler()
        with mock_wire_protocol(mockwiredata.DATA_FILE) as protocol:
            self.assertTrue(update_handler._try_update_goal_state(protocol), "try_update_goal_state should have succeeded")

    def test_it_should_return_false_on_failure(self):
        with mock_wire_protocol(mockwiredata.DATA_FILE) as protocol:
            def http_get_handler(url, *_, **__):
                if self.is_goal_state_request(url):
                    return HttpError('Exception to fake an error retrieving the goal state')
                return None
            protocol.set_http_handlers(http_get_handler=http_get_handler)

            update_handler = get_update_handler()
            self.assertFalse(update_handler._try_update_goal_state(protocol), "try_update_goal_state should have failed")

    def test_it_should_update_the_goal_state(self):
        update_handler = get_update_handler()
        with mock_wire_protocol(mockwiredata.DATA_FILE) as protocol:
            protocol.mock_wire_data.set_incarnation(12345)

            # the first goal state should produce an update
            update_handler._try_update_goal_state(protocol)
            self.assertEqual(protocol.get_incarnation(), '12345', "The goal state was not updated (received unexpected incarnation)")

            # no changes in the goal state should not produce an update
            update_handler._try_update_goal_state(protocol)
            self.assertEqual(protocol.get_incarnation(), '12345', "The goal state should not be updated (received unexpected incarnation)")

            # a new  goal state should produce an update
            protocol.mock_wire_data.set_incarnation(6789)
            update_handler._try_update_goal_state(protocol)
            self.assertEqual(protocol.get_incarnation(), '6789', "The goal state was not updated (received unexpected incarnation)")

    def test_it_should_log_errors_only_when_the_error_state_changes(self):
        with mock_wire_protocol(mockwiredata.DATA_FILE) as protocol:
            def http_get_handler(url, *_, **__):
                if self.is_goal_state_request(url):
                    if fail_goal_state_request:
                        return HttpError('Exception to fake an error retrieving the goal state')
                return None

            protocol.set_http_handlers(http_get_handler=http_get_handler)

            @contextlib.contextmanager
            def create_log_and_telemetry_mocks():
                with patch("azurelinuxagent.ga.update.logger", autospec=True) as logger_patcher:
                    with patch("azurelinuxagent.ga.update.add_event") as add_event_patcher:
                        yield logger_patcher, add_event_patcher

            calls_to_strings = lambda calls: (str(c) for c in calls)
            filter_calls = lambda calls, regex=None: (c for c in calls_to_strings(calls) if regex is None or re.match(regex, c))
            logger_calls = lambda regex=None: [m for m in filter_calls(logger.method_calls, regex)]  # pylint: disable=used-before-assignment,unnecessary-comprehension
            warnings = lambda: logger_calls(r'call.warn\(.*An error occurred while retrieving the goal state.*')
            periodic_warnings = lambda: logger_calls(r'call.periodic_warn\(.*Attempts to retrieve the goal state are failing.*')
            success_messages = lambda: logger_calls(r'call.info\(.*Retrieving the goal state recovered from previous errors.*')
            telemetry_calls = lambda regex=None: [m for m in filter_calls(add_event.mock_calls, regex)]  # pylint: disable=used-before-assignment,unnecessary-comprehension
            goal_state_events = lambda: telemetry_calls(r".*op='FetchGoalState'.*")

            #
            # Initially calls to retrieve the goal state are successful...
            #
            update_handler = get_update_handler()
            fail_goal_state_request = False
            with create_log_and_telemetry_mocks() as (logger, add_event):
                update_handler._try_update_goal_state(protocol)

                lc = logger_calls()
                self.assertTrue(len(lc) == 0, "A successful call should not produce any log messages: [{0}]".format(lc))

                tc = telemetry_calls()
                self.assertTrue(len(tc) == 0, "A successful call should not produce any telemetry events: [{0}]".format(tc))

            #
            # ... then an error happens...
            #
            fail_goal_state_request = True
            with create_log_and_telemetry_mocks() as (logger, add_event):
                update_handler._try_update_goal_state(protocol)

                w = warnings()
                pw = periodic_warnings()
                self.assertEqual(1, len(w), "A failure should have produced a warning: [{0}]".format(w))
                self.assertEqual(1, len(pw), "A failure should have produced a periodic warning: [{0}]".format(pw))

                gs = goal_state_events()
                self.assertTrue(len(gs) == 1 and 'is_success=False' in gs[0], "A failure should produce a telemetry event (success=false): [{0}]".format(gs))

            #
            # ... and errors continue happening...
            #
            with create_log_and_telemetry_mocks() as (logger, add_event):
                update_handler._try_update_goal_state(protocol)
                update_handler._try_update_goal_state(protocol)
                update_handler._try_update_goal_state(protocol)

                w = warnings()
                pw = periodic_warnings()
                self.assertTrue(len(w) == 0, "Subsequent failures should not produce warnings: [{0}]".format(w))
                self.assertEqual(len(pw), 3, "Subsequent failures should produce periodic warnings: [{0}]".format(pw))

                tc = telemetry_calls()
                self.assertTrue(len(tc) == 0, "Subsequent failures should not produce any telemetry events: [{0}]".format(tc))

            #
            # ... until we finally succeed
            #
            fail_goal_state_request = False
            with create_log_and_telemetry_mocks() as (logger, add_event):
                update_handler._try_update_goal_state(protocol)

                s = success_messages()
                w = warnings()
                pw = periodic_warnings()
                self.assertEqual(len(s), 1, "Recovering after failures should have produced an info message: [{0}]".format(s))
                self.assertTrue(len(w) == 0 and len(pw) == 0, "Recovering after failures should have not produced any warnings: [{0}] [{1}]".format(w, pw))

                gs = goal_state_events()
                self.assertTrue(len(gs) == 1 and 'is_success=True' in gs[0], "Recovering after failures should produce a telemetry event (success=true): [{0}]".format(gs))


def _create_update_handler():
    """
    Creates an UpdateHandler in which agent updates are mocked as a no-op.
    """
    update_handler = get_update_handler()
    update_handler._check_and_download_agent_if_upgrade_available = Mock(return_value=False)
    return update_handler


@contextlib.contextmanager
def _mock_exthandlers_handler(extension_statuses=None):
    """
    Creates an ExtHandlersHandler that doesn't actually handle any extensions, but that returns status for 1 extension.
    The returned ExtHandlersHandler uses a mock WireProtocol, and both the run() and report_ext_handlers_status() are
    mocked. The mock run() is a no-op. If a list of extension_statuses is given, successive calls to the mock
    report_ext_handlers_status() returns a single extension with each of the statuses in the list. If extension_statuses
    is omitted all calls to report_ext_handlers_status() return a single extension with a success status.
    """
    def create_vm_status(extension_status):
        vm_status = VMStatus(status="Ready", message="Ready")
        vm_status.vmAgent.extensionHandlers = [ExtHandlerStatus()]
        vm_status.vmAgent.extensionHandlers[0].extension_status = ExtensionStatus(name="TestExtension")
        vm_status.vmAgent.extensionHandlers[0].extension_status.status = extension_status
        return vm_status

    with mock_wire_protocol(DATA_FILE) as protocol:
        exthandlers_handler = ExtHandlersHandler(protocol)
        exthandlers_handler.run = Mock()
        if extension_statuses is None:
            exthandlers_handler.report_ext_handlers_status = Mock(return_value=create_vm_status(ExtensionStatusValue.success))
        else:
            exthandlers_handler.report_ext_handlers_status = Mock(side_effect=[create_vm_status(s) for s in extension_statuses])
        yield exthandlers_handler


class ProcessGoalStateTestCase(AgentTestCase):
    """
    Tests for UpdateHandler._process_goal_state()
    """
    def test_it_should_process_goal_state_only_on_new_goal_state(self):
        with _mock_exthandlers_handler() as exthandlers_handler:
            update_handler = _create_update_handler()
            remote_access_handler = Mock()
            remote_access_handler.run = Mock()

            # process a goal state
            update_handler._process_goal_state(exthandlers_handler, remote_access_handler)
            self.assertEqual(1, exthandlers_handler.run.call_count, "exthandlers_handler.run() should have been called on the first goal state")
            self.assertEqual(1, exthandlers_handler.report_ext_handlers_status.call_count, "exthandlers_handler.report_ext_handlers_status() should have been called on the first goal state")
            self.assertEqual(1, remote_access_handler.run.call_count, "remote_access_handler.run() should have been called on the first goal state")

            # process the same goal state
            update_handler._process_goal_state(exthandlers_handler, remote_access_handler)
            self.assertEqual(1, exthandlers_handler.run.call_count, "exthandlers_handler.run() should have not been called on the same goal state")
            self.assertEqual(2, exthandlers_handler.report_ext_handlers_status.call_count, "exthandlers_handler.report_ext_handlers_status() should have been called on the same goal state")
            self.assertEqual(1, remote_access_handler.run.call_count, "remote_access_handler.run() should not have been called on the same goal state")

            # process a new goal state
            exthandlers_handler.protocol.mock_wire_data.set_incarnation(999)
            exthandlers_handler.protocol.client.update_goal_state()
            update_handler._process_goal_state(exthandlers_handler, remote_access_handler)
            self.assertEqual(2, exthandlers_handler.run.call_count, "exthandlers_handler.run() should have been called on a new goal state")
            self.assertEqual(3, exthandlers_handler.report_ext_handlers_status.call_count, "exthandlers_handler.report_ext_handlers_status() should have been called on a new goal state")
            self.assertEqual(2, remote_access_handler.run.call_count, "remote_access_handler.run() should have been called on a new goal state")


class ReportStatusTestCase(AgentTestCase):
    """
    Tests for UpdateHandler._report_status()
    """

    def setUp(self):
        self.patches = [
            patch("time.sleep", side_effect=lambda _: mock_sleep(0.001)),
            patch("sys.exit")
        ]

        for p in self.patches:
            p.start()

        return AgentTestCase.setUp(self)

    def tearDown(self):
        
        for p in self.patches:
            p.stop()

        return AgentTestCase.tearDown(self)

    @staticmethod
    @contextlib.contextmanager
    def _mock_update_handler(iterations=1, **kwargs):
        """
        Creates an UpdateHandler instance that will run n iterations.

        Can be supplied keyword args for:
            *   mock_wire_data_file: This arg is treated like mock_wire_protocol
                would. Defaults to mockwiredata.DATA_FILE_STATUS_BLOB
            *   http_<action>_handler where action is get, put, or post: This arg
                is treated like mock_wire_protocol would.
        
        Returned UpdateHandler instance has its protocol mocked via mock_wire_protocol.
        """
        
        # Build the side_effect list for the UpdateHandler.is_running PropertyMock.
        # Return True for the first n iterations followed by a single False to stop
        # and then another True because the current UpdateHandler implementation
        # does a __set__ during shutdown.
        is_running_return_values = [True] * iterations + [False, True]
        is_running_patch = patch.object(UpdateHandler, "is_running", PropertyMock(side_effect=is_running_return_values))

        mock_http_get = kwargs.get("http_get_handler")
        mock_http_put = kwargs.get("http_put_handler")
        mock_http_post = kwargs.get("http_post_handler")

        mock_wire_data_file = kwargs.get("mock_wire_data_file", mockwiredata.DATA_FILE_STATUS_BLOB)

        try:
            with mock_wire_protocol(mock_wire_data_file, mock_http_get, mock_http_post, mock_http_put) as protocol:
                update_handler = get_update_handler()
                
                update_handler.protocol_util.get_protocol = Mock(return_value=protocol)

                is_running_patch.start()
                yield update_handler
        finally:
            is_running_patch.stop()

    @staticmethod
    def _fail_goal_state_fetch(url, **_):
        """
        For each goal state requested, returns values in order before failing with an
        HttpError. Is useful for getting the agent into a specific state before causing
        a failure.

        Relies on this function to have the property return_vals populated with a list
        of values to be returned in order. Any `None` in the list will cause the mock wire
        data to be queried and returned, and thus functions as a sort of default.
        """
        if not HttpRequestPredicates.is_goal_state_request(url):
            # url does not represent a request for a goal state; return None so
            # that the mock_wire_protocol will return whatever data is in the mock
            # wire data object (as per the mock_wire_protocol's docstring).
            return None
        try:
            return ReportStatusTestCase._fail_goal_state_fetch.return_vals.pop()
        except IndexError:
            raise HttpError()

    def test_update_handler_should_report_status_even_on_failed_goal_state_fetch(self):

        try:
            # Returning None forces the mock wire data to return the contents in the static
            # files, as documented in mock_wire_protocol's docstring. We return thrice:
            # once for protocol initialization, once for HostGAPlugin initialization,
            # and once for the initial call in run().
            # TODO: This test has too much knowledge of the protocol with the wireserver; rewrite it
            #       at the level of UpdateHanlder._process_goal_state, which is where the tested
            #       logic resides.
            #
            # TODO: For the same reason, the test below (commented out) needs to be rewritten
            ReportStatusTestCase._fail_goal_state_fetch.return_vals = [None, None, None]

            with ReportStatusTestCase._mock_update_handler(http_get_handler=ReportStatusTestCase._fail_goal_state_fetch) as update_handler:
                update_handler.run(debug=True)

                mock_protocol = update_handler.protocol_util.get_protocol()
                self.assertEqual(mock_protocol.mock_wire_data.call_counts['/StatusBlob'], 1,
                    "Expected a single status blob to be uploaded")
        finally:
            # clean up the static variable
            del ReportStatusTestCase._fail_goal_state_fetch.return_vals

    @skip_if_predicate_true(lambda: True, "See TODO comment in test_update_handler_should_report_status_even_on_failed_goal_state_fetch")
    def test_update_handler_should_report_status_for_cached_goal_state_on_failed_fetch(self):

        try:
            # Adds one return to the test above (test_upload_vm_status_even_on_failed_goal_state_fetch).
            # The third (and last) return is to allow for the extensions to be processed once so that
            # we will have extension status to test for.
            ReportStatusTestCase._fail_goal_state_fetch.return_vals = [ None, None, None, None ]

            with ReportStatusTestCase._mock_update_handler(iterations=2,
                http_get_handler=ReportStatusTestCase._fail_goal_state_fetch) as update_handler:
                update_handler.run(debug=True)

                wire_data = update_handler.protocol_util.get_protocol().mock_wire_data
                self.assertEqual(wire_data.call_counts['/StatusBlob'], 2,
                    "Expected two status blobs to be uploaded, one for each iteration of the run loop.")

                latest_status_blob_str = wire_data.status_blobs[-1]
                latest_status_blob = json.loads(latest_status_blob_str)

                ext_handler_statuses = latest_status_blob.get('aggregateStatus', {}).get("handlerAggregateStatus")
                self.assertEqual(1, len(ext_handler_statuses), "Expected status for a single extension")

                expectedHandlerInfo = {
                    "handlerName": "OSTCExtensions.ExampleHandlerLinux",
                    "handlerVersion": "1.0.0"
                }

                for key, expected_val in expectedHandlerInfo.items():
                    actual_val = ext_handler_statuses[0].get(key)

                    msg = "Extension information '{0}' did not match the provided extension.".format(key)
                    self.assertEqual(actual_val, expected_val, msg)

        finally:
            # clean up the static variable
            del ReportStatusTestCase._fail_goal_state_fetch.return_vals

    def test_report_status_should_log_errors_only_once_per_goal_state(self):
        update_handler = _create_update_handler()
        with _mock_exthandlers_handler() as exthandlers_handler:
            with patch("azurelinuxagent.ga.update.logger.warn") as logger_warn:
                update_handler._report_status(exthandlers_handler, False)
                self.assertEqual(0, logger_warn.call_count, "UpdateHandler._report_status() should not report WARNINGS when there are no errors")

                with patch("azurelinuxagent.ga.update.ExtensionsSummary.__init__", return_value=Exception("TEST EXCEPTION")):  # simulate an error during _report_status()
                    update_handler._report_status(exthandlers_handler, False)
                    update_handler._report_status(exthandlers_handler, False)
                    update_handler._report_status(exthandlers_handler, False)
                    self.assertEqual(1, logger_warn.call_count, "UpdateHandler._report_status() should report only 1 WARNING when there are multiple errors within the same goal state")

                    exthandlers_handler.protocol.mock_wire_data.set_incarnation(999)
                    update_handler._try_update_goal_state(exthandlers_handler.protocol)
                    update_handler._report_status(exthandlers_handler, True)
                    self.assertEqual(2, logger_warn.call_count, "UpdateHandler._report_status() should continue reporting errors after a new goal state")


class GoalStateIntervalTestCase(AgentTestCase):
    def test_initial_goal_state_period_should_default_to_goal_state_period(self):
        configuration_provider = conf.ConfigurationProvider()
        test_file = os.path.join(self.tmp_dir, "waagent.conf")
        with open(test_file, "w") as file_:
            file_.write("Extensions.GoalStatePeriod=987654321\n")
        conf.load_conf_from_file(test_file, configuration_provider)

        self.assertEqual(987654321, conf.get_initial_goal_state_period(conf=configuration_provider))

    def test_update_handler_should_use_the_default_goal_state_period(self):
        update_handler = get_update_handler()
        default = conf.get_int_default_value("Extensions.GoalStatePeriod")
        self.assertEqual(default, update_handler._goal_state_period, "The UpdateHanlder is not using the default goal state period")

    def test_update_handler_should_not_use_the_default_goal_state_period_when_extensions_are_disabled(self):
        with patch('azurelinuxagent.common.conf.get_extensions_enabled', return_value=False):
            update_handler = get_update_handler()
            self.assertEqual(GOAL_STATE_PERIOD_EXTENSIONS_DISABLED, update_handler._goal_state_period, "Incorrect goal state period when extensions are disabled")

    def test_the_default_goal_state_period_and_initial_goal_state_period_should_be_the_same(self):
        update_handler = get_update_handler()
        default = conf.get_int_default_value("Extensions.GoalStatePeriod")
        self.assertEqual(default, update_handler._goal_state_period, "The UpdateHanlder is not using the default goal state period")

    def test_update_handler_should_use_the_initial_goal_state_period_when_it_is_different_to_the_goal_state_period(self):
        with patch('azurelinuxagent.common.conf.get_initial_goal_state_period', return_value=99999):
            update_handler = get_update_handler()
            self.assertEqual(99999, update_handler._goal_state_period, "Expected the initial goal state period")

    def test_update_handler_should_use_the_initial_goal_state_period_until_the_goal_state_converges(self):
        initial_goal_state_period, goal_state_period = 11111, 22222
        with patch('azurelinuxagent.common.conf.get_initial_goal_state_period', return_value=initial_goal_state_period):
            with patch('azurelinuxagent.common.conf.get_goal_state_period', return_value=goal_state_period):
                with _mock_exthandlers_handler([ExtensionStatusValue.transitioning, ExtensionStatusValue.success]) as exthandlers_handler:
                    remote_access_handler = Mock()

                    update_handler = _create_update_handler()
                    self.assertEqual(initial_goal_state_period, update_handler._goal_state_period, "Expected the initial goal state period")

                    # the extension is transisioning, so we should still be using the initial goal state period
                    update_handler._process_goal_state(exthandlers_handler, remote_access_handler)
                    self.assertEqual(initial_goal_state_period, update_handler._goal_state_period, "Expected the initial goal state period when the extension is transitioning")

                    # the goal state converged (the extension succeeded), so we should switch to the regular goal state period
                    update_handler._process_goal_state(exthandlers_handler, remote_access_handler)
                    self.assertEqual(goal_state_period, update_handler._goal_state_period, "Expected the regular goal state period after the goal state converged")

    def test_update_handler_should_switch_to_the_regular_goal_state_period_when_the_goal_state_does_not_converges(self):
        initial_goal_state_period, goal_state_period = 11111, 22222
        with patch('azurelinuxagent.common.conf.get_initial_goal_state_period', return_value=initial_goal_state_period):
            with patch('azurelinuxagent.common.conf.get_goal_state_period', return_value=goal_state_period):
                with _mock_exthandlers_handler([ExtensionStatusValue.transitioning, ExtensionStatusValue.transitioning]) as exthandlers_handler:
                    remote_access_handler = Mock()

                    update_handler = _create_update_handler()
                    self.assertEqual(initial_goal_state_period, update_handler._goal_state_period, "Expected the initial goal state period")

                    # the extension is transisioning, so we should still be using the initial goal state period
                    update_handler._process_goal_state(exthandlers_handler, remote_access_handler)
                    self.assertEqual(initial_goal_state_period, update_handler._goal_state_period, "Expected the initial goal state period when the extension is transitioning")

                    # a new goal state arrives before the current goal state converged (the extension is transitioning), so we should switch to the regular goal state period
                    exthandlers_handler.protocol.mock_wire_data.set_incarnation(100)
                    update_handler._process_goal_state(exthandlers_handler, remote_access_handler)
                    self.assertEqual(goal_state_period, update_handler._goal_state_period, "Expected the regular goal state period when the goal state does not converge")


class ExtensionsSummaryTestCase(AgentTestCase):
    @staticmethod
    def _create_extensions_summary(extension_statuses):
        """
        Creates an ExtensionsSummary from an array of (extension name, extension status) tuples
        """
        vm_status = VMStatus(status="Ready", message="Ready")
        vm_status.vmAgent.extensionHandlers = [ExtHandlerStatus()] * len(extension_statuses)
        for i in range(len(extension_statuses)):
            vm_status.vmAgent.extensionHandlers[i].extension_status = ExtensionStatus(name=extension_statuses[i][0])
            vm_status.vmAgent.extensionHandlers[0].extension_status.status = extension_statuses[i][1]
        return ExtensionsSummary(vm_status)

    def test_equality_operator_should_return_true_on_items_with_the_same_value(self):
        summary1 = ExtensionsSummaryTestCase._create_extensions_summary([("Extension 1", ExtensionStatusValue.success), ("Extension 2", ExtensionStatusValue.transitioning)])
        summary2 = ExtensionsSummaryTestCase._create_extensions_summary([("Extension 1", ExtensionStatusValue.success), ("Extension 2", ExtensionStatusValue.transitioning)])

        self.assertTrue(summary1 == summary2, "{0} == {1} should be True".format(summary1, summary2))

    def test_equality_operator_should_return_false_on_items_with_different_values(self):
        summary1 = ExtensionsSummaryTestCase._create_extensions_summary([("Extension 1", ExtensionStatusValue.success), ("Extension 2", ExtensionStatusValue.transitioning)])
        summary2 = ExtensionsSummaryTestCase._create_extensions_summary([("Extension 1", ExtensionStatusValue.success), ("Extension 2", ExtensionStatusValue.success)])

        self.assertFalse(summary1 == summary2, "{0} == {1} should be False")

        summary1 = ExtensionsSummaryTestCase._create_extensions_summary([("Extension 1", ExtensionStatusValue.success)])
        summary2 = ExtensionsSummaryTestCase._create_extensions_summary([("Extension 1", ExtensionStatusValue.success), ("Extension 2", ExtensionStatusValue.success)])

        self.assertFalse(summary1 == summary2, "{0} == {1} should be False")

    def test_inequality_operator_should_return_true_on_items_with_different_values(self):
        summary1 = ExtensionsSummaryTestCase._create_extensions_summary([("Extension 1", ExtensionStatusValue.success), ("Extension 2", ExtensionStatusValue.transitioning)])
        summary2 = ExtensionsSummaryTestCase._create_extensions_summary([("Extension 1", ExtensionStatusValue.success), ("Extension 2", ExtensionStatusValue.success)])

        self.assertTrue(summary1 != summary2, "{0} != {1} should be True".format(summary1, summary2))

        summary1 = ExtensionsSummaryTestCase._create_extensions_summary([("Extension 1", ExtensionStatusValue.success)])
        summary2 = ExtensionsSummaryTestCase._create_extensions_summary([("Extension 1", ExtensionStatusValue.success), ("Extension 2", ExtensionStatusValue.success)])

        self.assertTrue(summary1 != summary2, "{0} != {1} should be True")

    def test_inequality_operator_should_return_false_on_items_with_same_value(self):
        summary1 = ExtensionsSummaryTestCase._create_extensions_summary([("Extension 1", ExtensionStatusValue.success), ("Extension 2", ExtensionStatusValue.transitioning)])
        summary2 = ExtensionsSummaryTestCase._create_extensions_summary([("Extension 1", ExtensionStatusValue.success), ("Extension 2", ExtensionStatusValue.transitioning)])

        self.assertFalse(summary1 != summary2, "{0} != {1} should be False".format(summary1, summary2))


if __name__ == '__main__':
    unittest.main()<|MERGE_RESOLUTION|>--- conflicted
+++ resolved
@@ -1817,35 +1817,6 @@
                 for ext_dir in expected_events_dirs:
                     self.assertTrue(os.path.exists(ext_dir), "Extension directory {0} should exist!".format(ext_dir))
 
-<<<<<<< HEAD
-    def test_it_should_wait_to_fetch_first_goal_state(self):
-        with _get_update_handler() as (update_handler, protocol):
-            with patch("azurelinuxagent.common.logger.warn") as patch_warn:
-                with patch("azurelinuxagent.common.logger.info") as patch_info:
-
-                    # Fail GS fetching for the 1st 5 times the agent asks for it
-                    update_handler._fail_gs_count = 5
-
-                    def get_handler(url, **kwargs):
-                        if HttpRequestPredicates.is_goal_state_request(url) and update_handler._fail_gs_count > 0:
-                            update_handler._fail_gs_count -= 1
-                            return MockHttpResponse(status=500)
-                        return protocol.mock_wire_data.mock_http_get(url, **kwargs)
-
-                    protocol.set_http_handlers(http_get_handler=get_handler)
-                    update_handler.run(debug=True)
-
-        self.assertTrue(update_handler.exit_mock.called, "The process should have exited")
-        exit_args, _ = update_handler.exit_mock.call_args
-        self.assertEqual(exit_args[0], 0, "Exit code should be 0; List of all warnings logged by the agent: {0}".format(
-            patch_warn.call_args_list))
-        warn_msgs = [args[0] for (args, _) in patch_warn.call_args_list if
-                     "An error occurred while retrieving the goal state" in args[0]]
-        self.assertTrue(len(warn_msgs) > 0, "Error should've been reported when failed to retrieve GS")
-        info_msgs = [args[0] for (args, _) in patch_info.call_args_list if
-                     "Retrieving the goal state recovered from previous errors" in args[0]]
-        self.assertTrue(len(info_msgs) > 0, "Agent should've logged a message when recovered from GS errors")
-=======
     def test_it_should_report_update_status_in_status_blob(self):
         with _get_update_handler(iterations=1) as (update_handler, protocol):
             with patch.object(conf, "get_enable_ga_versioning", return_value=True):
@@ -1906,7 +1877,33 @@
                         update_goal_state_and_run_handler()
                         self.assertFalse("updateStatus" in protocol.aggregate_status['aggregateStatus']['guestAgentStatus'],
                                          "updateStatus should not be reported if not asked in GS")
->>>>>>> 9818ca1b
+
+    def test_it_should_wait_to_fetch_first_goal_state(self):
+        with _get_update_handler() as (update_handler, protocol):
+            with patch("azurelinuxagent.common.logger.warn") as patch_warn:
+                with patch("azurelinuxagent.common.logger.info") as patch_info:
+                    # Fail GS fetching for the 1st 5 times the agent asks for it
+                    update_handler._fail_gs_count = 5
+
+                    def get_handler(url, **kwargs):
+                        if HttpRequestPredicates.is_goal_state_request(url) and update_handler._fail_gs_count > 0:
+                            update_handler._fail_gs_count -= 1
+                            return MockHttpResponse(status=500)
+                        return protocol.mock_wire_data.mock_http_get(url, **kwargs)
+
+                    protocol.set_http_handlers(http_get_handler=get_handler)
+                    update_handler.run(debug=True)
+
+        self.assertTrue(update_handler.exit_mock.called, "The process should have exited")
+        exit_args, _ = update_handler.exit_mock.call_args
+        self.assertEqual(exit_args[0], 0, "Exit code should be 0; List of all warnings logged by the agent: {0}".format(
+            patch_warn.call_args_list))
+        warn_msgs = [args[0] for (args, _) in patch_warn.call_args_list if
+                     "An error occurred while retrieving the goal state" in args[0]]
+        self.assertTrue(len(warn_msgs) > 0, "Error should've been reported when failed to retrieve GS")
+        info_msgs = [args[0] for (args, _) in patch_info.call_args_list if
+                     "Retrieving the goal state recovered from previous errors" in args[0]]
+        self.assertTrue(len(info_msgs) > 0, "Agent should've logged a message when recovered from GS errors")
 
 
 class TestAgentUpgrade(UpdateTestCase):
