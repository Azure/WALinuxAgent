--- conflicted
+++ resolved
@@ -45,13 +45,8 @@
     CHILD_LAUNCH_RESTART_MAX, CHILD_HEALTH_INTERVAL, GOAL_STATE_PERIOD_EXTENSIONS_DISABLED, UpdateHandler, \
     READONLY_FILE_GLOBS, ExtensionsSummary, AgentUpgradeType
 from tests.protocol.mocks import mock_wire_protocol
-<<<<<<< HEAD
-from tests.protocol.mockwiredata import DATA_FILE, DATA_FILE_MULTIPLE_EXT
+from tests.protocol.mockwiredata import DATA_FILE, DATA_FILE_MULTIPLE_EXT, is_ga_manifest_request
 from tests.tools import AgentTestCase, data_dir, DEFAULT, patch, load_bin_data, Mock, MagicMock, \
-=======
-from tests.protocol.mockwiredata import DATA_FILE, DATA_FILE_MULTIPLE_EXT, is_ga_manifest_request
-from tests.tools import AgentTestCase, data_dir, DEFAULT, patch, load_bin_data, load_data, Mock, MagicMock, \
->>>>>>> b2b9ac7f
     clear_singleton_instances, mock_sleep, skip_if_predicate_true
 from tests.protocol import mockwiredata
 from tests.protocol.mocks import HttpRequestPredicates
@@ -1484,7 +1479,6 @@
         self.assertTrue(self._test_upgrade_available())
 
     def test_upgrade_available_handles_missing_family(self):
-<<<<<<< HEAD
         data_file = mockwiredata.DATA_FILE.copy()
         data_file["ext_conf"] = "wire/ext_conf_missing_family.xml"
 
@@ -1492,19 +1486,8 @@
             self.update_handler.protocol_util = protocol
             with patch('azurelinuxagent.common.logger.warn') as mock_logger:
                 with patch('tests.ga.test_update.ProtocolMock.get_vmagent_pkgs', side_effect=ProtocolError):
-                    self.assertFalse(self.update_handler._upgrade_available(protocol, base_version=CURRENT_VERSION))
+                    self.assertFalse(self.update_handler._check_and_download_agent_if_upgrade_available(protocol, base_version=CURRENT_VERSION))
                     self.assertEqual(0, mock_logger.call_count)
-=======
-        extensions_goal_state = ExtensionsGoalState.create_from_extensions_config(123, load_data("wire/ext_conf_missing_family.xml"))
-        protocol = ProtocolMock()
-        protocol.family = "Prod"
-        protocol.agent_manifests = extensions_goal_state.vmagent_manifests  # pylint: disable=attribute-defined-outside-init
-        self.update_handler.protocol_util = protocol
-        with patch('azurelinuxagent.common.logger.warn') as mock_logger:
-            with patch('tests.ga.test_update.ProtocolMock.get_vmagent_pkgs', side_effect=ProtocolError):
-                self.assertFalse(self.update_handler._check_and_download_agent_if_upgrade_available(protocol, base_version=CURRENT_VERSION))
-                self.assertEqual(0, mock_logger.call_count)
->>>>>>> b2b9ac7f
 
     def test_upgrade_available_includes_old_agents(self):
         self.prepare_agents()
